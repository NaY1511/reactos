/*
 * Copyright 2005-2011 Jacek Caban for CodeWeavers
 *
 * This library is free software; you can redistribute it and/or
 * modify it under the terms of the GNU Lesser General Public
 * License as published by the Free Software Foundation; either
 * version 2.1 of the License, or (at your option) any later version.
 *
 * This library is distributed in the hope that it will be useful,
 * but WITHOUT ANY WARRANTY; without even the implied warranty of
 * MERCHANTABILITY or FITNESS FOR A PARTICULAR PURPOSE.  See the GNU
 * Lesser General Public License for more details.
 *
 * You should have received a copy of the GNU Lesser General Public
 * License along with this library; if not, write to the Free Software
 * Foundation, Inc., 51 Franklin St, Fifth Floor, Boston, MA 02110-1301, USA
 */

#define WIN32_NO_STATUS
#define _INC_WINDOWS
#define COM_NO_WINDOWS_H

#define COBJMACROS
#define CONST_VTABLE

#include <wine/test.h>
//#include <stdarg.h>
#include <stdio.h>

//#include "windef.h"
//#include "winbase.h"
#include <winnls.h>
#include <ole2.h>
#include <urlmon.h>
#include <wininet.h>

static HRESULT (WINAPI *pCoInternetGetSession)(DWORD, IInternetSession **, DWORD);
static HRESULT (WINAPI *pReleaseBindInfo)(BINDINFO*);
static HRESULT (WINAPI *pCreateUri)(LPCWSTR, DWORD, DWORD_PTR, IUri**);

#define DEFINE_EXPECT(func) \
    static BOOL expect_ ## func = FALSE, called_ ## func = FALSE

#define SET_EXPECT(func) \
    expect_ ## func = TRUE

#define CHECK_EXPECT2(func) \
    do { \
        ok(expect_ ##func, "unexpected call " #func  "\n"); \
        called_ ## func = TRUE; \
    }while(0)

#define CHECK_EXPECT(func) \
    do { \
        CHECK_EXPECT2(func);     \
        expect_ ## func = FALSE; \
    }while(0)

#define CHECK_CALLED(func) \
    do { \
        ok(called_ ## func, "expected " #func "\n"); \
        expect_ ## func = called_ ## func = FALSE; \
    }while(0)

#define CHECK_NOT_CALLED(func) \
    do { \
        ok(!called_ ## func, "unexpected " #func "\n"); \
        expect_ ## func = called_ ## func = FALSE; \
    }while(0)

#define CLEAR_CALLED(func) \
    expect_ ## func = called_ ## func = FALSE

DEFINE_EXPECT(GetBindInfo);
DEFINE_EXPECT(ReportProgress_MIMETYPEAVAILABLE);
DEFINE_EXPECT(ReportProgress_DIRECTBIND);
DEFINE_EXPECT(ReportProgress_RAWMIMETYPE);
DEFINE_EXPECT(ReportProgress_FINDINGRESOURCE);
DEFINE_EXPECT(ReportProgress_CONNECTING);
DEFINE_EXPECT(ReportProgress_SENDINGREQUEST);
DEFINE_EXPECT(ReportProgress_CACHEFILENAMEAVAILABLE);
DEFINE_EXPECT(ReportProgress_VERIFIEDMIMETYPEAVAILABLE);
DEFINE_EXPECT(ReportProgress_PROTOCOLCLASSID);
DEFINE_EXPECT(ReportProgress_COOKIE_SENT);
DEFINE_EXPECT(ReportProgress_REDIRECTING);
DEFINE_EXPECT(ReportProgress_ENCODING);
DEFINE_EXPECT(ReportProgress_ACCEPTRANGES);
DEFINE_EXPECT(ReportProgress_PROXYDETECTING);
DEFINE_EXPECT(ReportProgress_LOADINGMIMEHANDLER);
DEFINE_EXPECT(ReportProgress_DECODING);
DEFINE_EXPECT(ReportData);
DEFINE_EXPECT(ReportData2);
DEFINE_EXPECT(ReportResult);
DEFINE_EXPECT(GetBindString_ACCEPT_MIMES);
DEFINE_EXPECT(GetBindString_USER_AGENT);
DEFINE_EXPECT(GetBindString_POST_COOKIE);
DEFINE_EXPECT(GetBindString_URL);
DEFINE_EXPECT(GetBindString_ROOTDOC_URL);
DEFINE_EXPECT(QueryService_HttpNegotiate);
DEFINE_EXPECT(QueryService_InternetProtocol);
DEFINE_EXPECT(QueryService_HttpSecurity);
DEFINE_EXPECT(QueryInterface_IWinInetInfo);
DEFINE_EXPECT(QueryInterface_IWinInetHttpInfo);
DEFINE_EXPECT(BeginningTransaction);
DEFINE_EXPECT(GetRootSecurityId);
DEFINE_EXPECT(OnResponse);
DEFINE_EXPECT(Switch);
DEFINE_EXPECT(Continue);
DEFINE_EXPECT(CreateInstance);
DEFINE_EXPECT(Start);
DEFINE_EXPECT(StartEx);
DEFINE_EXPECT(Terminate);
DEFINE_EXPECT(Read);
DEFINE_EXPECT(Read2);
DEFINE_EXPECT(SetPriority);
DEFINE_EXPECT(LockRequest);
DEFINE_EXPECT(UnlockRequest);
DEFINE_EXPECT(Abort);
DEFINE_EXPECT(MimeFilter_CreateInstance);
DEFINE_EXPECT(MimeFilter_Start);
DEFINE_EXPECT(MimeFilter_ReportData);
DEFINE_EXPECT(MimeFilter_ReportResult);
DEFINE_EXPECT(MimeFilter_Terminate);
DEFINE_EXPECT(MimeFilter_LockRequest);
DEFINE_EXPECT(MimeFilter_UnlockRequest);
DEFINE_EXPECT(MimeFilter_Read);
DEFINE_EXPECT(MimeFilter_Switch);
DEFINE_EXPECT(MimeFilter_Continue);
DEFINE_EXPECT(Stream_Seek);
DEFINE_EXPECT(Stream_Read);

static const WCHAR wszIndexHtml[] = {'i','n','d','e','x','.','h','t','m','l',0};
static const WCHAR index_url[] =
    {'f','i','l','e',':','i','n','d','e','x','.','h','t','m','l',0};

static const WCHAR acc_mimeW[] = {'*','/','*',0};
static const WCHAR user_agentW[] = {'W','i','n','e',0};
static const WCHAR text_htmlW[] = {'t','e','x','t','/','h','t','m','l',0};
static const WCHAR hostW[] = {'w','w','w','.','w','i','n','e','h','q','.','o','r','g',0};
static const WCHAR winehq_ipW[] = {'2','0','9','.','4','6','.','2','5','.','1','3','4',0};
static const WCHAR emptyW[] = {0};
static const WCHAR pjpegW[] = {'i','m','a','g','e','/','p','j','p','e','g',0};
static const WCHAR gifW[] = {'i','m','a','g','e','/','g','i','f',0};

static HRESULT expect_hrResult;
static LPCWSTR file_name, http_url, expect_wsz;
static IInternetProtocol *async_protocol = NULL;
static BOOL first_data_notif, http_is_first, test_redirect;
static int prot_state, read_report_data, post_stream_read;
static DWORD bindf, ex_priority , pi;
static IInternetProtocol *binding_protocol, *filtered_protocol;
static IInternetBindInfo *prot_bind_info;
static IInternetProtocolSink *binding_sink, *filtered_sink;
static void *expect_pv;
static HANDLE event_complete, event_complete2, event_continue, event_continue_done;
static BOOL binding_test;
static PROTOCOLDATA protocoldata, *pdata, continue_protdata;
static DWORD prot_read, filter_state, http_post_test, thread_id;
static BOOL security_problem, test_async_req, impl_protex;
static BOOL async_read_pending, mimefilter_test, direct_read, wait_for_switch, emulate_prot, short_read, test_abort;
static BOOL empty_file, no_mime, bind_from_cache, file_with_hash;

enum {
    STATE_CONNECTING,
    STATE_SENDINGREQUEST,
    STATE_STARTDOWNLOADING,
    STATE_DOWNLOADING
} state;

static enum {
    FILE_TEST,
    HTTP_TEST,
    HTTPS_TEST,
    FTP_TEST,
    MK_TEST,
    ITS_TEST,
    BIND_TEST
} tested_protocol;

static const WCHAR protocol_names[][10] = {
    {'f','i','l','e',0},
    {'h','t','t','p',0},
    {'h','t','t','p','s',0},
    {'f','t','p',0},
    {'m','k',0},
    {'i','t','s',0},
    {'t','e','s','t',0}
};

static const WCHAR binding_urls[][130] = {
    {'f','i','l','e',':','t','e','s','t','.','h','t','m','l',0},
    {'h','t','t','p',':','/','/','w','w','w','.','w','i','n','e','h','q','.',
     'o','r','g','/','s','i','t','e','/','a','b','o','u','t',0},
    {'h','t','t','p','s',':','/','/','w','w','w','.','c','o','d','e','w','e','a','v','e','r','s',
     '.','c','o','m','/','t','e','s','t','.','h','t','m','l',0},
    {'f','t','p',':','/','/','f','t','p','.','w','i','n','e','h','q','.','o','r','g',
     '/','p','u','b','/','o','t','h','e','r',
     '/','w','i','n','e','l','o','g','o','.','x','c','f','.','t','a','r','.','b','z','2',0},
    {'m','k',':','t','e','s','t',0},
    {'i','t','s',':','t','e','s','t','.','c','h','m',':',':','/','b','l','a','n','k','.','h','t','m','l',0},
    {'t','e','s','t',':','/','/','f','i','l','e','.','h','t','m','l',0}
};

static const CHAR post_data[] = "mode=Test";

static int strcmp_wa(LPCWSTR strw, const char *stra)
{
    CHAR buf[512];
    WideCharToMultiByte(CP_ACP, 0, strw, -1, buf, sizeof(buf), NULL, NULL);
    return lstrcmpA(stra, buf);
}

static const char *w2a(LPCWSTR str)
{
    static char buf[INTERNET_MAX_URL_LENGTH];
    WideCharToMultiByte(CP_ACP, 0, str, -1, buf, sizeof(buf), NULL, NULL);
    return buf;
}

static HRESULT WINAPI HttpSecurity_QueryInterface(IHttpSecurity *iface, REFIID riid, void **ppv)
{
    if(IsEqualGUID(&IID_IUnknown, riid)
            || IsEqualGUID(&IID_IHttpSecurity, riid)) {
        *ppv = iface;
        return S_OK;
    }

    ok(0, "unexpected call\n");
    return E_NOINTERFACE;
}

static ULONG WINAPI HttpSecurity_AddRef(IHttpSecurity *iface)
{
    return 2;
}

static ULONG WINAPI HttpSecurity_Release(IHttpSecurity *iface)
{
    return 1;
}

static  HRESULT WINAPI HttpSecurity_GetWindow(IHttpSecurity* iface, REFGUID rguidReason, HWND *phwnd)
{
    trace("HttpSecurity_GetWindow\n");

    return S_FALSE;
}

static HRESULT WINAPI HttpSecurity_OnSecurityProblem(IHttpSecurity *iface, DWORD dwProblem)
{
    trace("Security problem: %u\n", dwProblem);
    ok(dwProblem == ERROR_INTERNET_SEC_CERT_REV_FAILED, "Expected ERROR_INTERNET_SEC_CERT_REV_FAILED got %u\n", dwProblem);

    /* Only retry once */
    if (security_problem)
        return E_ABORT;

    security_problem = TRUE;
    SET_EXPECT(BeginningTransaction);

    return RPC_E_RETRY;
}

static IHttpSecurityVtbl HttpSecurityVtbl = {
    HttpSecurity_QueryInterface,
    HttpSecurity_AddRef,
    HttpSecurity_Release,
    HttpSecurity_GetWindow,
    HttpSecurity_OnSecurityProblem
};

static IHttpSecurity http_security = { &HttpSecurityVtbl };

static HRESULT WINAPI HttpNegotiate_QueryInterface(IHttpNegotiate2 *iface, REFIID riid, void **ppv)
{
    if(IsEqualGUID(&IID_IUnknown, riid)
            || IsEqualGUID(&IID_IHttpNegotiate, riid)
            || IsEqualGUID(&IID_IHttpNegotiate2, riid)) {
        *ppv = iface;
        return S_OK;
    }

    ok(0, "unexpected call\n");
    return E_NOINTERFACE;
}

static ULONG WINAPI HttpNegotiate_AddRef(IHttpNegotiate2 *iface)
{
    return 2;
}

static ULONG WINAPI HttpNegotiate_Release(IHttpNegotiate2 *iface)
{
    return 1;
}

static HRESULT WINAPI HttpNegotiate_BeginningTransaction(IHttpNegotiate2 *iface, LPCWSTR szURL,
        LPCWSTR szHeaders, DWORD dwReserved, LPWSTR *pszAdditionalHeaders)
{
    LPWSTR addl_headers;

    static const WCHAR wszHeaders[] =
        {'C','o','n','t','e','n','t','-','T','y','p','e',':',' ','a','p','p','l','i','c','a','t',
         'i','o','n','/','x','-','w','w','w','-','f','o','r','m','-','u','r','l','e','n','c','o',
         'd','e','d','\r','\n',0};

    CHECK_EXPECT(BeginningTransaction);

    if(binding_test)
        ok(!lstrcmpW(szURL, binding_urls[tested_protocol]), "szURL != http_url\n");
    else
        ok(!lstrcmpW(szURL, http_url), "szURL != http_url\n");
    ok(!dwReserved, "dwReserved=%d, expected 0\n", dwReserved);
    ok(pszAdditionalHeaders != NULL, "pszAdditionalHeaders == NULL\n");
    if(pszAdditionalHeaders)
    {
        ok(*pszAdditionalHeaders == NULL, "*pszAdditionalHeaders != NULL\n");
        if (http_post_test)
        {
            addl_headers = CoTaskMemAlloc(sizeof(wszHeaders));
            memcpy(addl_headers, wszHeaders, sizeof(wszHeaders));
            *pszAdditionalHeaders = addl_headers;
        }
    }

    return S_OK;
}

static HRESULT WINAPI HttpNegotiate_OnResponse(IHttpNegotiate2 *iface, DWORD dwResponseCode,
        LPCWSTR szResponseHeaders, LPCWSTR szRequestHeaders, LPWSTR *pszAdditionalRequestHeaders)
{
    CHECK_EXPECT(OnResponse);

    ok(dwResponseCode == 200, "dwResponseCode=%d, expected 200\n", dwResponseCode);
    ok(szResponseHeaders != NULL, "szResponseHeaders == NULL\n");
    ok(szRequestHeaders == NULL, "szRequestHeaders != NULL\n");
    ok(pszAdditionalRequestHeaders == NULL, "pszAdditionalHeaders != NULL\n");

    return S_OK;
}

static HRESULT WINAPI HttpNegotiate_GetRootSecurityId(IHttpNegotiate2 *iface,
        BYTE *pbSecurityId, DWORD *pcbSecurityId, DWORD_PTR dwReserved)
{
    static const BYTE sec_id[] = {'h','t','t','p',':','t','e','s','t',1,0,0,0};
    
    CHECK_EXPECT(GetRootSecurityId);

    ok(!dwReserved, "dwReserved=%ld, expected 0\n", dwReserved);
    ok(pbSecurityId != NULL, "pbSecurityId == NULL\n");
    ok(pcbSecurityId != NULL, "pcbSecurityId == NULL\n");

    if(pcbSecurityId) {
        ok(*pcbSecurityId == 512, "*pcbSecurityId=%d, expected 512\n", *pcbSecurityId);
        *pcbSecurityId = sizeof(sec_id);
    }

    if(pbSecurityId)
        memcpy(pbSecurityId, sec_id, sizeof(sec_id));

    return E_FAIL;
}

static IHttpNegotiate2Vtbl HttpNegotiateVtbl = {
    HttpNegotiate_QueryInterface,
    HttpNegotiate_AddRef,
    HttpNegotiate_Release,
    HttpNegotiate_BeginningTransaction,
    HttpNegotiate_OnResponse,
    HttpNegotiate_GetRootSecurityId
};

static IHttpNegotiate2 http_negotiate = { &HttpNegotiateVtbl };

static HRESULT QueryInterface(REFIID,void**);

static HRESULT WINAPI ServiceProvider_QueryInterface(IServiceProvider *iface, REFIID riid, void **ppv)
{
    return QueryInterface(riid, ppv);
}

static ULONG WINAPI ServiceProvider_AddRef(IServiceProvider *iface)
{
    return 2;
}

static ULONG WINAPI ServiceProvider_Release(IServiceProvider *iface)
{
    return 1;
}

static HRESULT WINAPI ServiceProvider_QueryService(IServiceProvider *iface, REFGUID guidService,
        REFIID riid, void **ppv)
{
    if(IsEqualGUID(&IID_IHttpNegotiate, guidService) || IsEqualGUID(&IID_IHttpNegotiate2, riid)) {
        CHECK_EXPECT2(QueryService_HttpNegotiate);
        return IHttpNegotiate2_QueryInterface(&http_negotiate, riid, ppv);
    }

    if(IsEqualGUID(&IID_IInternetProtocol, guidService)) {
        ok(IsEqualGUID(&IID_IInternetProtocol, riid), "unexpected riid\n");
        CHECK_EXPECT(QueryService_InternetProtocol);
        return E_NOINTERFACE;
    }

    if(IsEqualGUID(&IID_IHttpSecurity, guidService)) {
        ok(IsEqualGUID(&IID_IHttpSecurity, riid), "unexpected riid\n");
        CHECK_EXPECT(QueryService_HttpSecurity);
        return IHttpSecurity_QueryInterface(&http_security, riid, ppv);
    }

    if(IsEqualGUID(&IID_IGetBindHandle, guidService)) {
        trace("QueryService(IID_IGetBindHandle)\n");
        *ppv = NULL;
        return E_NOINTERFACE;
    }

    if(IsEqualGUID(&IID_IWindowForBindingUI, guidService)) {
        trace("QueryService(IID_IWindowForBindingUI)\n");
        *ppv = NULL;
        return E_NOINTERFACE;
    }

    ok(0, "unexpected service %s\n", wine_dbgstr_guid(guidService));
    return E_FAIL;
}

static const IServiceProviderVtbl ServiceProviderVtbl = {
    ServiceProvider_QueryInterface,
    ServiceProvider_AddRef,
    ServiceProvider_Release,
    ServiceProvider_QueryService
};

static IServiceProvider service_provider = { &ServiceProviderVtbl };

static HRESULT WINAPI Stream_QueryInterface(IStream *iface, REFIID riid, void **ppv)
{
    static const IID IID_strm_unknown = {0x2f68429a,0x199a,0x4043,{0x93,0x11,0xf2,0xfe,0x7c,0x13,0xcc,0xb9}};

    if(!IsEqualGUID(&IID_strm_unknown, riid)) /* IE11 */
        ok(0, "unexpected call %s\n", wine_dbgstr_guid(riid));

    *ppv = NULL;
    return E_NOINTERFACE;
}

static ULONG WINAPI Stream_AddRef(IStream *iface)
{
    return 2;
}

static ULONG WINAPI Stream_Release(IStream *iface)
{
    return 1;
}

static HRESULT WINAPI Stream_Read(IStream *iface, void *pv,
        ULONG cb, ULONG *pcbRead)
{
    CHECK_EXPECT2(Stream_Read);

    ok(GetCurrentThreadId() != thread_id, "wrong thread %d\n", GetCurrentThreadId());

    ok(pv != NULL, "pv == NULL\n");
    ok(cb == 0x20000 || broken(cb == 0x2000), "cb = %d\n", cb);
    ok(pcbRead != NULL, "pcbRead == NULL\n");

    if(post_stream_read) {
        *pcbRead = 0;
        return S_FALSE;
    }

    memcpy(pv, post_data, sizeof(post_data)-1);
    post_stream_read += *pcbRead = sizeof(post_data)-1;
    return S_OK;
}

static HRESULT WINAPI Stream_Write(IStream *iface, const void *pv,
        ULONG cb, ULONG *pcbWritten)
{
    ok(0, "unexpected call\n");
    return E_NOTIMPL;
}

static HRESULT WINAPI Stream_Seek(IStream *iface, LARGE_INTEGER dlibMove,
        DWORD dwOrigin, ULARGE_INTEGER *plibNewPosition)
{
    CHECK_EXPECT(Stream_Seek);

    ok(!dlibMove.QuadPart, "dlibMove != 0\n");
    ok(dwOrigin == STREAM_SEEK_SET, "dwOrigin = %d\n", dwOrigin);
    ok(!plibNewPosition, "plibNewPosition == NULL\n");

    return S_OK;
}

static HRESULT WINAPI Stream_SetSize(IStream *iface, ULARGE_INTEGER libNewSize)
{
    ok(0, "unexpected call\n");
    return E_NOTIMPL;
}

static HRESULT WINAPI Stream_CopyTo(IStream *iface, IStream *pstm,
        ULARGE_INTEGER cb, ULARGE_INTEGER *pcbRead, ULARGE_INTEGER *pcbWritten)
{
    ok(0, "unexpected call\n");
    return E_NOTIMPL;
}

static HRESULT WINAPI Stream_Commit(IStream *iface, DWORD grfCommitFlags)
{
    ok(0, "unexpected call\n");
    return E_NOTIMPL;
}

static HRESULT WINAPI Stream_Revert(IStream *iface)
{
    ok(0, "unexpected call\n");
    return E_NOTIMPL;
}

static HRESULT WINAPI Stream_LockRegion(IStream *iface, ULARGE_INTEGER libOffset,
        ULARGE_INTEGER cb, DWORD dwLockType)
{
    ok(0, "unexpected call\n");
    return E_NOTIMPL;
}

static HRESULT WINAPI Stream_UnlockRegion(IStream *iface,
        ULARGE_INTEGER libOffset, ULARGE_INTEGER cb, DWORD dwLockType)
{
    ok(0, "unexpected call\n");
    return E_NOTIMPL;
}

static HRESULT WINAPI Stream_Stat(IStream *iface, STATSTG *pstatstg,
        DWORD dwStatFlag)
{
    ok(0, "unexpected call\n");
    return E_NOTIMPL;
}

static HRESULT WINAPI Stream_Clone(IStream *iface, IStream **ppstm)
{
    ok(0, "unexpected call\n");
    return E_NOTIMPL;
}

static const IStreamVtbl StreamVtbl = {
    Stream_QueryInterface,
    Stream_AddRef,
    Stream_Release,
    Stream_Read,
    Stream_Write,
    Stream_Seek,
    Stream_SetSize,
    Stream_CopyTo,
    Stream_Commit,
    Stream_Revert,
    Stream_LockRegion,
    Stream_UnlockRegion,
    Stream_Stat,
    Stream_Clone
};

static IStream Stream = { &StreamVtbl };

static HRESULT WINAPI ProtocolSink_QueryInterface(IInternetProtocolSink *iface, REFIID riid, void **ppv)
{
    return QueryInterface(riid, ppv);
}

static ULONG WINAPI ProtocolSink_AddRef(IInternetProtocolSink *iface)
{
    return 2;
}

static ULONG WINAPI ProtocolSink_Release(IInternetProtocolSink *iface)
{
    return 1;
}

static void call_continue(PROTOCOLDATA *protocol_data)
{
    HRESULT hres;

    if (winetest_debug > 1)
        trace("continue in state %d\n", state);

    if(state == STATE_CONNECTING) {
        if(tested_protocol == HTTP_TEST || tested_protocol == HTTPS_TEST || tested_protocol == FTP_TEST) {
            if (http_is_first){
                CLEAR_CALLED(ReportProgress_FINDINGRESOURCE);
                CLEAR_CALLED(ReportProgress_PROXYDETECTING);
            }
            CLEAR_CALLED(ReportProgress_CONNECTING);
        }
        if(tested_protocol == FTP_TEST)
            todo_wine CHECK_CALLED(ReportProgress_SENDINGREQUEST);
        else if (tested_protocol != HTTPS_TEST)
            CHECK_CALLED(ReportProgress_SENDINGREQUEST);
        if(test_redirect)
            CHECK_CALLED(ReportProgress_REDIRECTING);
        state = test_async_req ? STATE_SENDINGREQUEST : STATE_STARTDOWNLOADING;
    }

    switch(state) {
    case STATE_SENDINGREQUEST:
        SET_EXPECT(Stream_Read);
        SET_EXPECT(ReportProgress_SENDINGREQUEST);
        break;
    case STATE_STARTDOWNLOADING:
        if(tested_protocol == HTTP_TEST || tested_protocol == HTTPS_TEST) {
            SET_EXPECT(OnResponse);
            if(tested_protocol == HTTPS_TEST || test_redirect || test_abort || empty_file)
                SET_EXPECT(ReportProgress_ACCEPTRANGES);
            SET_EXPECT(ReportProgress_ENCODING);
            SET_EXPECT(ReportProgress_MIMETYPEAVAILABLE);
            if(bindf & BINDF_NEEDFILE)
                SET_EXPECT(ReportProgress_CACHEFILENAMEAVAILABLE);
        }
    default:
        break;
    }

    if(state != STATE_SENDINGREQUEST)
        SET_EXPECT(ReportData);
    hres = IInternetProtocol_Continue(async_protocol, protocol_data);
    ok(hres == S_OK, "Continue failed: %08x\n", hres);
    if(tested_protocol == FTP_TEST || security_problem)
        CLEAR_CALLED(ReportData);
    else if(state != STATE_SENDINGREQUEST)
        CHECK_CALLED(ReportData);

    switch(state) {
    case STATE_SENDINGREQUEST:
        CHECK_CALLED(Stream_Read);
        CHECK_CALLED(ReportProgress_SENDINGREQUEST);
        state = STATE_STARTDOWNLOADING;
        break;
    case STATE_STARTDOWNLOADING:
        if (! security_problem)
        {
            state = STATE_DOWNLOADING;
            if(tested_protocol == HTTP_TEST || tested_protocol == HTTPS_TEST) {
                CHECK_CALLED(OnResponse);
                if(tested_protocol == HTTPS_TEST || empty_file)
                    CHECK_CALLED(ReportProgress_ACCEPTRANGES);
                else if(test_redirect || test_abort)
                    CLEAR_CALLED(ReportProgress_ACCEPTRANGES);
                CLEAR_CALLED(ReportProgress_ENCODING);
                CHECK_CALLED(ReportProgress_MIMETYPEAVAILABLE);
                if(bindf & BINDF_NEEDFILE)
                    CHECK_CALLED(ReportProgress_CACHEFILENAMEAVAILABLE);
            }
        }
        else
        {
            security_problem = FALSE;
            SET_EXPECT(ReportProgress_CONNECTING);
        }
    default:
        break;
    }
}

static HRESULT WINAPI ProtocolSink_Switch(IInternetProtocolSink *iface, PROTOCOLDATA *pProtocolData)
{
    if(tested_protocol == FTP_TEST)
        CHECK_EXPECT2(Switch);
    else
        CHECK_EXPECT(Switch);

    ok(pProtocolData != NULL, "pProtocolData == NULL\n");
    if(binding_test) {
        ok(pProtocolData != &protocoldata, "pProtocolData == &protocoldata\n");
        ok(pProtocolData->grfFlags == protocoldata.grfFlags, "grfFlags wrong %x/%x\n",
           pProtocolData->grfFlags, protocoldata.grfFlags );
        ok(pProtocolData->dwState == protocoldata.dwState, "dwState wrong %x/%x\n",
           pProtocolData->dwState, protocoldata.dwState );
        ok(pProtocolData->pData == protocoldata.pData, "pData wrong %p/%p\n",
           pProtocolData->pData, protocoldata.pData );
        ok(pProtocolData->cbData == protocoldata.cbData, "cbData wrong %x/%x\n",
           pProtocolData->cbData, protocoldata.cbData );
    }

    pdata = pProtocolData;

    if(binding_test) {
        SetEvent(event_complete);
        ok( WaitForSingleObject(event_complete2, 90000) == WAIT_OBJECT_0, "wait timed out\n" );
        return S_OK;
    }if(direct_read) {
        continue_protdata = *pProtocolData;
        SetEvent(event_continue);
        ok( WaitForSingleObject(event_continue_done, 90000) == WAIT_OBJECT_0, "wait timed out\n" );
    }else {
        call_continue(pProtocolData);
        SetEvent(event_complete);
    }

    return S_OK;
}

static const char *status_names[] =
{
    "0",
    "FINDINGRESOURCE",
    "CONNECTING",
    "REDIRECTING",
    "BEGINDOWNLOADDATA",
    "DOWNLOADINGDATA",
    "ENDDOWNLOADDATA",
    "BEGINDOWNLOADCOMPONENTS",
    "INSTALLINGCOMPONENTS",
    "ENDDOWNLOADCOMPONENTS",
    "USINGCACHEDCOPY",
    "SENDINGREQUEST",
    "CLASSIDAVAILABLE",
    "MIMETYPEAVAILABLE",
    "CACHEFILENAMEAVAILABLE",
    "BEGINSYNCOPERATION",
    "ENDSYNCOPERATION",
    "BEGINUPLOADDATA",
    "UPLOADINGDATA",
    "ENDUPLOADINGDATA",
    "PROTOCOLCLASSID",
    "ENCODING",
    "VERIFIEDMIMETYPEAVAILABLE",
    "CLASSINSTALLLOCATION",
    "DECODING",
    "LOADINGMIMEHANDLER",
    "CONTENTDISPOSITIONATTACH",
    "FILTERREPORTMIMETYPE",
    "CLSIDCANINSTANTIATE",
    "IUNKNOWNAVAILABLE",
    "DIRECTBIND",
    "RAWMIMETYPE",
    "PROXYDETECTING",
    "ACCEPTRANGES",
    "COOKIE_SENT",
    "COMPACT_POLICY_RECEIVED",
    "COOKIE_SUPPRESSED",
    "COOKIE_STATE_UNKNOWN",
    "COOKIE_STATE_ACCEPT",
    "COOKIE_STATE_REJECT",
    "COOKIE_STATE_PROMPT",
    "COOKIE_STATE_LEASH",
    "COOKIE_STATE_DOWNGRADE",
    "POLICY_HREF",
    "P3P_HEADER",
    "SESSION_COOKIE_RECEIVED",
    "PERSISTENT_COOKIE_RECEIVED",
    "SESSION_COOKIES_ALLOWED",
    "CACHECONTROL",
    "CONTENTDISPOSITIONFILENAME",
    "MIMETEXTPLAINMISMATCH",
    "PUBLISHERAVAILABLE",
    "DISPLAYNAMEAVAILABLE"
};

static HRESULT WINAPI ProtocolSink_ReportProgress(IInternetProtocolSink *iface, ULONG ulStatusCode,
        LPCWSTR szStatusText)
{
    static const WCHAR null_guid[] = {'{','0','0','0','0','0','0','0','0','-','0','0','0','0','-',
        '0','0','0','0','-','0','0','0','0','-','0','0','0','0','0','0','0','0','0','0','0','0','}',0};
    static const WCHAR text_plain[] = {'t','e','x','t','/','p','l','a','i','n',0};

    if (winetest_debug > 1)
    {
        if (ulStatusCode < sizeof(status_names)/sizeof(status_names[0]))
            trace( "progress: %s %s\n", status_names[ulStatusCode], wine_dbgstr_w(szStatusText) );
        else
            trace( "progress: %u %s\n", ulStatusCode, wine_dbgstr_w(szStatusText) );
    }

    switch(ulStatusCode) {
    case BINDSTATUS_MIMETYPEAVAILABLE:
        CHECK_EXPECT2(ReportProgress_MIMETYPEAVAILABLE);
        if(tested_protocol != FILE_TEST && tested_protocol != ITS_TEST && !mimefilter_test && (pi & PI_MIMEVERIFICATION)) {
            if(!short_read || !direct_read)
                CHECK_CALLED(Read); /* set in Continue */
            else if(short_read)
                CHECK_CALLED(Read2); /* set in Read */
        }
        ok(szStatusText != NULL, "szStatusText == NULL\n");
        if(szStatusText) {
            if(tested_protocol == BIND_TEST)
                ok(!lstrcmpW(szStatusText, expect_wsz), "unexpected szStatusText %s\n", wine_dbgstr_w(szStatusText));
            else if (http_post_test)
                ok(lstrlenW(text_plain) <= lstrlenW(szStatusText) &&
                   !memcmp(szStatusText, text_plain, lstrlenW(text_plain)*sizeof(WCHAR)),
                   "szStatusText != text/plain\n");
            else if(empty_file)
                ok(!strcmp_wa(szStatusText, "application/javascript"), "szStatusText = %s\n", wine_dbgstr_w(szStatusText));
            else if((pi & PI_MIMEVERIFICATION) && emulate_prot && !mimefilter_test
                    && tested_protocol==HTTP_TEST && !short_read)
                ok(lstrlenW(gifW) <= lstrlenW(szStatusText) &&
                   !memcmp(szStatusText, gifW, lstrlenW(gifW)*sizeof(WCHAR)),
                   "szStatusText != image/gif\n");
            else if(!mimefilter_test)
                ok(lstrlenW(text_htmlW) <= lstrlenW(szStatusText) &&
                   !memcmp(szStatusText, text_htmlW, lstrlenW(text_htmlW)*sizeof(WCHAR)),
                   "szStatusText != text/html\n");
        }
        break;
    case BINDSTATUS_DIRECTBIND:
        CHECK_EXPECT2(ReportProgress_DIRECTBIND);
        ok(szStatusText == NULL, "szStatusText != NULL\n");
        break;
    case BINDSTATUS_RAWMIMETYPE:
        CHECK_EXPECT2(ReportProgress_RAWMIMETYPE);
        ok(szStatusText != NULL, "szStatusText == NULL\n");
        if(szStatusText)
            ok(lstrlenW(szStatusText) < lstrlenW(text_htmlW) ||
               !memcmp(szStatusText, text_htmlW, lstrlenW(text_htmlW)*sizeof(WCHAR)),
               "szStatusText != text/html\n");
        break;
    case BINDSTATUS_CACHEFILENAMEAVAILABLE:
        CHECK_EXPECT(ReportProgress_CACHEFILENAMEAVAILABLE);
        ok(szStatusText != NULL, "szStatusText == NULL\n");
        if(szStatusText) {
            if(binding_test)
                ok(!lstrcmpW(szStatusText, expect_wsz), "unexpected szStatusText\n");
            else if(tested_protocol == FILE_TEST)
                ok(!lstrcmpW(szStatusText, file_name), "szStatusText = %s\n", wine_dbgstr_w(szStatusText));
            else
                ok(szStatusText != NULL, "szStatusText == NULL\n");
        }
        break;
    case BINDSTATUS_FINDINGRESOURCE:
        CHECK_EXPECT2(ReportProgress_FINDINGRESOURCE);
        ok(szStatusText != NULL, "szStatusText == NULL\n");
        break;
    case BINDSTATUS_CONNECTING:
        CHECK_EXPECT2(ReportProgress_CONNECTING);
        ok(szStatusText != NULL, "szStatusText == NULL\n");
        break;
    case BINDSTATUS_SENDINGREQUEST:
        CHECK_EXPECT2(ReportProgress_SENDINGREQUEST);
        if(tested_protocol == FILE_TEST || tested_protocol == ITS_TEST) {
            ok(szStatusText != NULL, "szStatusText == NULL\n");
            if(szStatusText)
                ok(!*szStatusText, "wrong szStatusText\n");
        }
        break;
    case BINDSTATUS_VERIFIEDMIMETYPEAVAILABLE:
        CHECK_EXPECT(ReportProgress_VERIFIEDMIMETYPEAVAILABLE);
        ok(szStatusText != NULL, "szStatusText == NULL\n");
        if(szStatusText)
            ok(!strcmp_wa(szStatusText, "text/html"), "szStatusText != text/html\n");
        break;
    case BINDSTATUS_PROTOCOLCLASSID:
        CHECK_EXPECT(ReportProgress_PROTOCOLCLASSID);
        ok(szStatusText != NULL, "szStatusText == NULL\n");
        ok(!lstrcmpW(szStatusText, null_guid), "unexpected classid %s\n", wine_dbgstr_w(szStatusText));
        break;
    case BINDSTATUS_COOKIE_SENT:
        CHECK_EXPECT2(ReportProgress_COOKIE_SENT);
        ok(szStatusText == NULL, "szStatusText != NULL\n");
        break;
    case BINDSTATUS_REDIRECTING:
        CHECK_EXPECT(ReportProgress_REDIRECTING);
        if(test_redirect)
            ok(!strcmp_wa(szStatusText, "http://test.winehq.org/tests/hello.html"), "szStatusText = %s\n", wine_dbgstr_w(szStatusText));
        else
            ok(szStatusText == NULL, "szStatusText = %s\n", wine_dbgstr_w(szStatusText));
        break;
    case BINDSTATUS_ENCODING:
        CHECK_EXPECT(ReportProgress_ENCODING);
        ok(!strcmp_wa(szStatusText, "gzip"), "szStatusText = %s\n", wine_dbgstr_w(szStatusText));
        break;
    case BINDSTATUS_ACCEPTRANGES:
        CHECK_EXPECT(ReportProgress_ACCEPTRANGES);
        ok(!szStatusText, "szStatusText = %s\n", wine_dbgstr_w(szStatusText));
        break;
    case BINDSTATUS_PROXYDETECTING:
        if(!called_ReportProgress_PROXYDETECTING)
            SET_EXPECT(ReportProgress_CONNECTING);
        CHECK_EXPECT2(ReportProgress_PROXYDETECTING);
        ok(!szStatusText, "szStatusText = %s\n", wine_dbgstr_w(szStatusText));
        break;
    case BINDSTATUS_LOADINGMIMEHANDLER:
        CHECK_EXPECT(ReportProgress_LOADINGMIMEHANDLER);
        ok(!szStatusText, "szStatusText = %s\n", wine_dbgstr_w(szStatusText));
        break;
    case BINDSTATUS_DECODING:
        CHECK_EXPECT(ReportProgress_DECODING);
        ok(!lstrcmpW(szStatusText, pjpegW), "szStatusText = %s\n", wine_dbgstr_w(szStatusText));
        break;
    case BINDSTATUS_RESERVED_7:
        trace("BINDSTATUS_RESERVED_7\n");
        break;
    case BINDSTATUS_RESERVED_8:
        trace("BINDSTATUS_RESERVED_8\n");
        break;
    default:
        ok(0, "Unexpected status %d (%d)\n", ulStatusCode, ulStatusCode-BINDSTATUS_LAST);
    };

    return S_OK;
}

static HRESULT WINAPI ProtocolSink_ReportData(IInternetProtocolSink *iface, DWORD grfBSCF,
        ULONG ulProgress, ULONG ulProgressMax)
{
    HRESULT hres;

    static int rec_depth;
    rec_depth++;

    if(!mimefilter_test && (tested_protocol == FILE_TEST || tested_protocol == ITS_TEST)) {
        CHECK_EXPECT2(ReportData);

        ok(ulProgress == ulProgressMax, "ulProgress (%d) != ulProgressMax (%d)\n",
           ulProgress, ulProgressMax);
        if(!file_with_hash)
            ok(ulProgressMax == 13, "ulProgressMax=%d, expected 13\n", ulProgressMax);
        /* BSCF_SKIPDRAINDATAFORFILEURLS added in IE8 */
        if(tested_protocol == FILE_TEST)
            ok((grfBSCF == (BSCF_FIRSTDATANOTIFICATION | BSCF_LASTDATANOTIFICATION)) ||
               (grfBSCF == (BSCF_FIRSTDATANOTIFICATION | BSCF_LASTDATANOTIFICATION | BSCF_SKIPDRAINDATAFORFILEURLS)),
               "grcfBSCF = %08x\n", grfBSCF);
        else
            ok(grfBSCF == (BSCF_FIRSTDATANOTIFICATION | BSCF_DATAFULLYAVAILABLE), "grcfBSCF = %08x\n", grfBSCF);
    }else if(bind_from_cache) {
        CHECK_EXPECT(ReportData);

        ok(grfBSCF == (BSCF_LASTDATANOTIFICATION|BSCF_DATAFULLYAVAILABLE), "grcfBSCF = %08x\n", grfBSCF);
        ok(ulProgress == 1000, "ulProgress = %u\n", ulProgress);
        ok(!ulProgressMax, "ulProgressMax = %u\n", ulProgressMax);
    }else if(direct_read) {
        BYTE buf[14096];
        ULONG read;

        if(!read_report_data && rec_depth == 1) {
            BOOL reported_all_data = called_ReportData2;

            CHECK_EXPECT2(ReportData);

            if(short_read) {
                ok(grfBSCF == (BSCF_FIRSTDATANOTIFICATION|BSCF_LASTDATANOTIFICATION|BSCF_DATAFULLYAVAILABLE)
                   || grfBSCF == BSCF_FIRSTDATANOTIFICATION, /* < IE8 */
                   "grcfBSCF = %08x\n", grfBSCF);
                CHECK_CALLED(Read); /* Set in Continue */
                first_data_notif = FALSE;
            }else if(first_data_notif) {
                ok(grfBSCF == BSCF_FIRSTDATANOTIFICATION, "grcfBSCF = %08x\n", grfBSCF);
                first_data_notif = FALSE;
            }else if(reported_all_data) {
                ok(grfBSCF == (BSCF_LASTDATANOTIFICATION|BSCF_INTERMEDIATEDATANOTIFICATION),
                   "grcfBSCF = %08x\n", grfBSCF);
            }else if(!direct_read) {
                ok(grfBSCF == BSCF_INTERMEDIATEDATANOTIFICATION, "grcfBSCF = %08x\n", grfBSCF);
            }

            do {
                read = 0;
                if(emulate_prot)
                    SET_EXPECT(Read);
                else
                    SET_EXPECT(ReportData2);
                SET_EXPECT(ReportResult);
                if(!emulate_prot)
                    SET_EXPECT(Switch);
                hres = IInternetProtocol_Read(binding_test ? binding_protocol : async_protocol, expect_pv = buf, sizeof(buf), &read);
                ok(hres == E_PENDING || hres == S_FALSE || hres == S_OK, "Read failed: %08x\n", hres);
                if(hres == S_OK)
                    ok(read, "read == 0\n");
                if(reported_all_data)
                    ok(hres == S_FALSE, "Read failed: %08x, expected S_FALSE\n", hres);
                if(!emulate_prot && hres != E_PENDING)
                    CHECK_NOT_CALLED(Switch); /* otherwise checked in wait_for_switch loop */
                if(emulate_prot)
                    CHECK_CALLED(Read);
                if(!reported_all_data && called_ReportData2) {
                    if(!emulate_prot)
                        CHECK_CALLED(ReportData2);
                    CHECK_CALLED(ReportResult);
                    reported_all_data = TRUE;
                }else {
                    if(!emulate_prot)
                        CHECK_NOT_CALLED(ReportData2);
                    CHECK_NOT_CALLED(ReportResult);
                }
            }while(hres == S_OK);
            if(hres == S_FALSE)
                wait_for_switch = FALSE;
        }else {
            CHECK_EXPECT(ReportData2);

            ok(grfBSCF & BSCF_LASTDATANOTIFICATION, "grfBSCF = %08x\n", grfBSCF);

            read = 0xdeadbeef;
            if(emulate_prot)
                SET_EXPECT(Read2);
            hres = IInternetProtocol_Read(binding_test ? binding_protocol : async_protocol, expect_pv = buf, sizeof(buf), &read);
            if(emulate_prot)
                CHECK_CALLED(Read2);
            ok(hres == S_FALSE, "Read returned: %08x, expected E_FALSE\n", hres);
            ok(!read, "read = %d\n", read);
        }
    }else if(!binding_test && (tested_protocol == HTTP_TEST || tested_protocol == HTTPS_TEST
            || tested_protocol == FTP_TEST)) {
        if(empty_file)
            CHECK_EXPECT2(ReportData);
        else if(!(grfBSCF & BSCF_LASTDATANOTIFICATION) || (grfBSCF & BSCF_DATAFULLYAVAILABLE))
            CHECK_EXPECT(ReportData);
        else if (http_post_test)
            ok(ulProgress == 13, "Read %u bytes instead of 13\n", ulProgress);

        if(empty_file) {
            ok(!ulProgress, "ulProgress = %d\n", ulProgress);
            ok(!ulProgressMax, "ulProgressMax = %d\n", ulProgressMax);
        }else {
            ok(ulProgress, "ulProgress == 0\n");
        }

        if(empty_file) {
            ok(grfBSCF == (BSCF_FIRSTDATANOTIFICATION|BSCF_LASTDATANOTIFICATION),
               "grcfBSCF = %08x\n", grfBSCF);
            first_data_notif = FALSE;
        }else if(first_data_notif) {
            ok(grfBSCF == BSCF_FIRSTDATANOTIFICATION
               || grfBSCF == (BSCF_LASTDATANOTIFICATION|BSCF_DATAFULLYAVAILABLE),
               "grcfBSCF = %08x\n", grfBSCF);
            first_data_notif = FALSE;
        } else {
            ok(grfBSCF == BSCF_INTERMEDIATEDATANOTIFICATION
               || grfBSCF == (BSCF_LASTDATANOTIFICATION|BSCF_INTERMEDIATEDATANOTIFICATION)
               || broken(grfBSCF == (BSCF_FIRSTDATANOTIFICATION|BSCF_LASTDATANOTIFICATION)),
               "grcfBSCF = %08x\n", grfBSCF);
        }

        if(!(bindf & BINDF_FROMURLMON) &&
           !(grfBSCF & BSCF_LASTDATANOTIFICATION)) {
            if(state == STATE_CONNECTING) {
                state = STATE_DOWNLOADING;
                if(http_is_first) {
                    CHECK_CALLED(ReportProgress_FINDINGRESOURCE);
                    CHECK_CALLED(ReportProgress_CONNECTING);
                }
                CHECK_CALLED(ReportProgress_SENDINGREQUEST);
                CHECK_CALLED(OnResponse);
                CHECK_CALLED(ReportProgress_RAWMIMETYPE);
            }
            SetEvent(event_complete);
        }
    }else if(!read_report_data) {
        BYTE buf[1000];
        ULONG read;
        HRESULT hres;

        CHECK_EXPECT(ReportData);

        if(tested_protocol != BIND_TEST) {
            do {
                if(mimefilter_test)
                    SET_EXPECT(MimeFilter_Read);
                else if(rec_depth > 1)
                    SET_EXPECT(Read2);
                else
                    SET_EXPECT(Read);
                hres = IInternetProtocol_Read(binding_protocol, expect_pv=buf, sizeof(buf), &read);
                if(mimefilter_test)
                    CHECK_CALLED(MimeFilter_Read);
                else if(rec_depth > 1)
                    CHECK_CALLED(Read2);
                else
                    CHECK_CALLED(Read);
            }while(hres == S_OK);
        }
    }

    rec_depth--;
    return S_OK;
}

static HRESULT WINAPI ProtocolSink_ReportResult(IInternetProtocolSink *iface, HRESULT hrResult,
        DWORD dwError, LPCWSTR szResult)
{
    CHECK_EXPECT(ReportResult);

    if(tested_protocol == FTP_TEST)
        ok(hrResult == E_PENDING || hrResult == S_OK, "hrResult = %08x, expected E_PENDING or S_OK\n", hrResult);
    else
        ok(hrResult == expect_hrResult, "hrResult = %08x, expected: %08x\n",
           hrResult, expect_hrResult);
#ifdef __REACTOS__
    if(!winetest_interactive && tested_protocol != FTP_TEST && hrResult != expect_hrResult) {
        skip("CORE-10360/ROSTESTS-192: Test might hang, skipping the rest!\n");
        exit(1);
    }
#endif
    if(SUCCEEDED(hrResult) || tested_protocol == FTP_TEST || test_abort)
        ok(dwError == ERROR_SUCCESS, "dwError = %d, expected ERROR_SUCCESS\n", dwError);
    else
        ok(dwError != ERROR_SUCCESS ||
           broken(tested_protocol == MK_TEST), /* WinME and NT4 */
           "dwError == ERROR_SUCCESS\n");
    ok(!szResult, "szResult != NULL\n");

    if(direct_read)
        SET_EXPECT(ReportData); /* checked after main loop */

    return S_OK;
}

static IInternetProtocolSinkVtbl protocol_sink_vtbl = {
    ProtocolSink_QueryInterface,
    ProtocolSink_AddRef,
    ProtocolSink_Release,
    ProtocolSink_Switch,
    ProtocolSink_ReportProgress,
    ProtocolSink_ReportData,
    ProtocolSink_ReportResult
};

static IInternetProtocolSink protocol_sink = { &protocol_sink_vtbl };

static HRESULT WINAPI MimeProtocolSink_QueryInterface(IInternetProtocolSink *iface, REFIID riid, void **ppv)
{
    ok(0, "unexpected call\n");
    return E_NOTIMPL;
}

static ULONG WINAPI MimeProtocolSink_AddRef(IInternetProtocolSink *iface)
{
    return 2;
}

static ULONG WINAPI MimeProtocolSink_Release(IInternetProtocolSink *iface)
{
    return 1;
}

static HRESULT WINAPI MimeProtocolSink_Switch(IInternetProtocolSink *iface, PROTOCOLDATA *pProtocolData)
{
    HRESULT hres;

    CHECK_EXPECT(MimeFilter_Switch);

    SET_EXPECT(Switch);
    hres = IInternetProtocolSink_Switch(filtered_sink, pProtocolData);
    ok(hres == S_OK, "Switch failed: %08x\n", hres);
    CHECK_CALLED(Switch);

    return S_OK;
}

static HRESULT WINAPI MimeProtocolSink_ReportProgress(IInternetProtocolSink *iface, ULONG ulStatusCode,
        LPCWSTR szStatusText)
{
    switch(ulStatusCode) {
    case BINDSTATUS_LOADINGMIMEHANDLER:
        /*
         * IE9 for some reason (bug?) calls this on mime handler's protocol sink instead of the
         * main protocol sink. We check ReportProgress_LOADINGMIMEHANDLER both here and in
         * ProtocolSink_ReportProgress to workaround it.
         */
        CHECK_EXPECT(ReportProgress_LOADINGMIMEHANDLER);
        ok(!szStatusText, "szStatusText = %s\n", wine_dbgstr_w(szStatusText));
        break;
    default:
        ok(0, "Unexpected status code %d\n", ulStatusCode);
    }

    return S_OK;
}

static HRESULT WINAPI MimeProtocolSink_ReportData(IInternetProtocolSink *iface, DWORD grfBSCF,
        ULONG ulProgress, ULONG ulProgressMax)
{
    DWORD read = 0;
    BYTE buf[8192];
    HRESULT hres;
    BOOL report_mime = FALSE;

    CHECK_EXPECT(MimeFilter_ReportData);

    if(!filter_state && !no_mime) {
        SET_EXPECT(Read);
        hres = IInternetProtocol_Read(filtered_protocol, buf, sizeof(buf), &read);
        if(tested_protocol == HTTP_TEST)
            ok(hres == S_OK || hres == E_PENDING || hres == S_FALSE, "Read failed: %08x\n", hres);
        else
            ok(hres == S_OK, "Read failed: %08x\n", hres);
        CHECK_CALLED(Read);

        SET_EXPECT(ReportProgress_MIMETYPEAVAILABLE);
        hres = IInternetProtocolSink_ReportProgress(filtered_sink, BINDSTATUS_VERIFIEDMIMETYPEAVAILABLE, text_htmlW);
        ok(hres == S_OK, "ReportProgress failed: %08x\n", hres);
        CHECK_CALLED(ReportProgress_MIMETYPEAVAILABLE);

        SET_EXPECT(ReportProgress_MIMETYPEAVAILABLE);
        hres = IInternetProtocolSink_ReportProgress(filtered_sink, BINDSTATUS_MIMETYPEAVAILABLE, text_htmlW);
        ok(hres == S_OK, "ReportProgress failed: %08x\n", hres);
        CHECK_CALLED(ReportProgress_MIMETYPEAVAILABLE);

        /* FIXME: test BINDSTATUS_CACHEFILENAMEAVAILABLE */
    }

    if(no_mime && prot_read<200) {
        SET_EXPECT(Read);
    }else if(no_mime && prot_read<300) {
        report_mime = TRUE;
        SET_EXPECT(Read);
        SET_EXPECT(ReportProgress_MIMETYPEAVAILABLE);
        SET_EXPECT(ReportData);
    }else if(!read_report_data) {
        SET_EXPECT(ReportData);
    }
    hres = IInternetProtocolSink_ReportData(filtered_sink, grfBSCF, ulProgress, ulProgressMax);
    ok(hres == S_OK, "ReportData failed: %08x\n", hres);
    if(no_mime && prot_read<=200) {
        CHECK_CALLED(Read);
    }else if(report_mime) {
        CHECK_CALLED(ReportProgress_MIMETYPEAVAILABLE);
        CHECK_CALLED(ReportData);
    }else if(!read_report_data) {
        CHECK_CALLED(ReportData);
    }

    if(!filter_state)
        filter_state = 1;

    return S_OK;
}

static HRESULT WINAPI MimeProtocolSink_ReportResult(IInternetProtocolSink *iface, HRESULT hrResult,
        DWORD dwError, LPCWSTR szResult)
{
    HRESULT hres;

    CHECK_EXPECT(MimeFilter_ReportResult);

    ok(hrResult == S_OK, "hrResult = %08x\n", hrResult);
    ok(dwError == ERROR_SUCCESS, "dwError = %u\n", dwError);
    ok(!szResult, "szResult = %s\n", wine_dbgstr_w(szResult));

    SET_EXPECT(ReportResult);
    hres = IInternetProtocolSink_ReportResult(filtered_sink, hrResult, dwError, szResult);
    ok(SUCCEEDED(hres), "ReportResult failed: %08x\n", hres);
    CHECK_CALLED(ReportResult);

    return S_OK;
}

static IInternetProtocolSinkVtbl mime_protocol_sink_vtbl = {
    MimeProtocolSink_QueryInterface,
    MimeProtocolSink_AddRef,
    MimeProtocolSink_Release,
    MimeProtocolSink_Switch,
    MimeProtocolSink_ReportProgress,
    MimeProtocolSink_ReportData,
    MimeProtocolSink_ReportResult
};

static IInternetProtocolSink mime_protocol_sink = { &mime_protocol_sink_vtbl };

static HRESULT QueryInterface(REFIID riid, void **ppv)
{
    static const IID IID_undocumented = {0x58DFC7D0,0x5381,0x43E5,{0x9D,0x72,0x4C,0xDD,0xE4,0xCB,0x0F,0x1A}};
    static const IID IID_undocumentedIE10 = {0xc28722e5,0xbc1a,0x4c55,{0xa6,0x8d,0x33,0x21,0x9f,0x69,0x89,0x10}};

    *ppv = NULL;

    if(IsEqualGUID(&IID_IUnknown, riid) || IsEqualGUID(&IID_IInternetProtocolSink, riid))
        *ppv = &protocol_sink;
    if(IsEqualGUID(&IID_IServiceProvider, riid))
        *ppv = &service_provider;
    if(IsEqualGUID(&IID_IUriContainer, riid))
        return E_NOINTERFACE; /* TODO */

    /* NOTE: IE8 queries for undocumented {58DFC7D0-5381-43E5-9D72-4CDDE4CB0F1A} interface. */
    if(IsEqualGUID(&IID_undocumented, riid))
        return E_NOINTERFACE;
    /* NOTE: IE10 queries for undocumented {c28722e5-bc1a-4c55-a68d-33219f698910} interface. */
    if(IsEqualGUID(&IID_undocumentedIE10, riid))
        return E_NOINTERFACE;

    if(*ppv)
        return S_OK;

    ok(0, "unexpected call %s\n", wine_dbgstr_guid(riid));
    return E_NOINTERFACE;
}

static HRESULT WINAPI BindInfo_QueryInterface(IInternetBindInfo *iface, REFIID riid, void **ppv)
{
    if(IsEqualGUID(&IID_IUnknown, riid) || IsEqualGUID(&IID_IInternetBindInfo, riid)) {
        *ppv = iface;
        return S_OK;
    }
    return E_NOINTERFACE;
}

static ULONG WINAPI BindInfo_AddRef(IInternetBindInfo *iface)
{
    return 2;
}

static ULONG WINAPI BindInfo_Release(IInternetBindInfo *iface)
{
    return 1;
}

static HRESULT WINAPI BindInfo_GetBindInfo(IInternetBindInfo *iface, DWORD *grfBINDF, BINDINFO *pbindinfo)
{
    DWORD cbSize;

    CHECK_EXPECT(GetBindInfo);

    ok(grfBINDF != NULL, "grfBINDF == NULL\n");
    ok(pbindinfo != NULL, "pbindinfo == NULL\n");
    ok(pbindinfo->cbSize == sizeof(BINDINFO), "wrong size of pbindinfo: %d\n", pbindinfo->cbSize);

    *grfBINDF = bindf;
    if(binding_test)
        *grfBINDF |= BINDF_FROMURLMON;
    cbSize = pbindinfo->cbSize;
    memset(pbindinfo, 0, cbSize);
    pbindinfo->cbSize = cbSize;

    if(http_post_test)
    {
        pbindinfo->cbstgmedData = sizeof(post_data)-1;
        pbindinfo->dwBindVerb = BINDVERB_POST;
        pbindinfo->stgmedData.tymed = http_post_test;

        if(http_post_test == TYMED_HGLOBAL) {
            HGLOBAL data;

            /* Must be GMEM_FIXED, GMEM_MOVABLE does not work properly */
            data = GlobalAlloc(GPTR, sizeof(post_data));
            memcpy(data, post_data, sizeof(post_data));
            U(pbindinfo->stgmedData).hGlobal = data;
        }else {
            IStream *post_stream;
            HGLOBAL data;
            HRESULT hres;

            if(0) {
            /* Must be GMEM_FIXED, GMEM_MOVABLE does not work properly */
            data = GlobalAlloc(GPTR, sizeof(post_data));
            memcpy(data, post_data, sizeof(post_data));
            U(pbindinfo->stgmedData).hGlobal = data;

            hres = CreateStreamOnHGlobal(data, FALSE, &post_stream);
            ok(hres == S_OK, "CreateStreamOnHGlobal failed: %08x\n", hres);

            U(pbindinfo->stgmedData).pstm =post_stream;/* &Stream; */
            }
            U(pbindinfo->stgmedData).pstm = &Stream;
        }
    }

    return S_OK;
}

static HRESULT WINAPI BindInfo_GetBindString(IInternetBindInfo *iface, ULONG ulStringType,
        LPOLESTR *ppwzStr, ULONG cEl, ULONG *pcElFetched)
{
    ok(ppwzStr != NULL, "ppwzStr == NULL\n");
    ok(pcElFetched != NULL, "pcElFetched == NULL\n");

    switch(ulStringType) {
    case BINDSTRING_ACCEPT_MIMES:
        CHECK_EXPECT(GetBindString_ACCEPT_MIMES);
        ok(cEl == 256, "cEl=%d, expected 256\n", cEl);
        if(pcElFetched) {
            ok(*pcElFetched == 256, "*pcElFetched=%d, expected 256\n", *pcElFetched);
            *pcElFetched = 1;
        }
        if(ppwzStr) {
            *ppwzStr = CoTaskMemAlloc(sizeof(acc_mimeW));
            memcpy(*ppwzStr, acc_mimeW, sizeof(acc_mimeW));
        }
        return S_OK;
    case BINDSTRING_USER_AGENT:
        CHECK_EXPECT(GetBindString_USER_AGENT);
        ok(cEl == 1, "cEl=%d, expected 1\n", cEl);
        if(pcElFetched) {
            ok(*pcElFetched == 0, "*pcElFetch=%d, expected 0\n", *pcElFetched);
            *pcElFetched = 1;
        }
        if(ppwzStr) {
            *ppwzStr = CoTaskMemAlloc(sizeof(user_agentW));
            memcpy(*ppwzStr, user_agentW, sizeof(user_agentW));
        }
        return S_OK;
    case BINDSTRING_POST_COOKIE:
        CHECK_EXPECT(GetBindString_POST_COOKIE);
        ok(cEl == 1, "cEl=%d, expected 1\n", cEl);
        if(pcElFetched)
            ok(*pcElFetched == 0, "*pcElFetch=%d, expected 0\n", *pcElFetched);
        return S_OK;
    case BINDSTRING_URL: {
        DWORD size;

        CHECK_EXPECT(GetBindString_URL);
        ok(cEl == 1, "cEl=%d, expected 1\n", cEl);
        ok(*pcElFetched == 0, "*pcElFetch=%d, expected 0\n", *pcElFetched);
        *pcElFetched = 1;

        size = (lstrlenW(binding_urls[tested_protocol])+1)*sizeof(WCHAR);
        *ppwzStr = CoTaskMemAlloc(size);
        memcpy(*ppwzStr, binding_urls[tested_protocol], size);
        return S_OK;
    }
    case BINDSTRING_ROOTDOC_URL:
        CHECK_EXPECT(GetBindString_ROOTDOC_URL);
        ok(cEl == 1, "cEl=%d, expected 1\n", cEl);
        return E_NOTIMPL;
    case BINDSTRING_ENTERPRISE_ID:
        ok(cEl == 1, "cEl=%d, expected 1\n", cEl);
        return E_NOTIMPL;
    default:
        ok(0, "unexpected ulStringType %d\n", ulStringType);
    }

    return E_NOTIMPL;
}

static IInternetBindInfoVtbl bind_info_vtbl = {
    BindInfo_QueryInterface,
    BindInfo_AddRef,
    BindInfo_Release,
    BindInfo_GetBindInfo,
    BindInfo_GetBindString
};

static IInternetBindInfo bind_info = { &bind_info_vtbl };

static HRESULT WINAPI InternetPriority_QueryInterface(IInternetPriority *iface,
                                                  REFIID riid, void **ppv)
{
    ok(0, "unexpected call\n");
    return E_NOINTERFACE;
}

static ULONG WINAPI InternetPriority_AddRef(IInternetPriority *iface)
{
    return 2;
}

static ULONG WINAPI InternetPriority_Release(IInternetPriority *iface)
{
    return 1;
}

static HRESULT WINAPI InternetPriority_SetPriority(IInternetPriority *iface, LONG nPriority)
{
    CHECK_EXPECT(SetPriority);
    ok(nPriority == ex_priority, "nPriority=%d\n", nPriority);
    return S_OK;
}

static HRESULT WINAPI InternetPriority_GetPriority(IInternetPriority *iface, LONG *pnPriority)
{
    ok(0, "unexpected call\n");
    return E_NOTIMPL;
}


static const IInternetPriorityVtbl InternetPriorityVtbl = {
    InternetPriority_QueryInterface,
    InternetPriority_AddRef,
    InternetPriority_Release,
    InternetPriority_SetPriority,
    InternetPriority_GetPriority
};

static IInternetPriority InternetPriority = { &InternetPriorityVtbl };

static ULONG WINAPI Protocol_AddRef(IInternetProtocolEx *iface)
{
    return 2;
}

static ULONG WINAPI Protocol_Release(IInternetProtocolEx *iface)
{
    return 1;
}

static HRESULT WINAPI Protocol_Abort(IInternetProtocolEx *iface, HRESULT hrReason,
        DWORD dwOptions)
{
    HRESULT hres;

    CHECK_EXPECT(Abort);

    SET_EXPECT(ReportResult);
    hres = IInternetProtocolSink_ReportResult(binding_sink, S_OK, ERROR_SUCCESS, NULL);
    ok(hres == S_OK, "ReportResult failed: %08x\n", hres);
    CHECK_CALLED(ReportResult);

    return S_OK;
}

static HRESULT WINAPI Protocol_Suspend(IInternetProtocolEx *iface)
{
    ok(0, "unexpected call\n");
    return E_NOTIMPL;
}

static HRESULT WINAPI Protocol_Resume(IInternetProtocolEx *iface)
{
    ok(0, "unexpected call\n");
    return E_NOTIMPL;
}

static HRESULT WINAPI Protocol_Seek(IInternetProtocolEx *iface,
        LARGE_INTEGER dlibMove, DWORD dwOrigin, ULARGE_INTEGER *plibNewPosition)
{
    ok(0, "unexpected call\n");
    return E_NOTIMPL;
}

static HRESULT WINAPI ProtocolEmul_QueryInterface(IInternetProtocolEx *iface, REFIID riid, void **ppv)
{
    static const IID unknown_iid = {0x7daf9908,0x8415,0x4005,{0x95,0xae, 0xbd,0x27,0xf6,0xe3,0xdc,0x00}};

    if(IsEqualGUID(&IID_IUnknown, riid) || IsEqualGUID(&IID_IInternetProtocol, riid)) {
        *ppv = iface;
        return S_OK;
    }

    if(IsEqualGUID(&IID_IInternetProtocolEx, riid)) {
        if(impl_protex) {
            *ppv = iface;
            return S_OK;
        }
        *ppv = NULL;
        return E_NOINTERFACE;
    }

    if(IsEqualGUID(&IID_IInternetPriority, riid)) {
        *ppv = &InternetPriority;
        return S_OK;
    }

    if(IsEqualGUID(&IID_IWinInetInfo, riid)) {
        CHECK_EXPECT(QueryInterface_IWinInetInfo);
        *ppv = NULL;
        return E_NOINTERFACE;
    }

    if(IsEqualGUID(&IID_IWinInetHttpInfo, riid)) {
        CHECK_EXPECT(QueryInterface_IWinInetHttpInfo);
        *ppv = NULL;
        return E_NOINTERFACE;
    }

    if(!IsEqualGUID(riid, &unknown_iid)) /* IE10 */
        ok(0, "unexpected riid %s\n", wine_dbgstr_guid(riid));
    *ppv = NULL;
    return E_NOINTERFACE;
}

static DWORD WINAPI thread_proc(PVOID arg)
{
    HRESULT hres;

    memset(&protocoldata, -1, sizeof(protocoldata));

    prot_state = 0;

    SET_EXPECT(ReportProgress_FINDINGRESOURCE);
    hres = IInternetProtocolSink_ReportProgress(binding_sink,
            BINDSTATUS_FINDINGRESOURCE, hostW);
    CHECK_CALLED(ReportProgress_FINDINGRESOURCE);
    ok(hres == S_OK, "ReportProgress failed: %08x\n", hres);

    SET_EXPECT(ReportProgress_CONNECTING);
    hres = IInternetProtocolSink_ReportProgress(binding_sink,
            BINDSTATUS_CONNECTING, winehq_ipW);
    CHECK_CALLED(ReportProgress_CONNECTING);
    ok(hres == S_OK, "ReportProgress failed: %08x\n", hres);

    SET_EXPECT(ReportProgress_SENDINGREQUEST);
    hres = IInternetProtocolSink_ReportProgress(binding_sink,
            BINDSTATUS_SENDINGREQUEST, NULL);
    CHECK_CALLED(ReportProgress_SENDINGREQUEST);
    ok(hres == S_OK, "ReportProgress failed: %08x\n", hres);

    prot_state = 1;
    SET_EXPECT(Switch);
    hres = IInternetProtocolSink_Switch(binding_sink, &protocoldata);
    CHECK_CALLED(Switch);
    ok(hres == S_OK, "Switch failed: %08x\n", hres);

    if(!short_read) {
        prot_state = 2;
        if(mimefilter_test)
            SET_EXPECT(MimeFilter_Switch);
        else
            SET_EXPECT(Switch);
        hres = IInternetProtocolSink_Switch(binding_sink, &protocoldata);
        ok(hres == S_OK, "Switch failed: %08x\n", hres);
        if(mimefilter_test)
            CHECK_CALLED(MimeFilter_Switch);
        else
            CHECK_CALLED(Switch);

        if(test_abort) {
            SetEvent(event_complete);
            return 0;
        }

        prot_state = 2;
        if(mimefilter_test)
            SET_EXPECT(MimeFilter_Switch);
        else
            SET_EXPECT(Switch);
        hres = IInternetProtocolSink_Switch(binding_sink, &protocoldata);
        ok(hres == S_OK, "Switch failed: %08x\n", hres);
        if(mimefilter_test)
            CHECK_CALLED(MimeFilter_Switch);
        else
            CHECK_CALLED(Switch);

        prot_state = 3;
        if(mimefilter_test)
            SET_EXPECT(MimeFilter_Switch);
        else
            SET_EXPECT(Switch);
        hres = IInternetProtocolSink_Switch(binding_sink, &protocoldata);
        ok(hres == S_OK, "Switch failed: %08x\n", hres);
        if(mimefilter_test)
            CHECK_CALLED(MimeFilter_Switch);
        else
            CHECK_CALLED(Switch);
    }

    SetEvent(event_complete);

    return 0;
}

static void protocol_start(IInternetProtocolSink *pOIProtSink, IInternetBindInfo *pOIBindInfo, DWORD pi)
{
    BINDINFO bindinfo, exp_bindinfo;
    DWORD cbindf = 0;
    HRESULT hres;

    ok(pOIProtSink != NULL, "pOIProtSink == NULL\n");
    ok(pOIBindInfo != NULL, "pOIBindInfo == NULL\n");
    ok(pOIProtSink != &protocol_sink, "unexpected pOIProtSink\n");
    ok(pOIBindInfo != &bind_info, "unexpected pOIBindInfo\n");
    ok(!pi, "pi = %x\n", pi);

    if(binding_test)
        ok(pOIProtSink == binding_sink, "pOIProtSink != binding_sink\n");

    memset(&bindinfo, 0, sizeof(bindinfo));
    bindinfo.cbSize = sizeof(bindinfo);
    memcpy(&exp_bindinfo, &bindinfo, sizeof(bindinfo));
    SET_EXPECT(GetBindInfo);
    hres = IInternetBindInfo_GetBindInfo(pOIBindInfo, &cbindf, &bindinfo);
    ok(hres == S_OK, "GetBindInfo failed: %08x\n", hres);
    CHECK_CALLED(GetBindInfo);
    ok(cbindf == (bindf|BINDF_FROMURLMON), "bindf = %x, expected %x\n",
       cbindf, (bindf|BINDF_FROMURLMON));
    ok(!memcmp(&exp_bindinfo, &bindinfo, sizeof(bindinfo)), "unexpected bindinfo\n");
    pReleaseBindInfo(&bindinfo);

    SET_EXPECT(ReportProgress_SENDINGREQUEST);
    hres = IInternetProtocolSink_ReportProgress(pOIProtSink, BINDSTATUS_SENDINGREQUEST, emptyW);
    ok(hres == S_OK, "ReportProgress(BINDSTATUS_SENDINGREQUEST) failed: %08x\n", hres);
    CHECK_CALLED(ReportProgress_SENDINGREQUEST);

    if(tested_protocol == HTTP_TEST || tested_protocol == HTTPS_TEST) {
        IServiceProvider *service_provider;
        IHttpNegotiate *http_negotiate;
        IHttpNegotiate2 *http_negotiate2;
        LPWSTR ua = (LPWSTR)0xdeadbeef, accept_mimes[256];
        LPWSTR additional_headers = NULL;
        BYTE sec_id[100];
        DWORD fetched = 0, size = 100;
        DWORD tid;

        SET_EXPECT(GetBindString_USER_AGENT);
        hres = IInternetBindInfo_GetBindString(pOIBindInfo, BINDSTRING_USER_AGENT,
                                               &ua, 1, &fetched);
        CHECK_CALLED(GetBindString_USER_AGENT);
        ok(hres == S_OK, "GetBindString(BINDSTRING_USER_AGETNT) failed: %08x\n", hres);
        ok(fetched == 1, "fetched = %d, expected 254\n", fetched);
        ok(ua != NULL, "ua =  %p\n", ua);
        ok(!lstrcmpW(ua, user_agentW), "unexpected user agent %s\n", wine_dbgstr_w(ua));
        CoTaskMemFree(ua);

        fetched = 256;
        SET_EXPECT(GetBindString_ACCEPT_MIMES);
        hres = IInternetBindInfo_GetBindString(pOIBindInfo, BINDSTRING_ACCEPT_MIMES,
                                               accept_mimes, 256, &fetched);
        CHECK_CALLED(GetBindString_ACCEPT_MIMES);

        ok(hres == S_OK,
           "GetBindString(BINDSTRING_ACCEPT_MIMES) failed: %08x\n", hres);
        ok(fetched == 1, "fetched = %d, expected 1\n", fetched);
        ok(!lstrcmpW(acc_mimeW, accept_mimes[0]), "unexpected mimes %s\n", wine_dbgstr_w(accept_mimes[0]));
        CoTaskMemFree(accept_mimes[0]);

        hres = IInternetBindInfo_QueryInterface(pOIBindInfo, &IID_IServiceProvider,
                                                (void**)&service_provider);
        ok(hres == S_OK, "QueryInterface failed: %08x\n", hres);

        SET_EXPECT(QueryService_HttpNegotiate);
        hres = IServiceProvider_QueryService(service_provider, &IID_IHttpNegotiate,
                &IID_IHttpNegotiate, (void**)&http_negotiate);
        CHECK_CALLED(QueryService_HttpNegotiate);
        ok(hres == S_OK, "QueryService failed: %08x\n", hres);

        SET_EXPECT(BeginningTransaction);
        hres = IHttpNegotiate_BeginningTransaction(http_negotiate, binding_urls[tested_protocol],
                                                   NULL, 0, &additional_headers);
        CHECK_CALLED(BeginningTransaction);
        IHttpNegotiate_Release(http_negotiate);
        ok(hres == S_OK, "BeginningTransction failed: %08x\n", hres);
        ok(additional_headers == NULL, "additional_headers=%p\n", additional_headers);

        SET_EXPECT(QueryService_HttpNegotiate);
        hres = IServiceProvider_QueryService(service_provider, &IID_IHttpNegotiate2,
                &IID_IHttpNegotiate2, (void**)&http_negotiate2);
        CHECK_CALLED(QueryService_HttpNegotiate);
        ok(hres == S_OK, "QueryService failed: %08x\n", hres);

        size = 512;
        SET_EXPECT(GetRootSecurityId);
        hres = IHttpNegotiate2_GetRootSecurityId(http_negotiate2, sec_id, &size, 0);
        CHECK_CALLED(GetRootSecurityId);
        IHttpNegotiate2_Release(http_negotiate2);
        ok(hres == E_FAIL, "GetRootSecurityId failed: %08x, expected E_FAIL\n", hres);
        ok(size == 13, "size=%d\n", size);

        IServiceProvider_Release(service_provider);

        CreateThread(NULL, 0, thread_proc, NULL, 0, &tid);
        return;
    }

    SET_EXPECT(ReportProgress_CACHEFILENAMEAVAILABLE);
    hres = IInternetProtocolSink_ReportProgress(pOIProtSink,
            BINDSTATUS_CACHEFILENAMEAVAILABLE, expect_wsz = emptyW);
    ok(hres == S_OK, "ReportProgress(BINDSTATUS_CACHEFILENAMEAVAILABLE) failed: %08x\n", hres);
    CHECK_CALLED(ReportProgress_CACHEFILENAMEAVAILABLE);

    if(mimefilter_test) {
        SET_EXPECT(MimeFilter_CreateInstance);
        SET_EXPECT(MimeFilter_Start);
        SET_EXPECT(ReportProgress_LOADINGMIMEHANDLER);
    }
    SET_EXPECT(ReportProgress_MIMETYPEAVAILABLE);
    hres = IInternetProtocolSink_ReportProgress(pOIProtSink, BINDSTATUS_VERIFIEDMIMETYPEAVAILABLE,
            mimefilter_test ? pjpegW : (expect_wsz = text_htmlW));
    ok(hres == S_OK,
       "ReportProgress(BINDSTATUS_VERIFIEDMIMETYPEAVAILABLE) failed: %08x\n", hres);
    if(mimefilter_test) {
        CHECK_CALLED(MimeFilter_CreateInstance);
        CHECK_CALLED(MimeFilter_Start);
        CHECK_CALLED(ReportProgress_LOADINGMIMEHANDLER);
        CHECK_CALLED(ReportProgress_MIMETYPEAVAILABLE);
    }else {
        CHECK_CALLED(ReportProgress_MIMETYPEAVAILABLE);
    }

    if(mimefilter_test)
        SET_EXPECT(MimeFilter_ReportData);
    else
        SET_EXPECT(ReportData);
    hres = IInternetProtocolSink_ReportData(pOIProtSink,
            BSCF_FIRSTDATANOTIFICATION | (tested_protocol == ITS_TEST ? BSCF_DATAFULLYAVAILABLE : BSCF_LASTDATANOTIFICATION),
            13, 13);
    ok(hres == S_OK, "ReportData failed: %08x\n", hres);
    if(mimefilter_test)
        CHECK_CALLED(MimeFilter_ReportData);
    else
        CHECK_CALLED(ReportData);

    if(tested_protocol == ITS_TEST) {
        SET_EXPECT(ReportData);
        hres = IInternetProtocolSink_ReportProgress(pOIProtSink, BINDSTATUS_BEGINDOWNLOADDATA, NULL);
        ok(hres == S_OK, "ReportProgress(BINDSTATUS_BEGINDOWNLOADDATA) failed: %08x\n", hres);
        CHECK_CALLED(ReportData);
    }

    if(tested_protocol == BIND_TEST) {
        hres = IInternetProtocol_Terminate(binding_protocol, 0);
        ok(hres == E_FAIL, "Termiante failed: %08x\n", hres);
    }

    if(mimefilter_test)
        SET_EXPECT(MimeFilter_ReportResult);
    else
        SET_EXPECT(ReportResult);
    hres = IInternetProtocolSink_ReportResult(pOIProtSink, S_OK, 0, NULL);
    ok(hres == S_OK, "ReportResult failed: %08x\n", hres);
    if(mimefilter_test)
        CHECK_CALLED(MimeFilter_ReportResult);
    else
        CHECK_CALLED(ReportResult);
}

static HRESULT WINAPI ProtocolEmul_Start(IInternetProtocolEx *iface, LPCWSTR szUrl,
        IInternetProtocolSink *pOIProtSink, IInternetBindInfo *pOIBindInfo,
        DWORD grfPI, HANDLE_PTR dwReserved)
{
    CHECK_EXPECT(Start);

    ok(!dwReserved, "dwReserved = %lx\n", dwReserved);
    protocol_start(pOIProtSink, pOIBindInfo, grfPI);
    return S_OK;
}

static HRESULT WINAPI ProtocolEmul_Continue(IInternetProtocolEx *iface,
        PROTOCOLDATA *pProtocolData)
{
    DWORD bscf = 0, pr;
    HRESULT hres;

    CHECK_EXPECT(Continue);

    ok(pProtocolData != NULL, "pProtocolData == NULL\n");
    if(!pProtocolData || tested_protocol == BIND_TEST)
        return S_OK;
    if(binding_test) {
        ok(pProtocolData != &protocoldata, "pProtocolData == &protocoldata\n");
        ok(pProtocolData->grfFlags == protocoldata.grfFlags, "grfFlags wrong %x/%x\n",
           pProtocolData->grfFlags, protocoldata.grfFlags );
        ok(pProtocolData->dwState == protocoldata.dwState, "dwState wrong %x/%x\n",
           pProtocolData->dwState, protocoldata.dwState );
        ok(pProtocolData->pData == protocoldata.pData, "pData wrong %p/%p\n",
           pProtocolData->pData, protocoldata.pData );
        ok(pProtocolData->cbData == protocoldata.cbData, "cbData wrong %x/%x\n",
           pProtocolData->cbData, protocoldata.cbData );
    }

    switch(prot_state) {
    case 1: {
        IServiceProvider *service_provider;
        IHttpNegotiate *http_negotiate;
        static const WCHAR header[] = {'?',0};

        hres = IInternetProtocolSink_QueryInterface(binding_sink, &IID_IServiceProvider,
                                                    (void**)&service_provider);
        ok(hres == S_OK, "Could not get IServiceProvicder\n");

        SET_EXPECT(QueryService_HttpNegotiate);
        hres = IServiceProvider_QueryService(service_provider, &IID_IHttpNegotiate,
                                             &IID_IHttpNegotiate, (void**)&http_negotiate);
        IServiceProvider_Release(service_provider);
        CHECK_CALLED(QueryService_HttpNegotiate);
        ok(hres == S_OK, "Could not get IHttpNegotiate\n");

        SET_EXPECT(OnResponse);
        hres = IHttpNegotiate_OnResponse(http_negotiate, 200, header, NULL, NULL);
        IHttpNegotiate_Release(http_negotiate);
        CHECK_CALLED(OnResponse);
        IHttpNegotiate_Release(http_negotiate);
        ok(hres == S_OK, "OnResponse failed: %08x\n", hres);

        if(mimefilter_test) {
            SET_EXPECT(MimeFilter_CreateInstance);
            SET_EXPECT(MimeFilter_Start);
            SET_EXPECT(ReportProgress_LOADINGMIMEHANDLER);
        }else if(!(pi & PI_MIMEVERIFICATION)) {
            SET_EXPECT(ReportProgress_MIMETYPEAVAILABLE);
        }
        hres = IInternetProtocolSink_ReportProgress(binding_sink,
                BINDSTATUS_MIMETYPEAVAILABLE, mimefilter_test ? pjpegW : text_htmlW);
        if(mimefilter_test) {
            CHECK_CALLED(MimeFilter_CreateInstance);
            CHECK_CALLED(MimeFilter_Start);
            CHECK_CALLED(ReportProgress_LOADINGMIMEHANDLER);
        }else if(!(pi & PI_MIMEVERIFICATION)) {
            CHECK_CALLED(ReportProgress_MIMETYPEAVAILABLE);
        }
        ok(hres == S_OK,
           "ReportProgress(BINDSTATUS_MIMETYPEAVAILABLE) failed: %08x\n", hres);

        bscf |= BSCF_FIRSTDATANOTIFICATION;
        break;
    }
    case 2:
    case 3:
        bscf = BSCF_INTERMEDIATEDATANOTIFICATION;
        break;
    }

    pr = prot_read;
    if(mimefilter_test)
        SET_EXPECT(MimeFilter_ReportData);
    if((!mimefilter_test || no_mime) && (pi & PI_MIMEVERIFICATION)) {
        if(pr < 200)
            SET_EXPECT(Read); /* checked in ReportData for short_read */
        if(pr == 200) {
            if(!mimefilter_test)
                SET_EXPECT(Read); /* checked in BINDSTATUS_MIMETYPEAVAILABLE or ReportData */
            SET_EXPECT(GetBindInfo);
            SET_EXPECT(ReportProgress_MIMETYPEAVAILABLE);
        }
        if(pr >= 200)
            SET_EXPECT(ReportData);
    }else {
        SET_EXPECT(ReportData);
    }

    hres = IInternetProtocolSink_ReportData(binding_sink, bscf, pr, 400);
    ok(hres == S_OK, "ReportData failed: %08x\n", hres);

    if(mimefilter_test) {
        SET_EXPECT(MimeFilter_ReportData);
    }else if(pi & PI_MIMEVERIFICATION) {
        if(!short_read && pr < 200)
            CHECK_CALLED(Read);
        if(pr == 200) {
            CLEAR_CALLED(GetBindInfo); /* IE9 */
            CHECK_CALLED(ReportProgress_MIMETYPEAVAILABLE);
        }
    }else {
        CHECK_CALLED(ReportData);
    }

    if(prot_state == 3)
        prot_state = 4;

    return S_OK;
}

static HRESULT WINAPI ProtocolEmul_Terminate(IInternetProtocolEx *iface, DWORD dwOptions)
{
    CHECK_EXPECT(Terminate);
    ok(!dwOptions, "dwOptions=%d\n", dwOptions);
    return S_OK;
}

static HRESULT WINAPI ProtocolEmul_Read(IInternetProtocolEx *iface, void *pv,
        ULONG cb, ULONG *pcbRead)
{
    if(read_report_data)
        CHECK_EXPECT2(Read2);

    if(mimefilter_test || short_read) {
        if(!read_report_data)
            CHECK_EXPECT2(Read);
    }else if((pi & PI_MIMEVERIFICATION)) {
        if(!read_report_data)
            CHECK_EXPECT2(Read);

        if(prot_read < 300) {
            ok(pv != expect_pv, "pv == expect_pv\n");
            if(prot_read < 300)
                ok(cb == 2048-prot_read, "cb=%d\n", cb);
            else
                ok(cb == 700, "cb=%d\n", cb);
        }else {
            ok(expect_pv <= pv && (BYTE*)pv < (BYTE*)expect_pv + cb, "pv != expect_pv\n");
        }
    }else {
        if(!read_report_data)
            CHECK_EXPECT(Read);

        ok(pv == expect_pv, "pv != expect_pv\n");
        ok(cb == 1000, "cb=%d\n", cb);
        ok(!*pcbRead, "*pcbRead = %d\n", *pcbRead);
    }
    ok(pcbRead != NULL, "pcbRead == NULL\n");

    if(prot_state == 3 || (short_read && prot_state != 4)) {
        HRESULT hres;

        prot_state = 4;
        if(short_read) {
            SET_EXPECT(Read2); /* checked in BINDSTATUS_MIMETYPEAVAILABLE */
            SET_EXPECT(GetBindInfo);
            SET_EXPECT(ReportProgress_MIMETYPEAVAILABLE);
        }
        if(mimefilter_test)
            SET_EXPECT(MimeFilter_ReportData);
        else if(direct_read)
            SET_EXPECT(ReportData2);
        read_report_data++;
        hres = IInternetProtocolSink_ReportData(binding_sink,
                BSCF_LASTDATANOTIFICATION|BSCF_INTERMEDIATEDATANOTIFICATION, 0, 0);
        read_report_data--;
        ok(hres == S_OK, "ReportData failed: %08x\n", hres);
        if(short_read) {
            CLEAR_CALLED(GetBindInfo); /* IE9 */
            CHECK_CALLED(ReportProgress_MIMETYPEAVAILABLE);
        }
        if(mimefilter_test)
            CHECK_CALLED(MimeFilter_ReportData);
        else if(direct_read)
            CHECK_CALLED(ReportData2);

        if(mimefilter_test)
            SET_EXPECT(MimeFilter_ReportResult);
        else
            SET_EXPECT(ReportResult);
        hres = IInternetProtocolSink_ReportResult(binding_sink, S_OK, ERROR_SUCCESS, NULL);
        ok(hres == S_OK, "ReportResult failed: %08x\n", hres);
        if(mimefilter_test)
            CHECK_CALLED(MimeFilter_ReportResult);
        else
            CHECK_CALLED(ReportResult);

        if(cb > 100)
            cb = 100;
        memset(pv, 'x', cb);
        if(cb>6)
            memcpy(pv, "gif87a", 6);
        prot_read += *pcbRead = cb;
        return S_OK;
    }

    if(prot_state == 4) {
        *pcbRead = 0;
        return S_FALSE;
    }

    if((async_read_pending = !async_read_pending)) {
        *pcbRead = 0;
        return tested_protocol == HTTP_TEST || tested_protocol == HTTPS_TEST ? E_PENDING : S_FALSE;
    }

    if(cb > 100)
        cb = 100;
    memset(pv, 'x', cb);
    if(cb>6)
        memcpy(pv, "gif87a", 6);
    prot_read += *pcbRead = cb;
    return S_OK;
}

static HRESULT WINAPI ProtocolEmul_LockRequest(IInternetProtocolEx *iface, DWORD dwOptions)
{
    CHECK_EXPECT(LockRequest);
    ok(dwOptions == 0, "dwOptions=%x\n", dwOptions);
    return S_OK;
}

static HRESULT WINAPI ProtocolEmul_UnlockRequest(IInternetProtocolEx *iface)
{
    CHECK_EXPECT(UnlockRequest);
    return S_OK;
}

static HRESULT WINAPI ProtocolEmul_StartEx(IInternetProtocolEx *iface, IUri *pUri,
        IInternetProtocolSink *pOIProtSink, IInternetBindInfo *pOIBindInfo,
        DWORD grfPI, HANDLE *dwReserved)
{
    CHECK_EXPECT(StartEx);
    ok(!dwReserved, "dwReserved = %p\n", dwReserved);
    protocol_start(pOIProtSink, pOIBindInfo, grfPI);
    return S_OK;
}

static const IInternetProtocolExVtbl ProtocolVtbl = {
    ProtocolEmul_QueryInterface,
    Protocol_AddRef,
    Protocol_Release,
    ProtocolEmul_Start,
    ProtocolEmul_Continue,
    Protocol_Abort,
    ProtocolEmul_Terminate,
    Protocol_Suspend,
    Protocol_Resume,
    ProtocolEmul_Read,
    Protocol_Seek,
    ProtocolEmul_LockRequest,
    ProtocolEmul_UnlockRequest,
    ProtocolEmul_StartEx
};

static IInternetProtocolEx Protocol = { &ProtocolVtbl };

static HRESULT WINAPI MimeProtocol_QueryInterface(IInternetProtocolEx *iface, REFIID riid, void **ppv)
{
    if(IsEqualGUID(&IID_IUnknown, riid) || IsEqualGUID(&IID_IInternetProtocol, riid)) {
        *ppv = iface;
        return S_OK;
    }

    if(IsEqualGUID(&IID_IInternetProtocolSink, riid)) {
        *ppv = &mime_protocol_sink;
        return S_OK;
    }

    ok(0, "unexpected riid %s\n", wine_dbgstr_guid(riid));
    *ppv = NULL;
    return E_NOINTERFACE;
}

static HRESULT WINAPI MimeProtocol_Start(IInternetProtocolEx *iface, LPCWSTR szUrl,
        IInternetProtocolSink *pOIProtSink, IInternetBindInfo *pOIBindInfo,
        DWORD grfPI, HANDLE_PTR dwReserved)
{
    PROTOCOLFILTERDATA *data;
    LPOLESTR url_str = NULL;
    DWORD fetched = 0;
    BINDINFO bindinfo;
    DWORD cbindf = 0;
    HRESULT hres;

    CHECK_EXPECT(MimeFilter_Start);

    ok(!lstrcmpW(szUrl, pjpegW), "wrong url %s\n", wine_dbgstr_w(szUrl));
    ok(grfPI == (PI_FILTER_MODE|PI_FORCE_ASYNC), "grfPI=%x, expected PI_FILTER_MODE|PI_FORCE_ASYNC\n", grfPI);
    ok(dwReserved, "dwReserved == 0\n");
    ok(pOIProtSink != NULL, "pOIProtSink == NULL\n");
    ok(pOIBindInfo != NULL, "pOIBindInfo == NULL\n");

    if(binding_test) {
        ok(pOIProtSink != binding_sink, "pOIProtSink == protocol_sink\n");
        ok(pOIBindInfo == prot_bind_info, "pOIBindInfo != bind_info\n");
    }else {
        ok(pOIProtSink == &protocol_sink, "pOIProtSink != protocol_sink\n");
        ok(pOIBindInfo == &bind_info, "pOIBindInfo != bind_info\n");
    }

    data = (void*)dwReserved;
    ok(data->cbSize == sizeof(*data), "data->cbSize = %d\n", data->cbSize);
    ok(!data->pProtocolSink, "data->pProtocolSink != NULL\n");
    ok(data->pProtocol != NULL, "data->pProtocol == NULL\n");
    ok(!data->pUnk, "data->pUnk != NULL\n");
    ok(!data->dwFilterFlags, "data->dwProtocolFlags = %x\n", data->dwFilterFlags);
    if(binding_test) {
        IInternetProtocolSink *prot_sink;

        IInternetProtocol_QueryInterface(data->pProtocol, &IID_IInternetProtocolSink, (void**)&prot_sink);
        ok(prot_sink == pOIProtSink, "QI(data->pProtocol, IID_IInternetProtocolSink) != pOIProtSink\n");
        IInternetProtocolSink_Release(prot_sink);

        ok(data->pProtocol != binding_protocol, "data->pProtocol == binding_protocol\n");

        filtered_protocol = data->pProtocol;
        IInternetProtocol_AddRef(filtered_protocol);
    }else {
        IInternetProtocol *prot;

        IInternetProtocol_QueryInterface(data->pProtocol, &IID_IInternetProtocol, (void**)&prot);
        ok(prot == async_protocol, "QI(data->pProtocol, IID_IInternetProtocol) != async_protocol\n");
        IInternetProtocol_Release(prot);

        ok(data->pProtocol != async_protocol, "data->pProtocol == async_protocol\n");
    }

    filtered_sink = pOIProtSink;

    SET_EXPECT(ReportProgress_DECODING);
    hres = IInternetProtocolSink_ReportProgress(pOIProtSink, BINDSTATUS_DECODING, pjpegW);
    ok(hres == S_OK, "ReportProgress(BINDSTATUS_DECODING) failed: %08x\n", hres);
    CHECK_CALLED(ReportProgress_DECODING);

    SET_EXPECT(GetBindInfo);
    memset(&bindinfo, 0, sizeof(bindinfo));
    bindinfo.cbSize = sizeof(bindinfo);
    hres = IInternetBindInfo_GetBindInfo(pOIBindInfo, &cbindf, &bindinfo);
    ok(hres == S_OK, "GetBindInfo failed: %08x\n", hres);
    ok(cbindf == (bindf|BINDF_FROMURLMON), "cbindf = %x, expected %x\n", cbindf, bindf);
    CHECK_CALLED(GetBindInfo);

    SET_EXPECT(GetBindString_URL);
    hres = IInternetBindInfo_GetBindString(pOIBindInfo, BINDSTRING_URL, &url_str, 1, &fetched);
    ok(hres == S_OK, "GetBindString(BINDSTRING_URL) failed: %08x\n", hres);
    ok(fetched == 1, "fetched = %d\n", fetched);
    ok(!lstrcmpW(url_str, binding_urls[tested_protocol]), "wrong url_str %s\n", wine_dbgstr_w(url_str));
    CoTaskMemFree(url_str);
    CHECK_CALLED(GetBindString_URL);

    return S_OK;
}

static HRESULT WINAPI Protocol_Continue(IInternetProtocolEx *iface,
        PROTOCOLDATA *pProtocolData)
{
    CHECK_EXPECT(MimeFilter_Continue);
    return E_NOTIMPL;
}

static HRESULT WINAPI MimeProtocol_Terminate(IInternetProtocolEx *iface, DWORD dwOptions)
{
    HRESULT hres;

    CHECK_EXPECT(MimeFilter_Terminate);

    ok(!dwOptions, "dwOptions = %x\n", dwOptions);

    SET_EXPECT(Terminate);
    hres = IInternetProtocol_Terminate(filtered_protocol, dwOptions);
    ok(hres == S_OK, "Terminate failed: %08x\n", hres);
    CHECK_CALLED(Terminate);

    return S_OK;
}

static HRESULT WINAPI MimeProtocol_Read(IInternetProtocolEx *iface, void *pv,
        ULONG cb, ULONG *pcbRead)
{
    BYTE buf[2096];
    DWORD read = 0;
    HRESULT hres;

    CHECK_EXPECT(MimeFilter_Read);

    ok(pv != NULL, "pv == NULL\n");
    ok(cb != 0, "cb == 0\n");
    ok(pcbRead != NULL, "pcbRead == NULL\n");

    if(read_report_data)
        SET_EXPECT(Read2);
    else
        SET_EXPECT(Read);
    hres = IInternetProtocol_Read(filtered_protocol, buf, sizeof(buf), &read);
    ok(hres == S_OK || hres == S_FALSE || hres == E_PENDING, "Read failed: %08x\n", hres);
    if(read_report_data)
        CHECK_CALLED(Read2);
    else
        CHECK_CALLED(Read);

    if(pcbRead) {
        ok(*pcbRead == 0, "*pcbRead=%d, expected 0\n", *pcbRead);
        *pcbRead = read;
    }

    memset(pv, 'x', read);
    return hres;
}

static HRESULT WINAPI MimeProtocol_LockRequest(IInternetProtocolEx *iface, DWORD dwOptions)
{
    HRESULT hres;

    CHECK_EXPECT(MimeFilter_LockRequest);

    ok(!dwOptions, "dwOptions = %x\n", dwOptions);

    SET_EXPECT(LockRequest);
    hres = IInternetProtocol_LockRequest(filtered_protocol, dwOptions);
    ok(hres == S_OK, "LockRequest failed: %08x\n", hres);
    CHECK_CALLED(LockRequest);

    return S_OK;
}

static HRESULT WINAPI MimeProtocol_UnlockRequest(IInternetProtocolEx *iface)
{
    HRESULT hres;

    CHECK_EXPECT(MimeFilter_UnlockRequest);

    SET_EXPECT(UnlockRequest);
    hres = IInternetProtocol_UnlockRequest(filtered_protocol);
    ok(hres == S_OK, "UnlockRequest failed: %08x\n", hres);
    CHECK_CALLED(UnlockRequest);

    return S_OK;
}

static const IInternetProtocolExVtbl MimeProtocolVtbl = {
    MimeProtocol_QueryInterface,
    Protocol_AddRef,
    Protocol_Release,
    MimeProtocol_Start,
    Protocol_Continue,
    Protocol_Abort,
    MimeProtocol_Terminate,
    Protocol_Suspend,
    Protocol_Resume,
    MimeProtocol_Read,
    Protocol_Seek,
    MimeProtocol_LockRequest,
    MimeProtocol_UnlockRequest
};

static IInternetProtocolEx MimeProtocol = { &MimeProtocolVtbl };

static HRESULT WINAPI ClassFactory_QueryInterface(IClassFactory *iface, REFIID riid, void **ppv)
{
    ok(0, "unexpected call\n");
    return E_NOINTERFACE;
}

static ULONG WINAPI ClassFactory_AddRef(IClassFactory *iface)
{
    return 2;
}

static ULONG WINAPI ClassFactory_Release(IClassFactory *iface)
{
    return 1;
}

static HRESULT WINAPI ClassFactory_CreateInstance(IClassFactory *iface, IUnknown *pOuter,
                                        REFIID riid, void **ppv)
{
    CHECK_EXPECT(CreateInstance);

    ok(pOuter == (IUnknown*)prot_bind_info, "pOuter != protocol_unk\n");
    ok(IsEqualGUID(&IID_IUnknown, riid), "unexpected riid %s\n", wine_dbgstr_guid(riid));
    ok(ppv != NULL, "ppv == NULL\n");

    *ppv = &Protocol;
    return S_OK;
}

static HRESULT WINAPI ClassFactory_LockServer(IClassFactory *iface, BOOL dolock)
{
    ok(0, "unexpected call\n");
    return S_OK;
}

static const IClassFactoryVtbl ClassFactoryVtbl = {
    ClassFactory_QueryInterface,
    ClassFactory_AddRef,
    ClassFactory_Release,
    ClassFactory_CreateInstance,
    ClassFactory_LockServer
};

static IClassFactory ClassFactory = { &ClassFactoryVtbl };

static HRESULT WINAPI MimeFilter_CreateInstance(IClassFactory *iface, IUnknown *outer, REFIID riid, void **ppv)
{
    CHECK_EXPECT(MimeFilter_CreateInstance);

    ok(!outer, "outer = %p\n", outer);
    ok(IsEqualGUID(&IID_IInternetProtocol, riid), "unexpected riid %s\n", wine_dbgstr_guid(riid));

    *ppv = &MimeProtocol;
    return S_OK;
}

static const IClassFactoryVtbl MimeFilterCFVtbl = {
    ClassFactory_QueryInterface,
    ClassFactory_AddRef,
    ClassFactory_Release,
    MimeFilter_CreateInstance,
    ClassFactory_LockServer
};

static IClassFactory mimefilter_cf = { &MimeFilterCFVtbl };

#define TEST_BINDING     0x0001
#define TEST_FILTER      0x0002
#define TEST_FIRST_HTTP  0x0004
#define TEST_DIRECT_READ 0x0008
#define TEST_POST        0x0010
#define TEST_EMULATEPROT 0x0020
#define TEST_SHORT_READ  0x0040
#define TEST_REDIRECT    0x0080
#define TEST_ABORT       0x0100
#define TEST_ASYNCREQ    0x0200
#define TEST_USEIURI     0x0400
#define TEST_IMPLPROTEX  0x0800
#define TEST_EMPTY       0x1000
#define TEST_NOMIME      0x2000
#define TEST_FROMCACHE   0x4000

static void register_filter(BOOL do_register)
{
    IInternetSession *session;
    HRESULT hres;

    hres = pCoInternetGetSession(0, &session, 0);
    ok(hres == S_OK, "CoInternetGetSession failed: %08x\n", hres);

    if(do_register) {
        hres = IInternetSession_RegisterMimeFilter(session, &mimefilter_cf, &IID_IInternetProtocol, pjpegW);
        ok(hres == S_OK, "RegisterMimeFilter failed: %08x\n", hres);
        hres = IInternetSession_RegisterMimeFilter(session, &mimefilter_cf, &IID_IInternetProtocol, gifW);
        ok(hres == S_OK, "RegisterMimeFilter failed: %08x\n", hres);
    }else {
        hres = IInternetSession_UnregisterMimeFilter(session, &mimefilter_cf, pjpegW);
        ok(hres == S_OK, "RegisterMimeFilter failed: %08x\n", hres);
        hres = IInternetSession_UnregisterMimeFilter(session, &mimefilter_cf, gifW);
        ok(hres == S_OK, "RegisterMimeFilter failed: %08x\n", hres);
    }

    IInternetSession_Release(session);
}

static void init_test(int prot, DWORD flags)
{
    tested_protocol = prot;
    binding_test = (flags & TEST_BINDING) != 0;
    first_data_notif = TRUE;
    prot_read = 0;
    prot_state = 0;
    async_read_pending = TRUE;
    mimefilter_test = (flags & TEST_FILTER) != 0;
    no_mime = (flags & TEST_NOMIME) != 0;
    filter_state = 0;
    post_stream_read = 0;
    ResetEvent(event_complete);
    ResetEvent(event_complete2);
    ResetEvent(event_continue);
    ResetEvent(event_continue_done);
    async_protocol = binding_protocol = filtered_protocol = NULL;
    filtered_sink = NULL;
    http_is_first = (flags & TEST_FIRST_HTTP) != 0;
    first_data_notif = TRUE;
    state = STATE_CONNECTING;
    test_async_req = (flags & TEST_ASYNCREQ) != 0;
    direct_read = (flags & TEST_DIRECT_READ) != 0;
    emulate_prot = (flags & TEST_EMULATEPROT) != 0;
    wait_for_switch = TRUE;
    short_read = (flags & TEST_SHORT_READ) != 0;
    http_post_test = TYMED_NULL;
    test_redirect = (flags & TEST_REDIRECT) != 0;
    test_abort = (flags & TEST_ABORT) != 0;
    impl_protex = (flags & TEST_IMPLPROTEX) != 0;
    empty_file = (flags & TEST_EMPTY) != 0;
    bind_from_cache = (flags & TEST_FROMCACHE) != 0;
    file_with_hash = FALSE;

    register_filter(mimefilter_test);
}

static void test_priority(IInternetProtocol *protocol)
{
    IInternetPriority *priority;
    LONG pr;
    HRESULT hres;

    hres = IInternetProtocol_QueryInterface(protocol, &IID_IInternetPriority,
                                            (void**)&priority);
    ok(hres == S_OK, "QueryInterface(IID_IInternetPriority) failed: %08x\n", hres);
    if(FAILED(hres))
        return;

    hres = IInternetPriority_GetPriority(priority, &pr);
    ok(hres == S_OK, "GetPriority failed: %08x\n", hres);
    ok(pr == 0, "pr=%d, expected 0\n", pr);

    hres = IInternetPriority_SetPriority(priority, 1);
    ok(hres == S_OK, "SetPriority failed: %08x\n", hres);

    hres = IInternetPriority_GetPriority(priority, &pr);
    ok(hres == S_OK, "GetPriority failed: %08x\n", hres);
    ok(pr == 1, "pr=%d, expected 1\n", pr);

    IInternetPriority_Release(priority);
}

static void test_early_abort(const CLSID *clsid)
{
    IInternetProtocol *protocol;
    HRESULT hres;

    hres = CoCreateInstance(clsid, NULL, CLSCTX_INPROC_SERVER|CLSCTX_INPROC_HANDLER,
            &IID_IInternetProtocol, (void**)&protocol);
    ok(hres == S_OK, "CoCreateInstance failed: %08x\n", hres);

    hres = IInternetProtocol_Abort(protocol, E_ABORT, 0);
    ok(hres == S_OK, "Abort failed: %08x\n", hres);

    hres = IInternetProtocol_Abort(protocol, E_FAIL, 0);
    ok(hres == S_OK, "Abort failed: %08x\n", hres);

    IInternetProtocol_Release(protocol);
}

static BOOL file_protocol_start(IInternetProtocol *protocol, LPCWSTR url,
        IInternetProtocolEx *protocolex, IUri *uri, BOOL is_first)
{
    HRESULT hres;

    SET_EXPECT(GetBindInfo);
    if(!(bindf & BINDF_FROMURLMON))
       SET_EXPECT(ReportProgress_DIRECTBIND);
    if(is_first) {
        SET_EXPECT(ReportProgress_SENDINGREQUEST);
        SET_EXPECT(ReportProgress_CACHEFILENAMEAVAILABLE);
        if(bindf & BINDF_FROMURLMON)
            SET_EXPECT(ReportProgress_VERIFIEDMIMETYPEAVAILABLE);
        else
            SET_EXPECT(ReportProgress_MIMETYPEAVAILABLE);
    }
    SET_EXPECT(ReportData);
    if(is_first)
        SET_EXPECT(ReportResult);

    expect_hrResult = S_OK;

    if(protocolex) {
        hres = IInternetProtocolEx_StartEx(protocolex, uri, &protocol_sink, &bind_info, 0, 0);
        ok(hres == S_OK, "StartEx failed: %08x\n", hres);
    }else {
        hres = IInternetProtocol_Start(protocol, url, &protocol_sink, &bind_info, 0, 0);
        if(hres == INET_E_RESOURCE_NOT_FOUND) {
            win_skip("Start failed\n");
            return FALSE;
        }
        ok(hres == S_OK, "Start failed: %08x\n", hres);
    }

    CHECK_CALLED(GetBindInfo);
    if(!(bindf & BINDF_FROMURLMON))
        CLEAR_CALLED(ReportProgress_DIRECTBIND); /* Not called by IE10 */
    if(is_first) {
        CHECK_CALLED(ReportProgress_SENDINGREQUEST);
        CHECK_CALLED(ReportProgress_CACHEFILENAMEAVAILABLE);
        if(bindf & BINDF_FROMURLMON)
            CHECK_CALLED(ReportProgress_VERIFIEDMIMETYPEAVAILABLE);
        else
            CHECK_CALLED(ReportProgress_MIMETYPEAVAILABLE);
    }
    CHECK_CALLED(ReportData);
    if(is_first)
        CHECK_CALLED(ReportResult);

    return TRUE;
}

static void test_file_protocol_url(LPCWSTR url)
{
    IInternetProtocolInfo *protocol_info;
    IUnknown *unk;
    IClassFactory *factory;
    IInternetProtocol *protocol;
    BYTE buf[512];
    ULONG cb;
    HRESULT hres;

    hres = CoGetClassObject(&CLSID_FileProtocol, CLSCTX_INPROC_SERVER, NULL,
            &IID_IUnknown, (void**)&unk);
    ok(hres == S_OK, "CoGetClassObject failed: %08x\n", hres);
    if(FAILED(hres))
        return;

    hres = IUnknown_QueryInterface(unk, &IID_IInternetProtocolInfo, (void**)&protocol_info);
    ok(hres == E_NOINTERFACE,
            "Could not get IInternetProtocolInfo interface: %08x, expected E_NOINTERFACE\n", hres);

    hres = IUnknown_QueryInterface(unk, &IID_IClassFactory, (void**)&factory);
    ok(hres == S_OK, "Could not get IClassFactory interface\n");
    IUnknown_Release(unk);
    if(FAILED(hres))
        return;

    hres = IClassFactory_CreateInstance(factory, NULL, &IID_IInternetProtocol, (void**)&protocol);
    ok(hres == S_OK, "Could not get IInternetProtocol: %08x\n", hres);

    if(SUCCEEDED(hres)) {
        if(file_protocol_start(protocol, url, NULL, NULL, TRUE)) {
            hres = IInternetProtocol_Read(protocol, buf, 2, &cb);
            ok(hres == S_OK, "Read failed: %08x\n", hres);
            ok(cb == 2, "cb=%u expected 2\n", cb);
            buf[2] = 0;
            ok(!memcmp(buf, file_with_hash ? "XX" : "<H", 2), "Unexpected data %s\n", buf);
            hres = IInternetProtocol_Read(protocol, buf, sizeof(buf), &cb);
            ok(hres == S_FALSE, "Read failed: %08x\n", hres);
            hres = IInternetProtocol_Read(protocol, buf, sizeof(buf), &cb);
            ok(hres == S_FALSE, "Read failed: %08x expected S_FALSE\n", hres);
            ok(cb == 0, "cb=%u expected 0\n", cb);
            hres = IInternetProtocol_UnlockRequest(protocol);
            ok(hres == S_OK, "UnlockRequest failed: %08x\n", hres);
        }

        if(file_protocol_start(protocol, url, NULL, NULL, FALSE)) {
            hres = IInternetProtocol_Read(protocol, buf, 2, &cb);
            ok(hres == S_FALSE, "Read failed: %08x\n", hres);
            hres = IInternetProtocol_LockRequest(protocol, 0);
            ok(hres == S_OK, "LockRequest failed: %08x\n", hres);
            hres = IInternetProtocol_UnlockRequest(protocol);
            ok(hres == S_OK, "UnlockRequest failed: %08x\n", hres);
        }

        IInternetProtocol_Release(protocol);
    }

    hres = IClassFactory_CreateInstance(factory, NULL, &IID_IInternetProtocol, (void**)&protocol);
    ok(hres == S_OK, "Could not get IInternetProtocol: %08x\n", hres);
    if(SUCCEEDED(hres)) {
        if(file_protocol_start(protocol, url, NULL, NULL, TRUE)) {
            hres = IInternetProtocol_LockRequest(protocol, 0);
            ok(hres == S_OK, "LockRequest failed: %08x\n", hres);
            hres = IInternetProtocol_Terminate(protocol, 0);
            ok(hres == S_OK, "Terminate failed: %08x\n", hres);
            hres = IInternetProtocol_Read(protocol, buf, 2, &cb);
            ok(hres == S_OK, "Read failed: %08x\n\n", hres);
            hres = IInternetProtocol_UnlockRequest(protocol);
            ok(hres == S_OK, "UnlockRequest failed: %08x\n", hres);
            hres = IInternetProtocol_Read(protocol, buf, 2, &cb);
            todo_wine_if(file_with_hash) /* FIXME: An effect of UnlockRequest call? */
                ok(hres == S_OK, "Read failed: %08x\n", hres);
            hres = IInternetProtocol_Terminate(protocol, 0);
            ok(hres == S_OK, "Terminate failed: %08x\n", hres);
        }

        IInternetProtocol_Release(protocol);
    }

    hres = IClassFactory_CreateInstance(factory, NULL, &IID_IInternetProtocol, (void**)&protocol);
    ok(hres == S_OK, "Could not get IInternetProtocol: %08x\n", hres);
    if(SUCCEEDED(hres)) {
        if(file_protocol_start(protocol, url, NULL, NULL, TRUE)) {
            hres = IInternetProtocol_Terminate(protocol, 0);
            ok(hres == S_OK, "Terminate failed: %08x\n", hres);
            hres = IInternetProtocol_Read(protocol, buf, 2, &cb);
            ok(hres == S_OK, "Read failed: %08x\n", hres);
            ok(cb == 2, "cb=%u expected 2\n", cb);
        }

        IInternetProtocol_Release(protocol);
    }

    if(pCreateUri) {
        IInternetProtocolEx *protocolex;
        IUri *uri;

        hres = pCreateUri(url, Uri_CREATE_FILE_USE_DOS_PATH, 0, &uri);
        ok(hres == S_OK, "CreateUri failed: %08x\n", hres);

        hres = IClassFactory_CreateInstance(factory, NULL, &IID_IInternetProtocolEx, (void**)&protocolex);
        ok(hres == S_OK, "Could not get IInternetProtocolEx: %08x\n", hres);

        if(file_protocol_start(NULL, NULL, protocolex, uri, TRUE)) {
            hres = IInternetProtocolEx_Read(protocolex, buf, 2, &cb);
            ok(hres == S_OK, "Read failed: %08x\n", hres);
            hres = IInternetProtocolEx_LockRequest(protocolex, 0);
            ok(hres == S_OK, "LockRequest failed: %08x\n", hres);
            hres = IInternetProtocolEx_UnlockRequest(protocolex);
            ok(hres == S_OK, "UnlockRequest failed: %08x\n", hres);
        }

        IUri_Release(uri);
        IInternetProtocolEx_Release(protocolex);

        hres = pCreateUri(url, 0, 0, &uri);
        ok(hres == S_OK, "CreateUri failed: %08x\n", hres);

        hres = IClassFactory_CreateInstance(factory, NULL, &IID_IInternetProtocolEx, (void**)&protocolex);
        ok(hres == S_OK, "Could not get IInternetProtocolEx: %08x\n", hres);

        if(file_protocol_start(NULL, NULL, protocolex, uri, TRUE)) {
            hres = IInternetProtocolEx_Read(protocolex, buf, 2, &cb);
            ok(hres == S_OK, "Read failed: %08x\n", hres);
            hres = IInternetProtocolEx_LockRequest(protocolex, 0);
            ok(hres == S_OK, "LockRequest failed: %08x\n", hres);
            hres = IInternetProtocolEx_UnlockRequest(protocolex);
            ok(hres == S_OK, "UnlockRequest failed: %08x\n", hres);
        }

        IUri_Release(uri);
        IInternetProtocolEx_Release(protocolex);
    }else {
        win_skip("Skipping file protocol StartEx tests\n");
    }

    IClassFactory_Release(factory);
}

static void test_file_protocol_fail(void)
{
    IInternetProtocol *protocol;
    HRESULT hres;

    static const WCHAR index_url2[] =
        {'f','i','l','e',':','/','/','i','n','d','e','x','.','h','t','m','l',0};

    hres = CoCreateInstance(&CLSID_FileProtocol, NULL, CLSCTX_INPROC_SERVER|CLSCTX_INPROC_HANDLER,
            &IID_IInternetProtocol, (void**)&protocol);
    ok(hres == S_OK, "CoCreateInstance failed: %08x\n", hres);
    if(FAILED(hres))
        return;

    SET_EXPECT(GetBindInfo);
    expect_hrResult = MK_E_SYNTAX;
    hres = IInternetProtocol_Start(protocol, wszIndexHtml, &protocol_sink, &bind_info, 0, 0);
    ok(hres == MK_E_SYNTAX ||
       hres == E_INVALIDARG,
       "Start failed: %08x, expected MK_E_SYNTAX or E_INVALIDARG\n", hres);
    CLEAR_CALLED(GetBindInfo); /* GetBindInfo not called in IE7 */

    SET_EXPECT(GetBindInfo);
    if(!(bindf & BINDF_FROMURLMON))
        SET_EXPECT(ReportProgress_DIRECTBIND);
    SET_EXPECT(ReportProgress_SENDINGREQUEST);
    SET_EXPECT(ReportResult);
    expect_hrResult = INET_E_RESOURCE_NOT_FOUND;
    hres = IInternetProtocol_Start(protocol, index_url, &protocol_sink, &bind_info, 0, 0);
    ok(hres == INET_E_RESOURCE_NOT_FOUND,
            "Start failed: %08x expected INET_E_RESOURCE_NOT_FOUND\n", hres);
    CHECK_CALLED(GetBindInfo);
    if(!(bindf & BINDF_FROMURLMON))
        CHECK_CALLED(ReportProgress_DIRECTBIND);
    CHECK_CALLED(ReportProgress_SENDINGREQUEST);
    CHECK_CALLED(ReportResult);

    IInternetProtocol_Release(protocol);

    hres = CoCreateInstance(&CLSID_FileProtocol, NULL, CLSCTX_INPROC_SERVER|CLSCTX_INPROC_HANDLER,
            &IID_IInternetProtocol, (void**)&protocol);
    ok(hres == S_OK, "CoCreateInstance failed: %08x\n", hres);
    if(FAILED(hres))
        return;

    SET_EXPECT(GetBindInfo);
    if(!(bindf & BINDF_FROMURLMON))
        SET_EXPECT(ReportProgress_DIRECTBIND);
    SET_EXPECT(ReportProgress_SENDINGREQUEST);
    SET_EXPECT(ReportResult);
    expect_hrResult = INET_E_RESOURCE_NOT_FOUND;

    hres = IInternetProtocol_Start(protocol, index_url2, &protocol_sink, &bind_info, 0, 0);
    ok(hres == INET_E_RESOURCE_NOT_FOUND,
            "Start failed: %08x, expected INET_E_RESOURCE_NOT_FOUND\n", hres);
    CHECK_CALLED(GetBindInfo);
    if(!(bindf & BINDF_FROMURLMON))
        CHECK_CALLED(ReportProgress_DIRECTBIND);
    CHECK_CALLED(ReportProgress_SENDINGREQUEST);
    CHECK_CALLED(ReportResult);

    SET_EXPECT(GetBindInfo);
    hres = IInternetProtocol_Start(protocol, NULL, &protocol_sink, &bind_info, 0, 0);
    ok(hres == E_INVALIDARG, "Start failed: %08x, expected E_INVALIDARG\n", hres);
    CLEAR_CALLED(GetBindInfo); /* GetBindInfo not called in IE7 */

    SET_EXPECT(GetBindInfo);
    hres = IInternetProtocol_Start(protocol, emptyW, &protocol_sink, &bind_info, 0, 0);
    ok(hres == E_INVALIDARG, "Start failed: %08x, expected E_INVALIDARG\n", hres);
    CLEAR_CALLED(GetBindInfo); /* GetBindInfo not called in IE7 */

    IInternetProtocol_Release(protocol);
}

static void test_file_protocol(void) {
    WCHAR buf[INTERNET_MAX_URL_LENGTH], file_name_buf[MAX_PATH];
    DWORD size;
    ULONG len;
    HANDLE file;

    static const WCHAR wszFile[] = {'f','i','l','e',':',0};
    static const WCHAR wszFile2[] = {'f','i','l','e',':','/','/',0};
    static const WCHAR wszFile3[] = {'f','i','l','e',':','/','/','/',0};
    static const WCHAR wszFile4[] = {'f','i','l','e',':','\\','\\',0};
    static const char html_doc[] = "<HTML></HTML>";
    static const WCHAR fragmentW[] = {'#','f','r','a','g',0};

    trace("Testing file protocol...\n");
    init_test(FILE_TEST, 0);

    SetLastError(0xdeadbeef);
    file = CreateFileW(wszIndexHtml, GENERIC_WRITE, 0, NULL, CREATE_ALWAYS,
            FILE_ATTRIBUTE_NORMAL, NULL);
    ok(file != INVALID_HANDLE_VALUE, "CreateFile failed\n");
    if(file == INVALID_HANDLE_VALUE)
        return;
    WriteFile(file, html_doc, sizeof(html_doc)-1, &size, NULL);
    CloseHandle(file);

    file_name = wszIndexHtml;
    bindf = 0;
    test_file_protocol_url(index_url);
    bindf = BINDF_FROMURLMON;
    test_file_protocol_url(index_url);
    bindf = BINDF_FROMURLMON | BINDF_NEEDFILE;
    test_file_protocol_url(index_url);

    memcpy(buf, wszFile, sizeof(wszFile));
    len = sizeof(wszFile)/sizeof(WCHAR)-1;
    len += GetCurrentDirectoryW(sizeof(buf)/sizeof(WCHAR)-len, buf+len);
    buf[len++] = '\\';
    memcpy(buf+len, wszIndexHtml, sizeof(wszIndexHtml));

    file_name = buf + sizeof(wszFile)/sizeof(WCHAR)-1;
    bindf = 0;
    test_file_protocol_url(buf);
    bindf = BINDF_FROMURLMON;
    test_file_protocol_url(buf);

    memcpy(buf, wszFile2, sizeof(wszFile2));
    len = GetCurrentDirectoryW(sizeof(file_name_buf)/sizeof(WCHAR), file_name_buf);
    file_name_buf[len++] = '\\';
    memcpy(file_name_buf+len, wszIndexHtml, sizeof(wszIndexHtml));
    lstrcpyW(buf+sizeof(wszFile2)/sizeof(WCHAR)-1, file_name_buf);
    file_name = file_name_buf;
    bindf = 0;
    test_file_protocol_url(buf);
    bindf = BINDF_FROMURLMON;
    test_file_protocol_url(buf);

    buf[sizeof(wszFile2)/sizeof(WCHAR)] = '|';
    test_file_protocol_url(buf);

    memcpy(buf, wszFile3, sizeof(wszFile3));
    len = sizeof(wszFile3)/sizeof(WCHAR)-1;
    len += GetCurrentDirectoryW(sizeof(buf)/sizeof(WCHAR)-len, buf+len);
    buf[len++] = '\\';
    memcpy(buf+len, wszIndexHtml, sizeof(wszIndexHtml));

    file_name = buf + sizeof(wszFile3)/sizeof(WCHAR)-1;
    bindf = 0;
    test_file_protocol_url(buf);
    bindf = BINDF_FROMURLMON;
    test_file_protocol_url(buf);

    memcpy(buf, wszFile4, sizeof(wszFile4));
    len = GetCurrentDirectoryW(sizeof(file_name_buf)/sizeof(WCHAR), file_name_buf);
    file_name_buf[len++] = '\\';
    memcpy(file_name_buf+len, wszIndexHtml, sizeof(wszIndexHtml));
    lstrcpyW(buf+sizeof(wszFile4)/sizeof(WCHAR)-1, file_name_buf);
    file_name = file_name_buf;
    bindf = 0;
    test_file_protocol_url(buf);
    bindf = BINDF_FROMURLMON;
    test_file_protocol_url(buf);

    buf[sizeof(wszFile4)/sizeof(WCHAR)] = '|';
    test_file_protocol_url(buf);

    /* Fragment part of URL is skipped if the file doesn't exist. */
    lstrcatW(buf, fragmentW);
    test_file_protocol_url(buf);

    /* Fragment part is considered a part of the file name, if the file exsists. */
    len = lstrlenW(file_name_buf);
    lstrcpyW(file_name_buf+len, fragmentW);
    file = CreateFileW(wszIndexHtml, GENERIC_WRITE, 0, NULL, CREATE_ALWAYS,
            FILE_ATTRIBUTE_NORMAL, NULL);
    ok(file != INVALID_HANDLE_VALUE, "CreateFile failed\n");
    WriteFile(file, "XXX", 3, &size, NULL);
    CloseHandle(file);
    file_name_buf[len] = 0;

    file_with_hash = TRUE;
    test_file_protocol_url(buf);

    DeleteFileW(wszIndexHtml);
    DeleteFileW(file_name_buf);

    bindf = 0;
    test_file_protocol_fail();
    bindf = BINDF_FROMURLMON;
    test_file_protocol_fail();
}

static void create_cache_entry(const WCHAR *urlw)
{
    FILETIME now, tomorrow, yesterday;
    char file_path[MAX_PATH];
    BYTE content[1000];
    ULARGE_INTEGER li;
    const char *url;
    HANDLE file;
    DWORD size;
    unsigned i;
    BOOL res;

    BYTE cache_headers[] = "HTTP/1.1 200 OK\r\n\r\n";

    trace("Testing cache read...\n");

    url = w2a(urlw);

    for(i = 0; i < sizeof(content); i++)
        content[i] = '0' + (i%10);

    GetSystemTimeAsFileTime(&now);
    li.u.HighPart = now.dwHighDateTime;
    li.u.LowPart = now.dwLowDateTime;
    li.QuadPart += (LONGLONG)10000000 * 3600 * 24;
    tomorrow.dwHighDateTime = li.u.HighPart;
    tomorrow.dwLowDateTime = li.u.LowPart;
    li.QuadPart -= (LONGLONG)10000000 * 3600 * 24 * 2;
    yesterday.dwHighDateTime = li.u.HighPart;
    yesterday.dwLowDateTime = li.u.LowPart;

    res = CreateUrlCacheEntryA(url, sizeof(content), "", file_path, 0);
    ok(res, "CreateUrlCacheEntryA failed: %u\n", GetLastError());

    file = CreateFileA(file_path, GENERIC_WRITE, 0, NULL, CREATE_ALWAYS, FILE_ATTRIBUTE_NORMAL, NULL);
    ok(file != INVALID_HANDLE_VALUE, "CreateFile failed\n");

    WriteFile(file, content, sizeof(content), &size, NULL);
    CloseHandle(file);

    res = CommitUrlCacheEntryA(url, file_path, tomorrow, yesterday, NORMAL_CACHE_ENTRY,
                               cache_headers, sizeof(cache_headers)-1, "", 0);
    ok(res, "CommitUrlCacheEntryA failed: %u\n", GetLastError());
}

static BOOL http_protocol_start(LPCWSTR url, BOOL use_iuri)
{
    static BOOL got_user_agent = FALSE;
    IUri *uri = NULL;
    HRESULT hres;

    if(use_iuri && pCreateUri) {
        hres = pCreateUri(url, 0, 0, &uri);
        ok(hres == S_OK, "CreateUri failed: %08x\n", hres);
    }

    SET_EXPECT(GetBindInfo);
    if (!(bindf & BINDF_FROMURLMON))
        SET_EXPECT(ReportProgress_DIRECTBIND);
    if(!got_user_agent)
        SET_EXPECT(GetBindString_USER_AGENT);
    SET_EXPECT(GetBindString_ROOTDOC_URL);
    SET_EXPECT(GetBindString_ACCEPT_MIMES);
    SET_EXPECT(QueryService_HttpNegotiate);
    SET_EXPECT(BeginningTransaction);
    SET_EXPECT(GetRootSecurityId);
    if(http_post_test) {
        SET_EXPECT(GetBindString_POST_COOKIE);
        if(http_post_test == TYMED_ISTREAM)
            SET_EXPECT(Stream_Seek);
    }
    if(bind_from_cache) {
        SET_EXPECT(OnResponse);
        SET_EXPECT(ReportProgress_MIMETYPEAVAILABLE);
        SET_EXPECT(ReportData);
    }

    if(uri) {
        IInternetProtocolEx *protocolex;

        hres = IInternetProtocol_QueryInterface(async_protocol, &IID_IInternetProtocolEx, (void**)&protocolex);
        ok(hres == S_OK, "Could not get IInternetProtocolEx iface: %08x\n", hres);

        hres = IInternetProtocolEx_StartEx(protocolex, uri, &protocol_sink, &bind_info, 0, 0);
        ok(hres == S_OK, "Start failed: %08x\n", hres);

        IInternetProtocolEx_Release(protocolex);
        IUri_Release(uri);
    }else {
        hres = IInternetProtocol_Start(async_protocol, url, &protocol_sink, &bind_info, 0, 0);
        ok(hres == S_OK, "Start failed: %08x\n", hres);
    }
    if(FAILED(hres))
        return FALSE;

    CHECK_CALLED(GetBindInfo);
    if (!(bindf & BINDF_FROMURLMON))
        CHECK_CALLED(ReportProgress_DIRECTBIND);
    if (!got_user_agent)
    {
        CHECK_CALLED(GetBindString_USER_AGENT);
        got_user_agent = TRUE;
    }
    CLEAR_CALLED(GetBindString_ROOTDOC_URL); /* New in IE11 */
    CHECK_CALLED(GetBindString_ACCEPT_MIMES);
    CHECK_CALLED(QueryService_HttpNegotiate);
    CHECK_CALLED(BeginningTransaction);
    /* GetRootSecurityId called on WinXP but not on Win98 */
    CLEAR_CALLED(GetRootSecurityId);
    if(http_post_test) {
        CHECK_CALLED(GetBindString_POST_COOKIE);
        if(http_post_test == TYMED_ISTREAM)
            CHECK_CALLED(Stream_Seek);
    }
    if(bind_from_cache) {
        CHECK_CALLED(OnResponse);
        CHECK_CALLED(ReportProgress_MIMETYPEAVAILABLE);
        CHECK_CALLED(ReportData);
    }

    return TRUE;
}

static void test_protocol_terminate(IInternetProtocol *protocol)
{
    BYTE buf[3600];
    DWORD cb;
    HRESULT hres;

    hres = IInternetProtocol_LockRequest(protocol, 0);
    ok(hres == S_OK, "LockRequest failed: %08x\n", hres);

    hres = IInternetProtocol_Read(protocol, buf, 1, &cb);
    ok(hres == (test_abort ? S_OK : S_FALSE), "Read failed: %08x\n", hres);

    hres = IInternetProtocol_Terminate(protocol, 0);
    ok(hres == S_OK, "Terminate failed: %08x\n", hres);

    /* This wait is to give the internet handles being freed in Terminate
     * enough time to actually terminate in all cases. Internet handles
     * terminate asynchronously and native reuses the main InternetOpen
     * handle. The only case in which this seems to be necessary is on
     * wine with native wininet and urlmon, resulting in the next time
     * test_http_protocol_url being called the first data notification actually
     * being an extra last data notification from the previous connection
     * about once out of every ten times. */
    Sleep(100);

    hres = IInternetProtocol_UnlockRequest(protocol);
    ok(hres == S_OK, "UnlockRequest failed: %08x\n", hres);
}

static void test_http_info(IInternetProtocol *protocol)
{
    IWinInetHttpInfo *info;
    HRESULT hres;

    hres = IInternetProtocol_QueryInterface(protocol, &IID_IWinInetHttpInfo, (void**)&info);
    ok(hres == S_OK, "Could not get IWinInterHttpInfo iface: %08x\n", hres);

    /* TODO */

    IWinInetHttpInfo_Release(info);
}

/* is_first refers to whether this is the first call to this function
 * _for this url_ */
static void test_http_protocol_url(LPCWSTR url, int prot, DWORD flags, DWORD tymed)
{
    IInternetProtocolInfo *protocol_info;
    IClassFactory *factory;
    IUnknown *unk;
    HRESULT hres;

    init_test(prot, flags);
    http_url = url;
    http_post_test = tymed;

    if(flags & TEST_FROMCACHE)
        create_cache_entry(url);

    hres = CoGetClassObject(prot == HTTPS_TEST ? &CLSID_HttpSProtocol : &CLSID_HttpProtocol,
            CLSCTX_INPROC_SERVER, NULL, &IID_IUnknown, (void**)&unk);
    ok(hres == S_OK, "CoGetClassObject failed: %08x\n", hres);
    if(FAILED(hres))
        return;

    hres = IUnknown_QueryInterface(unk, &IID_IInternetProtocolInfo, (void**)&protocol_info);
    ok(hres == E_NOINTERFACE,
        "Could not get IInternetProtocolInfo interface: %08x, expected E_NOINTERFACE\n",
        hres);

    hres = IUnknown_QueryInterface(unk, &IID_IClassFactory, (void**)&factory);
    ok(hres == S_OK, "Could not get IClassFactory interface\n");
    IUnknown_Release(unk);
    if(FAILED(hres))
        return;

    hres = IClassFactory_CreateInstance(factory, NULL, &IID_IInternetProtocol,
                                        (void**)&async_protocol);
    ok(hres == S_OK, "Could not get IInternetProtocol: %08x\n", hres);
    if(SUCCEEDED(hres)) {
        BYTE buf[3600];
        DWORD cb;
        ULONG ref;

        test_priority(async_protocol);
        test_http_info(async_protocol);

        SET_EXPECT(ReportProgress_COOKIE_SENT);
        if(http_is_first) {
            SET_EXPECT(ReportProgress_FINDINGRESOURCE);
            SET_EXPECT(ReportProgress_CONNECTING);
        }
        SET_EXPECT(ReportProgress_SENDINGREQUEST);
        if(test_redirect)
            SET_EXPECT(ReportProgress_REDIRECTING);
        SET_EXPECT(ReportProgress_PROXYDETECTING);
        if(prot == HTTP_TEST)
            SET_EXPECT(ReportProgress_CACHEFILENAMEAVAILABLE);
        else
            SET_EXPECT(QueryService_HttpSecurity);
        if(!(bindf & BINDF_FROMURLMON)) {
            SET_EXPECT(OnResponse);
            SET_EXPECT(ReportProgress_RAWMIMETYPE);
            SET_EXPECT(ReportData);
        } else {
            SET_EXPECT(Switch);
        }

        if(!http_protocol_start(url, (flags & TEST_USEIURI) != 0)) {
            IInternetProtocol_Abort(async_protocol, E_ABORT, 0);
            IInternetProtocol_Release(async_protocol);
            return;
        }

        if(!direct_read && !test_abort && !bind_from_cache)
            SET_EXPECT(ReportResult);
        expect_hrResult = test_abort ? E_ABORT : S_OK;

        if(direct_read) {
            SET_EXPECT(Switch);
            while(wait_for_switch) {
                ok( WaitForSingleObject(event_continue, 90000) == WAIT_OBJECT_0, "wait timed out\n" );
                CHECK_CALLED(Switch); /* Set in ReportData */
                call_continue(&continue_protdata);
                SetEvent(event_continue_done);
            }
        }else if(bind_from_cache) {
            BYTE buf[1500];

            hres = IInternetProtocol_Read(async_protocol, buf, 100, &cb);
            ok(hres == S_OK && cb == 100, "Read failed: %08x (%d bytes)\n", hres, cb);

            SET_EXPECT(ReportResult);
            hres = IInternetProtocol_Read(async_protocol, buf, sizeof(buf), &cb);
            ok(hres == S_OK && cb == 900, "Read failed: %08x (%d bytes)\n", hres, cb);
            CHECK_CALLED(ReportResult);

            hres = IInternetProtocol_Read(async_protocol, buf, sizeof(buf), &cb);
            ok(hres == S_FALSE && !cb, "Read failed: %08x (%d bytes)\n", hres, cb);
        }else {
            hres = IInternetProtocol_Read(async_protocol, buf, 1, &cb);
            ok((hres == E_PENDING && cb==0) ||
               (hres == S_OK && cb==1), "Read failed: %08x (%d bytes)\n", hres, cb);

            ok( WaitForSingleObject(event_complete, 90000) == WAIT_OBJECT_0, "wait timed out\n" );
            if(bindf & BINDF_FROMURLMON)
                CHECK_CALLED(Switch);
            else
                CHECK_CALLED(ReportData);
            if(prot == HTTPS_TEST)
                CLEAR_CALLED(QueryService_HttpSecurity);

            while(1) {
                if(bindf & BINDF_FROMURLMON)
                    SET_EXPECT(Switch);
                else
                    SET_EXPECT(ReportData);
                hres = IInternetProtocol_Read(async_protocol, buf, sizeof(buf), &cb);
                if(hres == E_PENDING) {
                    hres = IInternetProtocol_Read(async_protocol, buf, 1, &cb);
                    ok((hres == E_PENDING && cb==0) ||
                       (hres == S_OK && cb==1), "Read failed: %08x (%d bytes)\n", hres, cb);
                    ok( WaitForSingleObject(event_complete, 90000) == WAIT_OBJECT_0, "wait timed out\n" );
                    if(bindf & BINDF_FROMURLMON)
                        CHECK_CALLED(Switch);
                    else
                        CHECK_CALLED(ReportData);

                    if(test_abort) {
                        HRESULT hres;

                        SET_EXPECT(ReportResult);
                        hres = IInternetProtocol_Abort(async_protocol, E_ABORT, 0);
                        ok(hres == S_OK, "Abort failed: %08x\n", hres);
                        CHECK_CALLED(ReportResult);

                        hres = IInternetProtocol_Abort(async_protocol, E_ABORT, 0);
                        ok(hres == INET_E_RESULT_DISPATCHED || hres == S_OK /* IE10 */, "Abort failed: %08x\n", hres);
                        break;
                    }
                }else {
                    if(bindf & BINDF_FROMURLMON)
                        CHECK_NOT_CALLED(Switch);
                    else
                        CHECK_NOT_CALLED(ReportData);
                    if(cb == 0) break;
                }
            }
            if(!test_abort) {
                ok(hres == S_FALSE, "Read failed: %08x\n", hres);
                CHECK_CALLED(ReportResult);
            }
        }
        if(prot == HTTPS_TEST)
            CLEAR_CALLED(ReportProgress_SENDINGREQUEST);

        if (prot == HTTP_TEST || prot == HTTPS_TEST)
            CLEAR_CALLED(ReportProgress_COOKIE_SENT);

        hres = IInternetProtocol_Abort(async_protocol, E_ABORT, 0);
        ok(hres == INET_E_RESULT_DISPATCHED || hres == S_OK /* IE10 */, "Abort failed: %08x\n", hres);

        test_protocol_terminate(async_protocol);

        hres = IInternetProtocol_Abort(async_protocol, E_ABORT, 0);
        ok(hres == S_OK, "Abort failed: %08x\n", hres);

        ref = IInternetProtocol_Release(async_protocol);
        ok(!ref, "ref=%x\n", ref);
    }

    IClassFactory_Release(factory);

    if(flags & TEST_FROMCACHE) {
        BOOL res;

        res = DeleteUrlCacheEntryW(url);
        ok(res, "DeleteUrlCacheEntryA failed: %u\n", GetLastError());
    }
}

static void test_http_protocol(void)
{
    static const WCHAR posttest_url[] =
        {'h','t','t','p',':','/','/','t','e','s','t','.','w','i','n','e','h','q','.','o','r','g','/',
         't','e','s','t','s','/','p','o','s','t','.','p','h','p',0};
    static const WCHAR redirect_url[] =
        {'h','t','t','p',':','/','/','t','e','s','t','.','w','i','n','e','h','q','.','o','r','g','/',
         't','e','s','t','s','/','r','e','d','i','r','e','c','t',0};
    static const WCHAR winetest_url[] =
        {'h','t','t','p',':','/','/','t','e','s','t','.','w','i','n','e','h','q','.','o','r','g','/',
         't','e','s','t','s','/','d','a','t','a','.','p','h','p',0};
    static const WCHAR empty_url[] =
        {'h','t','t','p',':','/','/','t','e','s','t','.','w','i','n','e','h','q','.','o','r','g','/',
         't','e','s','t','s','/','e','m','p','t','y','.','j','s',0};
    static const WCHAR cache_only_url[] =
        {'h','t','t','p',':','/','/','t','e','s','t','.','w','i','n','e','h','q','.','o','r','g','/',
         't','e','s','t','s','/','c','a','c','h','e','-','o','n','l','y',0};


    trace("Testing http protocol (not from urlmon)...\n");
    bindf = BINDF_ASYNCHRONOUS | BINDF_ASYNCSTORAGE | BINDF_PULLDATA;
    test_http_protocol_url(winetest_url, HTTP_TEST, TEST_FIRST_HTTP, TYMED_NULL);

    trace("Testing http protocol (from urlmon)...\n");
    bindf = BINDF_ASYNCHRONOUS | BINDF_ASYNCSTORAGE | BINDF_PULLDATA | BINDF_FROMURLMON;
    test_http_protocol_url(winetest_url, HTTP_TEST, 0, TYMED_NULL);

    trace("Testing http protocol (to file)...\n");
    bindf = BINDF_ASYNCHRONOUS | BINDF_ASYNCSTORAGE | BINDF_PULLDATA | BINDF_FROMURLMON | BINDF_NEEDFILE;
    test_http_protocol_url(winetest_url, HTTP_TEST, 0, TYMED_NULL);

    trace("Testing http protocol (post data)...\n");
    bindf = BINDF_ASYNCHRONOUS | BINDF_ASYNCSTORAGE | BINDF_PULLDATA | BINDF_FROMURLMON;
    test_http_protocol_url(posttest_url, HTTP_TEST, TEST_FIRST_HTTP|TEST_POST, TYMED_HGLOBAL);

    trace("Testing http protocol (post data stream)...\n");
    test_http_protocol_url(posttest_url, HTTP_TEST, TEST_FIRST_HTTP|TEST_POST|TEST_ASYNCREQ, TYMED_ISTREAM);

    trace("Testing http protocol (direct read)...\n");
    bindf = BINDF_ASYNCHRONOUS | BINDF_ASYNCSTORAGE | BINDF_PULLDATA | BINDF_FROMURLMON;
    test_http_protocol_url(winetest_url, HTTP_TEST, TEST_DIRECT_READ|TEST_USEIURI, TYMED_NULL);

    trace("Testing http protocol (redirected)...\n");
    bindf = BINDF_ASYNCHRONOUS | BINDF_ASYNCSTORAGE | BINDF_PULLDATA | BINDF_FROMURLMON | BINDF_NOWRITECACHE;
    test_http_protocol_url(redirect_url, HTTP_TEST, TEST_REDIRECT, TYMED_NULL);

    trace("Testing http protocol empty file...\n");
    bindf = BINDF_ASYNCHRONOUS | BINDF_ASYNCSTORAGE | BINDF_PULLDATA | BINDF_FROMURLMON | BINDF_NOWRITECACHE;
    test_http_protocol_url(empty_url, HTTP_TEST, TEST_EMPTY, TYMED_NULL);

    /* This is a bit ugly. We unconditionally disable this test on Wine. This won't work until we have
     * support for reading from cache via HTTP layer in wininet. Until then, Wine will fail badly, affecting
     * other, unrelated, tests. Working around it is not worth the trouble, we may simply make sure those
     * tests work on Windows and have them around for the future.
     */
    if(broken(1)) {
    trace("Testing http protocol (from cache)...\n");
    bindf = BINDF_ASYNCHRONOUS | BINDF_ASYNCSTORAGE | BINDF_PULLDATA | BINDF_FROMURLMON;
    test_http_protocol_url(cache_only_url, HTTP_TEST, TEST_FROMCACHE, TYMED_NULL);
    }

    trace("Testing http protocol abort...\n");
    bindf = BINDF_ASYNCHRONOUS | BINDF_ASYNCSTORAGE | BINDF_PULLDATA | BINDF_FROMURLMON | BINDF_NOWRITECACHE;
    test_http_protocol_url(winetest_url, HTTP_TEST, TEST_ABORT, TYMED_NULL);

    test_early_abort(&CLSID_HttpProtocol);
    test_early_abort(&CLSID_HttpSProtocol);
}

static void test_https_protocol(void)
{
    static const WCHAR https_winehq_url[] =
        {'h','t','t','p','s',':','/','/','t','e','s','t','.','w','i','n','e','h','q','.','o','r','g','/',
         't','e','s','t','s','/','h','e','l','l','o','.','h','t','m','l',0};

    trace("Testing https protocol (from urlmon)...\n");
    bindf = BINDF_ASYNCHRONOUS | BINDF_ASYNCSTORAGE | BINDF_PULLDATA | BINDF_FROMURLMON | BINDF_NOWRITECACHE;
    test_http_protocol_url(https_winehq_url, HTTPS_TEST, TEST_FIRST_HTTP, TYMED_NULL);
}


static void test_ftp_protocol(void)
{
    IInternetProtocolInfo *protocol_info;
    IClassFactory *factory;
    IUnknown *unk;
    BYTE buf[4096];
    ULONG ref;
    DWORD cb;
    HRESULT hres;

    static const WCHAR ftp_urlW[] = {'f','t','p',':','/','/','f','t','p','.','w','i','n','e','h','q','.','o','r','g',
    '/','p','u','b','/','o','t','h','e','r','/',
    'w','i','n','e','l','o','g','o','.','x','c','f','.','t','a','r','.','b','z','2',0};

    trace("Testing ftp protocol...\n");

    init_test(FTP_TEST, 0);

    bindf = BINDF_ASYNCHRONOUS | BINDF_ASYNCSTORAGE | BINDF_PULLDATA | BINDF_FROMURLMON | BINDF_NOWRITECACHE;
    state = STATE_STARTDOWNLOADING;
    expect_hrResult = E_PENDING;

    hres = CoGetClassObject(&CLSID_FtpProtocol, CLSCTX_INPROC_SERVER, NULL, &IID_IUnknown, (void**)&unk);
    ok(hres == S_OK, "CoGetClassObject failed: %08x\n", hres);
    if(FAILED(hres))
        return;

    hres = IUnknown_QueryInterface(unk, &IID_IInternetProtocolInfo, (void**)&protocol_info);
    ok(hres == E_NOINTERFACE, "Could not get IInternetProtocolInfo interface: %08x, expected E_NOINTERFACE\n", hres);

    hres = IUnknown_QueryInterface(unk, &IID_IClassFactory, (void**)&factory);
    ok(hres == S_OK, "Could not get IClassFactory interface\n");
    IUnknown_Release(unk);
    if(FAILED(hres))
        return;

    hres = IClassFactory_CreateInstance(factory, NULL, &IID_IInternetProtocol,
                                        (void**)&async_protocol);
    IClassFactory_Release(factory);
    ok(hres == S_OK, "Could not get IInternetProtocol: %08x\n", hres);

    test_priority(async_protocol);
    test_http_info(async_protocol);

    SET_EXPECT(GetBindInfo);
    SET_EXPECT(ReportProgress_FINDINGRESOURCE);
    SET_EXPECT(ReportProgress_CONNECTING);
    SET_EXPECT(ReportProgress_SENDINGREQUEST);
    SET_EXPECT(Switch);

    hres = IInternetProtocol_Start(async_protocol, ftp_urlW, &protocol_sink, &bind_info, 0, 0);
    ok(hres == S_OK, "Start failed: %08x\n", hres);
    CHECK_CALLED(GetBindInfo);

    SET_EXPECT(ReportResult);

    hres = IInternetProtocol_Read(async_protocol, buf, 1, &cb);
    ok((hres == E_PENDING && cb==0) ||
       (hres == S_OK && cb==1), "Read failed: %08x (%d bytes)\n", hres, cb);

    ok( WaitForSingleObject(event_complete, 90000) == WAIT_OBJECT_0, "wait timed out\n" );

    while(1) {
        hres = IInternetProtocol_Read(async_protocol, buf, sizeof(buf), &cb);
        if(hres == E_PENDING)
        {
            DWORD ret = WaitForSingleObject(event_complete, 90000);
            ok( ret == WAIT_OBJECT_0, "wait timed out\n" );
            if (ret != WAIT_OBJECT_0) break;
        }
        else
            if(cb == 0) break;
    }

    ok(hres == S_FALSE, "Read failed: %08x\n", hres);
    CHECK_CALLED(ReportResult);
    CHECK_CALLED(Switch);

    test_protocol_terminate(async_protocol);

    if(pCreateUri) {
        IInternetProtocolEx *protocolex;

        hres = IInternetProtocol_QueryInterface(async_protocol, &IID_IInternetProtocolEx, (void**)&protocolex);
        ok(hres == S_OK, "Could not get IInternetProtocolEx iface: %08x\n", hres);
        IInternetProtocolEx_Release(protocolex);
    }

    ref = IInternetProtocol_Release(async_protocol);
    ok(!ref, "ref=%d\n", ref);

    test_early_abort(&CLSID_FtpProtocol);
}

static void test_gopher_protocol(void)
{
    IInternetProtocolInfo *protocol_info;
    IClassFactory *factory;
    IUnknown *unk;
    HRESULT hres;

    trace("Testing gopher protocol...\n");

    hres = CoGetClassObject(&CLSID_GopherProtocol, CLSCTX_INPROC_SERVER, NULL, &IID_IUnknown, (void**)&unk);
    ok(hres == S_OK ||
       broken(hres == REGDB_E_CLASSNOTREG || hres == CLASS_E_CLASSNOTAVAILABLE), /* Gopher protocol has been removed as of Vista */
       "CoGetClassObject failed: %08x\n", hres);
    if(FAILED(hres))
        return;

    hres = IUnknown_QueryInterface(unk, &IID_IInternetProtocolInfo, (void**)&protocol_info);
    ok(hres == E_NOINTERFACE, "Could not get IInternetProtocolInfo interface: %08x, expected E_NOINTERFACE\n", hres);

    hres = IUnknown_QueryInterface(unk, &IID_IClassFactory, (void**)&factory);
    ok(hres == S_OK, "Could not get IClassFactory interface\n");
    IUnknown_Release(unk);
    if(FAILED(hres))
        return;

    hres = IClassFactory_CreateInstance(factory, NULL, &IID_IInternetProtocol,
                                        (void**)&async_protocol);
    IClassFactory_Release(factory);
    ok(hres == S_OK, "Could not get IInternetProtocol: %08x\n", hres);

    test_priority(async_protocol);

    IInternetProtocol_Release(async_protocol);

    test_early_abort(&CLSID_GopherProtocol);
}

static void test_mk_protocol(void)
{
    IInternetProtocolInfo *protocol_info;
    IInternetProtocol *protocol;
    IClassFactory *factory;
    IUnknown *unk;
    HRESULT hres;

    static const WCHAR wrong_url1[] = {'t','e','s','t',':','@','M','S','I','T','S','t','o','r','e',
                                       ':',':','/','t','e','s','t','.','h','t','m','l',0};
    static const WCHAR wrong_url2[] = {'m','k',':','/','t','e','s','t','.','h','t','m','l',0};

    trace("Testing mk protocol...\n");
    init_test(MK_TEST, 0);

    hres = CoGetClassObject(&CLSID_MkProtocol, CLSCTX_INPROC_SERVER, NULL,
            &IID_IUnknown, (void**)&unk);
    ok(hres == S_OK, "CoGetClassObject failed: %08x\n", hres);

    hres = IUnknown_QueryInterface(unk, &IID_IInternetProtocolInfo, (void**)&protocol_info);
    ok(hres == E_NOINTERFACE,
        "Could not get IInternetProtocolInfo interface: %08x, expected E_NOINTERFACE\n",
        hres);

    hres = IUnknown_QueryInterface(unk, &IID_IClassFactory, (void**)&factory);
    ok(hres == S_OK, "Could not get IClassFactory interface\n");
    IUnknown_Release(unk);
    if(FAILED(hres))
        return;

    hres = IClassFactory_CreateInstance(factory, NULL, &IID_IInternetProtocol,
                                        (void**)&protocol);
    IClassFactory_Release(factory);
    ok(hres == S_OK, "Could not get IInternetProtocol: %08x\n", hres);

    SET_EXPECT(GetBindInfo);
    hres = IInternetProtocol_Start(protocol, wrong_url1, &protocol_sink, &bind_info, 0, 0);
    ok(hres == MK_E_SYNTAX || hres == INET_E_INVALID_URL,
       "Start failed: %08x, expected MK_E_SYNTAX or INET_E_INVALID_URL\n", hres);
    CLEAR_CALLED(GetBindInfo);

    SET_EXPECT(GetBindInfo);
    SET_EXPECT(ReportProgress_DIRECTBIND);
    SET_EXPECT(ReportProgress_SENDINGREQUEST);
    SET_EXPECT(ReportProgress_MIMETYPEAVAILABLE);
    SET_EXPECT(ReportResult);
    expect_hrResult = INET_E_RESOURCE_NOT_FOUND;

    hres = IInternetProtocol_Start(protocol, wrong_url2, &protocol_sink, &bind_info, 0, 0);
    ok(hres == INET_E_RESOURCE_NOT_FOUND ||
       hres == INET_E_INVALID_URL, /* win2k3 */
       "Start failed: %08x, expected INET_E_RESOURCE_NOT_FOUND or INET_E_INVALID_URL\n", hres);

    if (hres == INET_E_RESOURCE_NOT_FOUND) {
        CHECK_CALLED(GetBindInfo);
        CLEAR_CALLED(ReportProgress_DIRECTBIND);
        CHECK_CALLED(ReportProgress_SENDINGREQUEST);
        CHECK_CALLED(ReportProgress_MIMETYPEAVAILABLE);
        CHECK_CALLED(ReportResult);
    }else {
        CLEAR_CALLED(GetBindInfo);
        CLEAR_CALLED(ReportProgress_DIRECTBIND);
        CLEAR_CALLED(ReportProgress_SENDINGREQUEST);
        CLEAR_CALLED(ReportProgress_MIMETYPEAVAILABLE);
        CLEAR_CALLED(ReportResult);
    }

    IInternetProtocol_Release(protocol);
}

static void test_CreateBinding(void)
{
    IInternetProtocol *protocol;
    IInternetPriority *priority;
    IInternetSession *session;
    IWinInetHttpInfo *http_info;
    IWinInetInfo *inet_info;
    LONG p;
    BYTE buf[1000];
    DWORD read;
    HRESULT hres;

    static const WCHAR test_url[] =
        {'t','e','s','t',':','/','/','f','i','l','e','.','h','t','m','l',0};
    static const WCHAR wsz_test[] = {'t','e','s','t',0};

    trace("Testing CreateBinding...\n");
    init_test(BIND_TEST, TEST_BINDING);

    hres = pCoInternetGetSession(0, &session, 0);
    ok(hres == S_OK, "CoInternetGetSession failed: %08x\n", hres);

    hres = IInternetSession_RegisterNameSpace(session, &ClassFactory, &IID_NULL, wsz_test, 0, NULL, 0);
    ok(hres == S_OK, "RegisterNameSpace failed: %08x\n", hres);

    hres = IInternetSession_CreateBinding(session, NULL, test_url, NULL, NULL, &protocol, 0);
    binding_protocol = protocol;
    ok(hres == S_OK, "CreateBinding failed: %08x\n", hres);
    ok(protocol != NULL, "protocol == NULL\n");

    hres = IInternetProtocol_QueryInterface(protocol, &IID_IInternetBindInfo, (void**)&prot_bind_info);
    ok(hres == S_OK, "QueryInterface(IID_IInternetBindInfo) failed: %08x\n", hres);

    hres = IInternetProtocol_QueryInterface(protocol, &IID_IInternetProtocolSink, (void**)&binding_sink);
    ok(hres == S_OK, "Could not get IInternetProtocolSink: %08x\n", hres);

    hres = IInternetProtocol_Start(protocol, test_url, NULL, &bind_info, 0, 0);
    ok(hres == E_INVALIDARG, "Start failed: %08x, expected E_INVALIDARG\n", hres);
    hres = IInternetProtocol_Start(protocol, test_url, &protocol_sink, NULL, 0, 0);
    ok(hres == E_INVALIDARG, "Start failed: %08x, expected E_INVALIDARG\n", hres);
    hres = IInternetProtocol_Start(protocol, NULL, &protocol_sink, &bind_info, 0, 0);
    ok(hres == E_INVALIDARG, "Start failed: %08x, expected E_INVALIDARG\n", hres);

    hres = IInternetProtocol_QueryInterface(protocol, &IID_IInternetPriority, (void**)&priority);
    ok(hres == S_OK, "QueryInterface(IID_IInternetPriority) failed: %08x\n", hres);

    p = 0xdeadbeef;
    hres = IInternetPriority_GetPriority(priority, &p);
    ok(hres == S_OK, "GetPriority failed: %08x\n", hres);
    ok(!p, "p=%d\n", p);

    ex_priority = 100;
    hres = IInternetPriority_SetPriority(priority, 100);
    ok(hres == S_OK, "SetPriority failed: %08x\n", hres);

    p = 0xdeadbeef;
    hres = IInternetPriority_GetPriority(priority, &p);
    ok(hres == S_OK, "GetPriority failed: %08x\n", hres);
    ok(p == 100, "p=%d\n", p);

    hres = IInternetProtocol_QueryInterface(protocol, &IID_IWinInetInfo, (void**)&inet_info);
    ok(hres == E_NOINTERFACE, "Could not get IWinInetInfo protocol: %08x\n", hres);

    SET_EXPECT(QueryService_InternetProtocol);
    SET_EXPECT(CreateInstance);
    SET_EXPECT(ReportProgress_PROTOCOLCLASSID);
    SET_EXPECT(SetPriority);
    SET_EXPECT(Start);

    expect_hrResult = S_OK;
    hres = IInternetProtocol_Start(protocol, test_url, &protocol_sink, &bind_info, 0, 0);
    ok(hres == S_OK, "Start failed: %08x\n", hres);

    CHECK_CALLED(QueryService_InternetProtocol);
    CHECK_CALLED(CreateInstance);
    CHECK_CALLED(ReportProgress_PROTOCOLCLASSID);
    CHECK_CALLED(SetPriority);
    CHECK_CALLED(Start);

    SET_EXPECT(QueryInterface_IWinInetInfo);
    hres = IInternetProtocol_QueryInterface(protocol, &IID_IWinInetInfo, (void**)&inet_info);
    ok(hres == E_NOINTERFACE, "Could not get IWinInetInfo protocol: %08x\n", hres);
    CHECK_CALLED(QueryInterface_IWinInetInfo);

    SET_EXPECT(QueryInterface_IWinInetInfo);
    hres = IInternetProtocol_QueryInterface(protocol, &IID_IWinInetInfo, (void**)&inet_info);
    ok(hres == E_NOINTERFACE, "Could not get IWinInetInfo protocol: %08x\n", hres);
    CHECK_CALLED(QueryInterface_IWinInetInfo);

    SET_EXPECT(QueryInterface_IWinInetHttpInfo);
    hres = IInternetProtocol_QueryInterface(protocol, &IID_IWinInetHttpInfo, (void**)&http_info);
    ok(hres == E_NOINTERFACE, "Could not get IWinInetInfo protocol: %08x\n", hres);
    CHECK_CALLED(QueryInterface_IWinInetHttpInfo);

    SET_EXPECT(Read);
    read = 0xdeadbeef;
    hres = IInternetProtocol_Read(protocol, expect_pv = buf, sizeof(buf), &read);
    ok(hres == S_OK, "Read failed: %08x\n", hres);
    ok(read == 100, "read = %d\n", read);
    CHECK_CALLED(Read);

    SET_EXPECT(Read);
    read = 0xdeadbeef;
    hres = IInternetProtocol_Read(protocol, expect_pv = buf, sizeof(buf), &read);
    ok(hres == S_FALSE, "Read failed: %08x\n", hres);
    ok(!read, "read = %d\n", read);
    CHECK_CALLED(Read);

    p = 0xdeadbeef;
    hres = IInternetPriority_GetPriority(priority, &p);
    ok(hres == S_OK, "GetPriority failed: %08x\n", hres);
    ok(p == 100, "p=%d\n", p);

    hres = IInternetPriority_SetPriority(priority, 101);
    ok(hres == S_OK, "SetPriority failed: %08x\n", hres);

    SET_EXPECT(Terminate);
    hres = IInternetProtocol_Terminate(protocol, 0xdeadbeef);
    ok(hres == S_OK, "Terminate failed: %08x\n", hres);
    CHECK_CALLED(Terminate);

    SET_EXPECT(Continue);
    hres = IInternetProtocolSink_Switch(binding_sink, &protocoldata);
    ok(hres == S_OK, "Switch failed: %08x\n", hres);
    CHECK_CALLED(Continue);

    hres = IInternetProtocolSink_ReportProgress(binding_sink,
            BINDSTATUS_CACHEFILENAMEAVAILABLE, expect_wsz = emptyW);
    ok(hres == S_OK, "ReportProgress(BINDSTATUS_CACHEFILENAMEAVAILABLE) failed: %08x\n", hres);

    hres = IInternetProtocolSink_ReportResult(binding_sink, S_OK, ERROR_SUCCESS, NULL);
    ok(hres == E_FAIL, "ReportResult failed: %08x, expected E_FAIL\n", hres);

    hres = IInternetProtocolSink_ReportData(binding_sink, 0, 0, 0);
    ok(hres == S_OK, "ReportData failed: %08x\n", hres);

    IInternetProtocolSink_Release(binding_sink);
    IInternetPriority_Release(priority);
    IInternetBindInfo_Release(prot_bind_info);
    IInternetProtocol_Release(protocol);

    hres = IInternetSession_CreateBinding(session, NULL, test_url, NULL, NULL, &protocol, 0);
    ok(hres == S_OK, "CreateBinding failed: %08x\n", hres);
    ok(protocol != NULL, "protocol == NULL\n");

    hres = IInternetProtocol_Abort(protocol, E_ABORT, 0);
    ok(hres == S_OK, "Abort failed: %08x\n", hres);

    hres = IInternetProtocol_Abort(protocol, E_FAIL, 0);
    ok(hres == S_OK, "Abort failed: %08x\n", hres);

    IInternetProtocol_Release(protocol);

    hres = IInternetSession_UnregisterNameSpace(session, &ClassFactory, wsz_test);
    ok(hres == S_OK, "UnregisterNameSpace failed: %08x\n", hres);

    hres = IInternetSession_CreateBinding(session, NULL, test_url, NULL, NULL, &protocol, 0);
    ok(hres == S_OK, "CreateBinding failed: %08x\n", hres);
    ok(protocol != NULL, "protocol == NULL\n");

    SET_EXPECT(QueryService_InternetProtocol);
    hres = IInternetProtocol_Start(protocol, test_url, &protocol_sink, &bind_info, 0, 0);
    ok(hres == MK_E_SYNTAX, "Start failed: %08x, expected MK_E_SYNTAX\n", hres);
    CHECK_CALLED(QueryService_InternetProtocol);

    IInternetProtocol_Release(protocol);

    IInternetSession_Release(session);
}

static void test_binding(int prot, DWORD grf_pi, DWORD test_flags)
{
    IInternetProtocolEx *protocolex = NULL;
    IInternetProtocol *protocol;
    IInternetSession *session;
    IUri *uri = NULL;
    ULONG ref;
    HRESULT hres;

    pi = grf_pi;

    init_test(prot, test_flags|TEST_BINDING);

    hres = pCoInternetGetSession(0, &session, 0);
    ok(hres == S_OK, "CoInternetGetSession failed: %08x\n", hres);

    if(test_flags & TEST_EMULATEPROT) {
        hres = IInternetSession_RegisterNameSpace(session, &ClassFactory, &IID_NULL, protocol_names[prot], 0, NULL, 0);
        ok(hres == S_OK, "RegisterNameSpace failed: %08x\n", hres);
    }

    hres = IInternetSession_CreateBinding(session, NULL, binding_urls[prot], NULL, NULL, &protocol, 0);
    binding_protocol = protocol;
    ok(hres == S_OK, "CreateBinding failed: %08x\n", hres);
    ok(protocol != NULL, "protocol == NULL\n");

    hres = IInternetProtocol_QueryInterface(protocol, &IID_IInternetBindInfo, (void**)&prot_bind_info);
    ok(hres == S_OK, "QueryInterface(IID_IInternetBindInfo) failed: %08x\n", hres);

    hres = IInternetProtocol_QueryInterface(protocol, &IID_IInternetProtocolSink, (void**)&binding_sink);
    ok(hres == S_OK, "QueryInterface(IID_IInternetProtocolSink) failed: %08x\n", hres);

    if(test_flags & TEST_USEIURI) {
        hres = IInternetProtocol_QueryInterface(protocol, &IID_IInternetProtocolEx, (void**)&protocolex);
        ok(hres == S_OK, "Could not get IInternetProtocolEx iface: %08x\n", hres);

        hres = pCreateUri(binding_urls[prot], Uri_CREATE_FILE_USE_DOS_PATH, 0, &uri);
        ok(hres == S_OK, "CreateUri failed: %08x\n", hres);
    }

    ex_priority = 0;
    SET_EXPECT(QueryService_InternetProtocol);
    SET_EXPECT(CreateInstance);
    SET_EXPECT(ReportProgress_PROTOCOLCLASSID);
    SET_EXPECT(SetPriority);
    if(impl_protex)
        SET_EXPECT(StartEx);
    else
        SET_EXPECT(Start);

    expect_hrResult = S_OK;

    if(protocolex) {
        hres = IInternetProtocolEx_StartEx(protocolex, uri, &protocol_sink, &bind_info, pi, 0);
        ok(hres == S_OK, "StartEx failed: %08x\n", hres);
    }else {
        hres = IInternetProtocol_Start(protocol, binding_urls[prot], &protocol_sink, &bind_info, pi, 0);
        ok(hres == S_OK, "Start failed: %08x\n", hres);
    }

    CHECK_CALLED(QueryService_InternetProtocol);
    CHECK_CALLED(CreateInstance);
    CHECK_CALLED(ReportProgress_PROTOCOLCLASSID);
    CLEAR_CALLED(SetPriority); /* IE11 does not call it. */
    if(impl_protex)
        CHECK_CALLED(StartEx);
    else
        CHECK_CALLED(Start);

    if(protocolex)
        IInternetProtocolEx_Release(protocolex);
    if(uri)
        IUri_Release(uri);

    if(prot == HTTP_TEST || prot == HTTPS_TEST) {
        while(prot_state < 4) {
            ok( WaitForSingleObject(event_complete, 90000) == WAIT_OBJECT_0, "wait timed out\n" );
            if(mimefilter_test && filtered_protocol) {
                SET_EXPECT(Continue);
                IInternetProtocol_Continue(filtered_protocol, pdata);
                CHECK_CALLED(Continue);
            }else {
                SET_EXPECT(Continue);
                IInternetProtocol_Continue(protocol, pdata);
                CHECK_CALLED(Continue);
            }
            if(test_abort && prot_state == 2) {
                SET_EXPECT(Abort);
                hres = IInternetProtocol_Abort(protocol, E_ABORT, 0);
                ok(hres == S_OK, "Abort failed: %08x\n", hres);
                CHECK_CALLED(Abort);

                hres = IInternetProtocol_Abort(protocol, E_ABORT, 0);
                ok(hres == S_OK, "Abort failed: %08x\n", hres);
                SetEvent(event_complete2);
                break;
            }
            SetEvent(event_complete2);
        }
        if(direct_read)
            CHECK_CALLED(ReportData); /* Set in ReportResult */
        ok( WaitForSingleObject(event_complete, 90000) == WAIT_OBJECT_0, "wait timed out\n" );
    }else {
        if(mimefilter_test)
            SET_EXPECT(MimeFilter_LockRequest);
        else
            SET_EXPECT(LockRequest);
        hres = IInternetProtocol_LockRequest(protocol, 0);
        ok(hres == S_OK, "LockRequest failed: %08x\n", hres);
        if(mimefilter_test)
            CHECK_CALLED(MimeFilter_LockRequest);
        else
            CHECK_CALLED(LockRequest);

        if(mimefilter_test)
            SET_EXPECT(MimeFilter_UnlockRequest);
        else
            SET_EXPECT(UnlockRequest);
        hres = IInternetProtocol_UnlockRequest(protocol);
        ok(hres == S_OK, "UnlockRequest failed: %08x\n", hres);
        if(mimefilter_test)
            CHECK_CALLED(MimeFilter_UnlockRequest);
        else
            CHECK_CALLED(UnlockRequest);
    }

    if(mimefilter_test)
        SET_EXPECT(MimeFilter_Terminate);
    else
        SET_EXPECT(Terminate);
    hres = IInternetProtocol_Terminate(protocol, 0);
    ok(hres == S_OK, "Terminate failed: %08x\n", hres);
    if(mimefilter_test)
        CLEAR_CALLED(MimeFilter_Terminate);
    else
        CHECK_CALLED(Terminate);

    if(filtered_protocol)
        IInternetProtocol_Release(filtered_protocol);
    IInternetBindInfo_Release(prot_bind_info);
    IInternetProtocolSink_Release(binding_sink);
    ref = IInternetProtocol_Release(protocol);
    ok(!ref, "ref=%u, expected 0\n", ref);

    if(test_flags & TEST_EMULATEPROT) {
        hres = IInternetSession_UnregisterNameSpace(session, &ClassFactory, protocol_names[prot]);
        ok(hres == S_OK, "UnregisterNameSpace failed: %08x\n", hres);
    }

    IInternetSession_Release(session);
}

START_TEST(protocol)
{
    HMODULE hurlmon;

<<<<<<< HEAD
    hurlmon = GetModuleHandle("urlmon.dll");
=======
    hurlmon = GetModuleHandleA("urlmon.dll");
>>>>>>> 2a8a0238
    pCoInternetGetSession = (void*) GetProcAddress(hurlmon, "CoInternetGetSession");
    pReleaseBindInfo = (void*) GetProcAddress(hurlmon, "ReleaseBindInfo");
    pCreateUri = (void*) GetProcAddress(hurlmon, "CreateUri");

    if(!GetProcAddress(hurlmon, "CompareSecurityIds")) {
        win_skip("Various needed functions not present, too old IE\n");
        return;
    }

    if(!pCreateUri)
        win_skip("CreateUri not supported\n");

    OleInitialize(NULL);

    event_complete = CreateEventW(NULL, FALSE, FALSE, NULL);
    event_complete2 = CreateEventW(NULL, FALSE, FALSE, NULL);
    event_continue = CreateEventW(NULL, FALSE, FALSE, NULL);
    event_continue_done = CreateEventW(NULL, FALSE, FALSE, NULL);
    thread_id = GetCurrentThreadId();

    test_file_protocol();
    test_http_protocol();
    if(pCreateUri)
        test_https_protocol();
    else
        win_skip("Skipping https tests on too old platform\n");
    test_ftp_protocol();
    test_gopher_protocol();
    test_mk_protocol();
    test_CreateBinding();

    bindf &= ~BINDF_FROMURLMON;
    trace("Testing file binding (mime verification, emulate prot)...\n");
    test_binding(FILE_TEST, PI_MIMEVERIFICATION, TEST_EMULATEPROT);
    trace("Testing http binding (mime verification, emulate prot)...\n");
    test_binding(HTTP_TEST, PI_MIMEVERIFICATION, TEST_EMULATEPROT);
    trace("Testing its binding (mime verification, emulate prot)...\n");
    test_binding(ITS_TEST, PI_MIMEVERIFICATION, TEST_EMULATEPROT);
    trace("Testing http binding (mime verification, emulate prot, short read, direct read)...\n");
    test_binding(HTTP_TEST, PI_MIMEVERIFICATION, TEST_EMULATEPROT|TEST_SHORT_READ|TEST_DIRECT_READ);
    trace("Testing file binding (mime verification, emulate prot, mime filter)...\n");
    test_binding(FILE_TEST, PI_MIMEVERIFICATION, TEST_EMULATEPROT|TEST_FILTER);
    trace("Testing http binding (mime verification, emulate prot, mime filter)...\n");
    test_binding(HTTP_TEST, PI_MIMEVERIFICATION, TEST_EMULATEPROT|TEST_FILTER);
    trace("Testing http binding (mime verification, emulate prot, mime filter, no mime)...\n");
    test_binding(HTTP_TEST, PI_MIMEVERIFICATION, TEST_EMULATEPROT|TEST_FILTER|TEST_NOMIME);
    trace("Testing http binding (mime verification, emulate prot, direct read)...\n");
    test_binding(HTTP_TEST, PI_MIMEVERIFICATION, TEST_EMULATEPROT|TEST_DIRECT_READ);
    trace("Testing http binding (mime verification, emulate prot, abort)...\n");
    test_binding(HTTP_TEST, PI_MIMEVERIFICATION, TEST_EMULATEPROT|TEST_ABORT);
    if(pCreateUri) {
        trace("Testing file binding (use IUri, mime verification, emulate prot)...\n");
        test_binding(FILE_TEST, PI_MIMEVERIFICATION, TEST_EMULATEPROT|TEST_USEIURI);
        trace("Testing file binding (use IUri, impl StartEx, mime verification, emulate prot)...\n");
        test_binding(FILE_TEST, PI_MIMEVERIFICATION, TEST_EMULATEPROT|TEST_USEIURI|TEST_IMPLPROTEX);
        trace("Testing file binding (impl StartEx, mime verification, emulate prot)...\n");
        test_binding(FILE_TEST, PI_MIMEVERIFICATION, TEST_EMULATEPROT|TEST_IMPLPROTEX);
    }

    CloseHandle(event_complete);
    CloseHandle(event_complete2);
    CloseHandle(event_continue);
    CloseHandle(event_continue_done);

    OleUninitialize();
}<|MERGE_RESOLUTION|>--- conflicted
+++ resolved
@@ -3790,11 +3790,7 @@
 {
     HMODULE hurlmon;
 
-<<<<<<< HEAD
-    hurlmon = GetModuleHandle("urlmon.dll");
-=======
     hurlmon = GetModuleHandleA("urlmon.dll");
->>>>>>> 2a8a0238
     pCoInternetGetSession = (void*) GetProcAddress(hurlmon, "CoInternetGetSession");
     pReleaseBindInfo = (void*) GetProcAddress(hurlmon, "ReleaseBindInfo");
     pCreateUri = (void*) GetProcAddress(hurlmon, "CreateUri");
