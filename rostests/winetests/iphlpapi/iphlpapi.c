--- conflicted
+++ resolved
@@ -50,45 +50,6 @@
 
 static HMODULE hLibrary = NULL;
 
-<<<<<<< HEAD
-typedef DWORD (WINAPI *GetNumberOfInterfacesFunc)(PDWORD);
-typedef DWORD (WINAPI *GetIpAddrTableFunc)(PMIB_IPADDRTABLE,PULONG,BOOL);
-typedef DWORD (WINAPI *GetIfEntryFunc)(PMIB_IFROW);
-typedef DWORD (WINAPI *GetFriendlyIfIndexFunc)(DWORD);
-typedef DWORD (WINAPI *GetIfTableFunc)(PMIB_IFTABLE,PULONG,BOOL);
-typedef DWORD (WINAPI *GetIpForwardTableFunc)(PMIB_IPFORWARDTABLE,PULONG,BOOL);
-typedef DWORD (WINAPI *GetIpNetTableFunc)(PMIB_IPNETTABLE,PULONG,BOOL);
-typedef DWORD (WINAPI *GetInterfaceInfoFunc)(PIP_INTERFACE_INFO,PULONG);
-typedef DWORD (WINAPI *GetAdaptersInfoFunc)(PIP_ADAPTER_INFO,PULONG);
-typedef DWORD (WINAPI *GetNetworkParamsFunc)(PFIXED_INFO,PULONG);
-typedef DWORD (WINAPI *GetIcmpStatisticsFunc)(PMIB_ICMP);
-typedef DWORD (WINAPI *GetIpStatisticsFunc)(PMIB_IPSTATS);
-typedef DWORD (WINAPI *GetTcpStatisticsFunc)(PMIB_TCPSTATS);
-typedef DWORD (WINAPI *GetUdpStatisticsFunc)(PMIB_UDPSTATS);
-typedef DWORD (WINAPI *GetTcpTableFunc)(PMIB_TCPTABLE,PDWORD,BOOL);
-typedef DWORD (WINAPI *GetUdpTableFunc)(PMIB_UDPTABLE,PDWORD,BOOL);
-typedef DWORD (WINAPI *GetPerAdapterInfoFunc)(ULONG,PIP_PER_ADAPTER_INFO,PULONG);
-typedef DWORD (WINAPI *GetAdaptersAddressesFunc)(ULONG,ULONG,PVOID,PIP_ADAPTER_ADDRESSES,PULONG);
-
-static GetNumberOfInterfacesFunc gGetNumberOfInterfaces = NULL;
-static GetIpAddrTableFunc gGetIpAddrTable = NULL;
-static GetIfEntryFunc gGetIfEntry = NULL;
-static GetFriendlyIfIndexFunc gGetFriendlyIfIndex = NULL;
-static GetIfTableFunc gGetIfTable = NULL;
-static GetIpForwardTableFunc gGetIpForwardTable = NULL;
-static GetIpNetTableFunc gGetIpNetTable = NULL;
-static GetInterfaceInfoFunc gGetInterfaceInfo = NULL;
-static GetAdaptersInfoFunc gGetAdaptersInfo = NULL;
-static GetNetworkParamsFunc gGetNetworkParams = NULL;
-static GetIcmpStatisticsFunc gGetIcmpStatistics = NULL;
-static GetIpStatisticsFunc gGetIpStatistics = NULL;
-static GetTcpStatisticsFunc gGetTcpStatistics = NULL;
-static GetUdpStatisticsFunc gGetUdpStatistics = NULL;
-static GetTcpTableFunc gGetTcpTable = NULL;
-static GetUdpTableFunc gGetUdpTable = NULL;
-static GetPerAdapterInfoFunc gGetPerAdapterInfo = NULL;
-static GetAdaptersAddressesFunc gGetAdaptersAddresses = NULL;
-=======
 static DWORD (WINAPI *pGetNumberOfInterfaces)(PDWORD);
 static DWORD (WINAPI *pGetIpAddrTable)(PMIB_IPADDRTABLE,PULONG,BOOL);
 static DWORD (WINAPI *pGetIfEntry)(PMIB_IFROW);
@@ -131,48 +92,11 @@
 static DWORD (WINAPI *pConvertInterfaceLuidToNameA)(const NET_LUID*,char*,SIZE_T);
 static DWORD (WINAPI *pConvertInterfaceNameToLuidA)(const char*,NET_LUID*);
 static DWORD (WINAPI *pConvertInterfaceNameToLuidW)(const WCHAR*,NET_LUID*);
->>>>>>> 2a8a0238
 
 static void loadIPHlpApi(void)
 {
   hLibrary = LoadLibraryA("iphlpapi.dll");
   if (hLibrary) {
-<<<<<<< HEAD
-    gGetNumberOfInterfaces = (GetNumberOfInterfacesFunc)GetProcAddress(
-     hLibrary, "GetNumberOfInterfaces");
-    gGetIpAddrTable = (GetIpAddrTableFunc)GetProcAddress(
-     hLibrary, "GetIpAddrTable");
-    gGetIfEntry = (GetIfEntryFunc)GetProcAddress(
-     hLibrary, "GetIfEntry");
-    gGetFriendlyIfIndex = (GetFriendlyIfIndexFunc)GetProcAddress(
-     hLibrary, "GetFriendlyIfIndex");
-    gGetIfTable = (GetIfTableFunc)GetProcAddress(
-     hLibrary, "GetIfTable");
-    gGetIpForwardTable = (GetIpForwardTableFunc)GetProcAddress(
-     hLibrary, "GetIpForwardTable");
-    gGetIpNetTable = (GetIpNetTableFunc)GetProcAddress(
-     hLibrary, "GetIpNetTable");
-    gGetInterfaceInfo = (GetInterfaceInfoFunc)GetProcAddress(
-     hLibrary, "GetInterfaceInfo");
-    gGetAdaptersInfo = (GetAdaptersInfoFunc)GetProcAddress(
-     hLibrary, "GetAdaptersInfo");
-    gGetNetworkParams = (GetNetworkParamsFunc)GetProcAddress(
-     hLibrary, "GetNetworkParams");
-    gGetIcmpStatistics = (GetIcmpStatisticsFunc)GetProcAddress(
-     hLibrary, "GetIcmpStatistics");
-    gGetIpStatistics = (GetIpStatisticsFunc)GetProcAddress(
-     hLibrary, "GetIpStatistics");
-    gGetTcpStatistics = (GetTcpStatisticsFunc)GetProcAddress(
-     hLibrary, "GetTcpStatistics");
-    gGetUdpStatistics = (GetUdpStatisticsFunc)GetProcAddress(
-     hLibrary, "GetUdpStatistics");
-    gGetTcpTable = (GetTcpTableFunc)GetProcAddress(
-     hLibrary, "GetTcpTable");
-    gGetUdpTable = (GetUdpTableFunc)GetProcAddress(
-     hLibrary, "GetUdpTable");
-    gGetPerAdapterInfo = (GetPerAdapterInfoFunc)GetProcAddress(hLibrary, "GetPerAdapterInfo");
-    gGetAdaptersAddresses = (GetAdaptersAddressesFunc)GetProcAddress(hLibrary, "GetAdaptersAddresses");
-=======
     pGetNumberOfInterfaces = (void *)GetProcAddress(hLibrary, "GetNumberOfInterfaces");
     pGetIpAddrTable = (void *)GetProcAddress(hLibrary, "GetIpAddrTable");
     pGetIfEntry = (void *)GetProcAddress(hLibrary, "GetIfEntry");
@@ -214,32 +138,11 @@
     pConvertInterfaceLuidToNameW = (void *)GetProcAddress(hLibrary, "ConvertInterfaceLuidToNameW");
     pConvertInterfaceNameToLuidA = (void *)GetProcAddress(hLibrary, "ConvertInterfaceNameToLuidA");
     pConvertInterfaceNameToLuidW = (void *)GetProcAddress(hLibrary, "ConvertInterfaceNameToLuidW");
->>>>>>> 2a8a0238
   }
 }
 
 static void freeIPHlpApi(void)
 {
-<<<<<<< HEAD
-  if (hLibrary) {
-    gGetNumberOfInterfaces = NULL;
-    gGetIpAddrTable = NULL;
-    gGetIfEntry = NULL;
-    gGetFriendlyIfIndex = NULL;
-    gGetIfTable = NULL;
-    gGetIpForwardTable = NULL;
-    gGetIpNetTable = NULL;
-    gGetInterfaceInfo = NULL;
-    gGetAdaptersInfo = NULL;
-    gGetNetworkParams = NULL;
-    gGetIcmpStatistics = NULL;
-    gGetIpStatistics = NULL;
-    gGetTcpStatistics = NULL;
-    gGetUdpStatistics = NULL;
-    gGetTcpTable = NULL;
-    gGetUdpTable = NULL;
-=======
->>>>>>> 2a8a0238
     FreeLibrary(hLibrary);
 }
 
@@ -278,11 +181,7 @@
 
     /* Crashes on Vista */
     if (0) {
-<<<<<<< HEAD
-      apiReturn = gGetNumberOfInterfaces(NULL), numInterfaces;
-=======
       apiReturn = pGetNumberOfInterfaces(NULL);
->>>>>>> 2a8a0238
       if (apiReturn == ERROR_NOT_SUPPORTED)
         return;
       ok(apiReturn == ERROR_INVALID_PARAMETER,
@@ -1359,8 +1258,6 @@
     HeapFree( GetProcessHeap(), 0, buffer );
 }
 
-<<<<<<< HEAD
-=======
 static void testNotifyAddrChange(void)
 {
     DWORD ret, bytes;
@@ -1433,7 +1330,6 @@
     }
 }
 
->>>>>>> 2a8a0238
 /*
 still-to-be-tested 2K-onward functions:
 AddIPAddress
@@ -1443,25 +1339,20 @@
 EnableRouter
 FlushIpNetTable
 GetAdapterIndex
-NotifyAddrChange
-NotifyRouteChange
+NotifyRouteChange + CancelIPChangeNotify
 SendARP
 UnenableRouter
 */
 static void testWin2KFunctions(void)
 {
     testGetPerAdapterInfo();
+    testNotifyAddrChange();
 }
 
 static void test_GetAdaptersAddresses(void)
 {
-<<<<<<< HEAD
-    ULONG ret, size;
-    IP_ADAPTER_ADDRESSES *aa;
-=======
     ULONG ret, size, osize, i;
     IP_ADAPTER_ADDRESSES *aa, *ptr;
->>>>>>> 2a8a0238
     IP_ADAPTER_UNICAST_ADDRESS *ua;
 
     if (!pGetAdaptersAddresses)
@@ -1473,15 +1364,6 @@
     ret = pGetAdaptersAddresses(AF_UNSPEC, 0, NULL, NULL, NULL);
     ok(ret == ERROR_INVALID_PARAMETER, "expected ERROR_INVALID_PARAMETER got %u\n", ret);
 
-<<<<<<< HEAD
-    size = 0;
-    ret = gGetAdaptersAddresses(AF_UNSPEC, 0, NULL, NULL, &size);
-    ok(ret == ERROR_BUFFER_OVERFLOW, "expected ERROR_BUFFER_OVERFLOW, got %u\n", ret);
-    if (ret != ERROR_BUFFER_OVERFLOW) return;
-
-    aa = HeapAlloc(GetProcessHeap(), 0, size);
-    ret = gGetAdaptersAddresses(AF_UNSPEC, 0, NULL, aa, &size);
-=======
     /* size should be ignored and overwritten if buffer is NULL */
     size = 0x7fffffff;
     ret = pGetAdaptersAddresses(AF_UNSPEC, 0, NULL, NULL, &size);
@@ -1498,14 +1380,11 @@
     osize = size;
     ptr = HeapAlloc(GetProcessHeap(), 0, osize);
     ret = pGetAdaptersAddresses(AF_UNSPEC, GAA_FLAG_INCLUDE_PREFIX, NULL, ptr, &osize);
->>>>>>> 2a8a0238
     ok(!ret, "expected ERROR_SUCCESS got %u\n", ret);
     ok(osize == size, "expected %d, got %d\n", size, osize);
 
-    while (!ret && winetest_debug > 1 && aa)
-    {
-<<<<<<< HEAD
-=======
+    for (aa = ptr; !ret && aa; aa = aa->Next)
+    {
         char temp[128];
         IP_ADAPTER_PREFIX *prefix;
 
@@ -1517,7 +1396,6 @@
         ok(aa->FriendlyName != NULL, "FriendlyName is not a valid pointer\n");
 
         trace("\n");
->>>>>>> 2a8a0238
         trace("Length:                %u\n", S(U(*aa)).Length);
         trace("IfIndex:               %u\n", S(U(*aa)).IfIndex);
         trace("Next:                  %p\n", aa->Next);
@@ -1608,13 +1486,9 @@
         trace("Dhcpv6Iaid:            %u\n", aa->Dhcpv6Iaid);
         trace("FirstDnsSuffix:        %p\n", aa->FirstDnsSuffix);
         trace("\n");
-<<<<<<< HEAD
-        aa = aa->Next;
-=======
 #endif
->>>>>>> 2a8a0238
-    }
-    HeapFree(GetProcessHeap(), 0, aa);
+    }
+    HeapFree(GetProcessHeap(), 0, ptr);
 }
 
 static void test_GetExtendedTcpTable(void)
