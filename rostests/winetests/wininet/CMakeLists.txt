
<<<<<<< HEAD
add_definitions(
    -D__ROS_LONG64__
    -D_DLL -D__USE_CRTIMP)
=======
add_definitions(-DUSE_WINE_TODOS)
>>>>>>> 2a8a0238

list(APPEND SOURCE
    ftp.c
    generated.c
    http.c
    internet.c
    url.c
    urlcache.c
    testlist.c)

add_executable(wininet_winetest ${SOURCE})
set_module_type(wininet_winetest win32cui)
add_importlibs(wininet_winetest wininet crypt32 ws2_32 user32 advapi32 msvcrt kernel32)
add_cd_file(TARGET wininet_winetest DESTINATION reactos/bin FOR all)<|MERGE_RESOLUTION|>--- conflicted
+++ resolved
@@ -1,11 +1,5 @@
 
-<<<<<<< HEAD
-add_definitions(
-    -D__ROS_LONG64__
-    -D_DLL -D__USE_CRTIMP)
-=======
 add_definitions(-DUSE_WINE_TODOS)
->>>>>>> 2a8a0238
 
 list(APPEND SOURCE
     ftp.c
