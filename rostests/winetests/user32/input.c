--- conflicted
+++ resolved
@@ -43,10 +43,9 @@
  *    if it is a problem.
  *
  */
-#undef _WIN32_WINNT
-#undef _WIN32_IE
-#define _WIN32_IE 0x0500
-#define _WIN32_WINNT 0x500
+
+//#define _WIN32_WINNT 0x401
+//#define _WIN32_IE 0x0500
 
 #include <stdarg.h>
 #include <assert.h>
@@ -236,14 +235,15 @@
         ADDTOINPUTS(td[i])
         strcat(buf, getdesc[td[i]]);
         if(td[i])
-            expmsg[i].message = KbdMessage(td[i], &(expmsg[i].wParam), &(expmsg[i].lParam)); /* see queue_kbd_event() */
+            expmsg[i].message = KbdMessage(td[i], &(expmsg[i].wParam), &(expmsg[i].lParam));
         else
             expmsg[i].message = 0;
     }
     for( kmctr = 0; kmctr < MAXKEYEVENTS && expmsg[kmctr].message; kmctr++)
         ;
-    assert( evtctr <= MAXKEYEVENTS );
-    assert( evtctr == pSendInput(evtctr, &inputs[0], sizeof(INPUT)));
+    ok( evtctr <= MAXKEYEVENTS, "evtctr is above MAXKEYEVENTS\n" );
+    if( evtctr != pSendInput(evtctr, &inputs[0], sizeof(INPUT)))
+       ok (FALSE, "SendInput failed to send some events\n");
     i = 0;
     if (winetest_debug > 1)
         trace("======== key stroke sequence #%d: %s =============\n",
@@ -371,6 +371,16 @@
     DestroyWindow(hWndTest);
 }
 
+static inline BOOL is_keyboard_message( UINT message )
+{
+    return (message >= WM_KEYFIRST && message <= WM_KEYLAST);
+}
+
+static inline BOOL is_mouse_message( UINT message )
+{
+    return (message >= WM_MOUSEFIRST && message <= WM_MOUSELAST);
+}
+
 /* try to make sure pending X events have been processed before continuing */
 static void empty_message_queue(void)
 {
@@ -384,6 +394,9 @@
         if (MsgWaitForMultipleObjects(0, NULL, FALSE, min_timeout, QS_ALLINPUT) == WAIT_TIMEOUT) break;
         while (PeekMessageA(&msg, 0, 0, 0, PM_REMOVE))
         {
+            if (is_keyboard_message(msg.message) || is_mouse_message(msg.message))
+                ok(msg.time != 0, "message %#x has time set to 0\n", msg.message);
+
             TranslateMessage(&msg);
             DispatchMessageA(&msg);
         }
@@ -417,7 +430,7 @@
     LPARAM lParam;         /* expected value of lParam */
 };
 
-struct sendinput_test_s {
+static const struct sendinput_test_s {
     WORD wVk;
     DWORD dwFlags;
     BOOL _todo_wine;
@@ -677,10 +690,10 @@
 static UINT sent_messages_cnt;
 
 /* Verify that only specified key state transitions occur */
-static void compare_and_check(int id, BYTE *ks1, BYTE *ks2, struct sendinput_test_s *test)
+static void compare_and_check(int id, BYTE *ks1, BYTE *ks2, const struct sendinput_test_s *test)
 {
     int i, failcount = 0;
-    struct transition_s *t = test->expected_transitions;
+    const struct transition_s *t = test->expected_transitions;
     UINT actual_cnt = 0;
     const struct message *expected = test->expected_messages;
 
@@ -1142,6 +1155,8 @@
     WNDCLASSW wclass;
     HANDLE hInstance = GetModuleHandleW(NULL);
     HHOOK hook;
+    HMODULE hModuleImm32;
+    BOOL (WINAPI *pImmDisableIME)(DWORD);
 
     wclass.lpszClassName = classNameW;
     wclass.style         = CS_HREDRAW | CS_VREDRAW;
@@ -1157,8 +1172,6 @@
         win_skip("Unicode functions not supported\n");
         return;
     }
-<<<<<<< HEAD
-=======
 
     hModuleImm32 = LoadLibraryA("imm32.dll");
     if (hModuleImm32) {
@@ -1169,7 +1182,6 @@
     pImmDisableIME = NULL;
     FreeLibrary(hModuleImm32);
 
->>>>>>> 2a8a0238
     /* create the test window that will receive the keystrokes */
     hWndTest = CreateWindowW(wclass.lpszClassName, windowNameW,
                              WS_OVERLAPPEDWINDOW, CW_USEDEFAULT, 0, 100, 100,
