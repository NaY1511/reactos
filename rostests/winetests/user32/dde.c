/*
 * Unit tests for DDE functions
 *
 * Copyright (c) 2004 Dmitry Timoshkov
 * Copyright (c) 2007 James Hawkins
 *
 * This library is free software; you can redistribute it and/or
 * modify it under the terms of the GNU Lesser General Public
 * License as published by the Free Software Foundation; either
 * version 2.1 of the License, or (at your option) any later version.
 *
 * This library is distributed in the hope that it will be useful,
 * but WITHOUT ANY WARRANTY; without even the implied warranty of
 * MERCHANTABILITY or FITNESS FOR A PARTICULAR PURPOSE.  See the GNU
 * Lesser General Public License for more details.
 *
 * You should have received a copy of the GNU Lesser General Public
 * License along with this library; if not, write to the Free Software
 * Foundation, Inc., 51 Franklin St, Fifth Floor, Boston, MA 02110-1301, USA
 */

#include <assert.h>
#include <stdarg.h>
#include <stdio.h>

#include "windef.h"
#include "winbase.h"
#include "winuser.h"
#include "winnls.h"
#include "dde.h"
#include "ddeml.h"
#include "winerror.h"

#include "wine/test.h"

static const WCHAR TEST_DDE_SERVICE[] = {'T','e','s','t','D','D','E','S','e','r','v','i','c','e',0};

static char exec_cmdA[] = "ANSI dde command";
static WCHAR exec_cmdAW[] = {'A','N','S','I',' ','d','d','e',' ','c','o','m','m','a','n','d',0};
static WCHAR exec_cmdW[] = {'u','n','i','c','o','d','e',' ','d','d','e',' ','c','o','m','m','a','n','d',0};
static char exec_cmdWA[] = "unicode dde command";

static WNDPROC old_dde_client_wndproc;

static const DWORD default_timeout = 200;

static BOOL is_cjk(void)
{
    int lang_id = PRIMARYLANGID(GetUserDefaultLangID());

    if (lang_id == LANG_CHINESE || lang_id == LANG_JAPANESE || lang_id == LANG_KOREAN)
        return TRUE;
    return FALSE;
}

static void flush_events(void)
{
    MSG msg;
    int diff = default_timeout;
    int min_timeout = 50;
    DWORD time = GetTickCount() + diff;

    while (diff > 0)
    {
        if (MsgWaitForMultipleObjects( 0, NULL, FALSE, min_timeout, QS_ALLINPUT ) == WAIT_TIMEOUT) break;
        while (PeekMessageA( &msg, 0, 0, 0, PM_REMOVE )) DispatchMessageA( &msg );
        diff = time - GetTickCount();
        min_timeout = 10;
    }
}

static void create_dde_window(HWND *hwnd, LPCSTR name, WNDPROC wndproc)
{
    WNDCLASSA wcA;

    memset(&wcA, 0, sizeof(wcA));
    wcA.lpfnWndProc = wndproc;
    wcA.lpszClassName = name;
    wcA.hInstance = GetModuleHandleA(0);
    assert(RegisterClassA(&wcA));

    *hwnd = CreateWindowExA(0, name, NULL, WS_POPUP,
                            500, 500, CW_USEDEFAULT, CW_USEDEFAULT,
                            GetDesktopWindow(), 0, GetModuleHandleA(0), NULL);
    assert(*hwnd);
}

static void destroy_dde_window(HWND *hwnd, LPCSTR name)
{
    DestroyWindow(*hwnd);
    UnregisterClassA(name, GetModuleHandleA(NULL));
}

static LRESULT WINAPI dde_server_wndproc(HWND hwnd, UINT msg, WPARAM wparam, LPARAM lparam)
{
    UINT_PTR lo, hi;
    char str[MAX_PATH], *ptr;
    HGLOBAL hglobal;
    DDEDATA *data;
    DDEPOKE *poke;
    DWORD size;

    static int msg_index = 0;
    static HWND client = 0;
    static BOOL executed = FALSE;

    if (msg < WM_DDE_FIRST || msg > WM_DDE_LAST)
        return DefWindowProcA(hwnd, msg, wparam, lparam);

    msg_index++;

    switch (msg)
    {
    case WM_DDE_INITIATE:
    {
        client = (HWND)wparam;
        ok(msg_index == 1, "Expected 1, got %d\n", msg_index);

        GlobalGetAtomNameA(LOWORD(lparam), str, MAX_PATH);
        ok(!lstrcmpA(str, "TestDDEService"), "Expected TestDDEService, got %s\n", str);

        GlobalGetAtomNameA(HIWORD(lparam), str, MAX_PATH);
        ok(!lstrcmpA(str, "TestDDETopic"), "Expected TestDDETopic, got %s\n", str);

        SendMessageA(client, WM_DDE_ACK, (WPARAM)hwnd, lparam);

        break;
    }

    case WM_DDE_REQUEST:
    {
        ok((msg_index >= 2 && msg_index <= 4) ||
           (msg_index >= 7 && msg_index <= 8),
           "Expected 2, 3, 4, 7 or 8, got %d\n", msg_index);
        ok(wparam == (WPARAM)client, "Expected client hwnd, got %08lx\n", wparam);
        ok(LOWORD(lparam) == CF_TEXT, "Expected CF_TEXT, got %d\n", LOWORD(lparam));

        GlobalGetAtomNameA(HIWORD(lparam), str, MAX_PATH);
        if (msg_index < 8)
            ok(!lstrcmpA(str, "request"), "Expected request, got %s\n", str);
        else
            ok(!lstrcmpA(str, "executed"), "Expected executed, got %s\n", str);

        if (msg_index == 8)
        {
            if (executed)
                lstrcpyA(str, "command executed\r\n");
            else
                lstrcpyA(str, "command not executed\r\n");
        }
        else
            lstrcpyA(str, "requested data\r\n");

        size = FIELD_OFFSET(DDEDATA, Value[lstrlenA(str) + 1]);
        hglobal = GlobalAlloc(GMEM_MOVEABLE, size);
        ok(hglobal != NULL, "Expected non-NULL hglobal\n");

        data = GlobalLock(hglobal);
        ZeroMemory(data, size);

        /* setting fResponse to FALSE at this point destroys
         * the internal messaging state of native dde
         */
        data->fResponse = TRUE;

        if (msg_index == 2)
            data->fRelease = TRUE;
        else if (msg_index == 3)
            data->fAckReq = TRUE;

        data->cfFormat = CF_TEXT;
        lstrcpyA((LPSTR)data->Value, str);
        GlobalUnlock(hglobal);

        lparam = PackDDElParam(WM_DDE_DATA, (UINT_PTR)hglobal, HIWORD(lparam));
        PostMessageA(client, WM_DDE_DATA, (WPARAM)hwnd, lparam);

        break;
    }

    case WM_DDE_POKE:
    {
        ok(msg_index == 5 || msg_index == 6, "Expected 5 or 6, got %d\n", msg_index);
        ok(wparam == (WPARAM)client, "Expected client hwnd, got %08lx\n", wparam);

        UnpackDDElParam(WM_DDE_POKE, lparam, &lo, &hi);

        GlobalGetAtomNameA(hi, str, MAX_PATH);
        ok(!lstrcmpA(str, "poker"), "Expected poker, got %s\n", str);

        poke = GlobalLock((HGLOBAL)lo);
        ok(poke != NULL, "Expected non-NULL poke\n");
        ok(poke->fReserved == 0, "Expected 0, got %d\n", poke->fReserved);
        ok(poke->unused == 0, "Expected 0, got %d\n", poke->unused);
        ok(poke->fRelease == TRUE, "Expected TRUE, got %d\n", poke->fRelease);
        ok(poke->cfFormat == CF_TEXT, "Expected CF_TEXT, got %d\n", poke->cfFormat);

        if (msg_index == 5)
        {
            size = GlobalSize((HGLOBAL)lo);
            ok(size == 4 || broken(size == 32), /* sizes are rounded up on win9x */ "got %d\n", size);
        }
        else
            ok(!lstrcmpA((LPSTR)poke->Value, "poke data\r\n"),
               "Expected 'poke data\\r\\n', got %s\n", poke->Value);

        GlobalUnlock((HGLOBAL)lo);

        lparam = PackDDElParam(WM_DDE_ACK, DDE_FACK, hi);
        PostMessageA(client, WM_DDE_ACK, (WPARAM)hwnd, lparam);

        break;
    }

    case WM_DDE_EXECUTE:
    {
        ok(msg_index == 7, "Expected 7, got %d\n", msg_index);
        ok(wparam == (WPARAM)client, "Expected client hwnd, got %08lx\n", wparam);

        ptr = GlobalLock((HGLOBAL)lparam);
        ok(!lstrcmpA(ptr, "[Command(Var)]"), "Expected [Command(Var)], got %s\n", ptr);
        GlobalUnlock((HGLOBAL)lparam);

        executed = TRUE;

        lparam = ReuseDDElParam(lparam, WM_DDE_EXECUTE, WM_DDE_ACK, DDE_FACK, lparam);
        PostMessageA(client, WM_DDE_ACK, (WPARAM)hwnd, lparam);

        break;
    }

    case WM_DDE_TERMINATE:
    {
        ok(msg_index == 9, "Expected 9, got %d\n", msg_index);
        ok(wparam == (WPARAM)client, "Expected client hwnd, got %08lx\n", wparam);
        ok(lparam == 0, "Expected 0, got %08lx\n", lparam);

        PostMessageA(client, WM_DDE_TERMINATE, (WPARAM)hwnd, 0);

        break;
    }

    case WM_DDE_ACK:  /* happens on win9x when fAckReq is TRUE, ignore it */
        ok(msg_index == 4, "Expected 4, got %d\n", msg_index);
        msg_index--;
        break;

    default:
        ok(FALSE, "Unhandled msg: %08x\n", msg);
    }

    return DefWindowProcA(hwnd, msg, wparam, lparam);
}

static void test_msg_server(HANDLE hproc, HANDLE hthread)
{
    MSG msg;
    HWND hwnd;
    DWORD res;

    create_dde_window(&hwnd, "dde_server", dde_server_wndproc);
    ResumeThread( hthread );

    while (MsgWaitForMultipleObjects( 1, &hproc, FALSE, INFINITE, QS_ALLINPUT ) != 0)
    {
        while (PeekMessageA(&msg, 0, 0, 0, PM_REMOVE)) DispatchMessageA(&msg);
    }

    destroy_dde_window(&hwnd, "dde_server");
    GetExitCodeProcess( hproc, &res );
    ok( !res, "client failed with %u error(s)\n", res );
}

static HDDEDATA CALLBACK client_ddeml_callback(UINT uType, UINT uFmt, HCONV hconv,
                                               HSZ hsz1, HSZ hsz2, HDDEDATA hdata,
                                               ULONG_PTR dwData1, ULONG_PTR dwData2)
{
    ok(FALSE, "Unhandled msg: %08x\n", uType);
    return 0;
}

static void test_ddeml_client(void)
{
    UINT ret;
    char buffer[32];
    LPSTR str;
    DWORD size, res;
    HDDEDATA hdata, op;
    HSZ server, topic, item;
    DWORD client_pid;
    HCONV conversation;

    client_pid = 0;
    ret = DdeInitializeA(&client_pid, client_ddeml_callback, APPCMD_CLIENTONLY, 0);
    ok(ret == DMLERR_NO_ERROR, "Expected DMLERR_NO_ERROR, got %d\n", ret);

    /* FIXME: make these atoms global and check them in the server */

    server = DdeCreateStringHandleA(client_pid, "TestDDEService", CP_WINANSI);
    topic = DdeCreateStringHandleA(client_pid, "TestDDETopic", CP_WINANSI);

    DdeGetLastError(client_pid);
    conversation = DdeConnect(client_pid, server, topic, NULL);
    ok(conversation != NULL, "Expected non-NULL conversation\n");
    ret = DdeGetLastError(client_pid);
    ok(ret == DMLERR_NO_ERROR, "Expected DMLERR_NO_ERROR, got %d\n", ret);

    DdeFreeStringHandle(client_pid, server);

    item = DdeCreateStringHandleA(client_pid, "request", CP_WINANSI);

    /* XTYP_REQUEST, fRelease = TRUE */
    res = 0xdeadbeef;
    DdeGetLastError(client_pid);
    hdata = DdeClientTransaction(NULL, 0, conversation, item, CF_TEXT, XTYP_REQUEST, default_timeout, &res);
    ret = DdeGetLastError(client_pid);
    ok(ret == DMLERR_NO_ERROR, "Expected DMLERR_NO_ERROR, got %d\n", ret);
    ok(res == DDE_FNOTPROCESSED || broken(res == 0xdeadbeef), /* win9x */
       "Expected DDE_FNOTPROCESSED, got %08x\n", res);
    ok( hdata != NULL, "hdata is NULL\n" );
    if (hdata)
    {
        str = (LPSTR)DdeAccessData(hdata, &size);
        ok(!lstrcmpA(str, "requested data\r\n"), "Expected 'requested data\\r\\n', got %s\n", str);
        ok(size == 17, "Expected 17, got %d\n", size);

        ret = DdeUnaccessData(hdata);
        ok(ret == TRUE, "Expected TRUE, got %d\n", ret);
    }

    /* XTYP_REQUEST, fAckReq = TRUE */
    res = 0xdeadbeef;
    DdeGetLastError(client_pid);
    hdata = DdeClientTransaction(NULL, 0, conversation, item, CF_TEXT, XTYP_REQUEST, default_timeout, &res);
    ret = DdeGetLastError(client_pid);
    ok(res == DDE_FNOTPROCESSED || broken(res == 0xdeadbeef), /* win9x */
       "Expected DDE_FNOTPROCESSED, got %x\n", res);
todo_wine
    ok(ret == DMLERR_MEMORY_ERROR || broken(ret == 0), /* win9x */
       "Expected DMLERR_MEMORY_ERROR, got %d\n", ret);
    ok( hdata != NULL, "hdata is NULL\n" );
    if (hdata)
    {
        str = (LPSTR)DdeAccessData(hdata, &size);
        ok(!lstrcmpA(str, "requested data\r\n"), "Expected 'requested data\\r\\n', got %s\n", str);
        ok(size == 17, "Expected 17, got %d\n", size);

        ret = DdeUnaccessData(hdata);
        ok(ret == TRUE, "Expected TRUE, got %d\n", ret);
    }

    /* XTYP_REQUEST, all params normal */
    res = 0xdeadbeef;
    DdeGetLastError(client_pid);
    hdata = DdeClientTransaction(NULL, 0, conversation, item, CF_TEXT, XTYP_REQUEST, default_timeout, &res);
    ret = DdeGetLastError(client_pid);
    ok(ret == DMLERR_NO_ERROR, "Expected DMLERR_NO_ERROR, got %d\n", ret);
    ok(res == DDE_FNOTPROCESSED || broken(res == 0xdeadbeef), /* win9x */
       "Expected DDE_FNOTPROCESSED, got %x\n", res);
    if (hdata == NULL)
        ok(FALSE, "hdata is NULL\n");
    else
    {
        str = (LPSTR)DdeAccessData(hdata, &size);
        ok(!lstrcmpA(str, "requested data\r\n"), "Expected 'requested data\\r\\n', got %s\n", str);
        ok(size == 17, "Expected 17, got %d\n", size);

        ret = DdeUnaccessData(hdata);
        ok(ret == TRUE, "Expected TRUE, got %d\n", ret);
    }

    /* XTYP_REQUEST, no item */
    res = 0xdeadbeef;
    DdeGetLastError(client_pid);
    hdata = DdeClientTransaction(NULL, 0, conversation, 0, CF_TEXT, XTYP_REQUEST, default_timeout, &res);
    ret = DdeGetLastError(client_pid);
    ok(hdata == NULL, "Expected NULL hdata, got %p\n", hdata);
    ok(res == 0xdeadbeef, "Expected 0xdeadbeef, got %08x\n", res);
    ok(ret == DMLERR_INVALIDPARAMETER, "Expected DMLERR_INVALIDPARAMETER, got %d\n", ret);

    DdeFreeStringHandle(client_pid, item);

    item = DdeCreateStringHandleA(client_pid, "poker", CP_WINANSI);

    lstrcpyA(buffer, "poke data\r\n");
    hdata = DdeCreateDataHandle(client_pid, (LPBYTE)buffer, lstrlenA(buffer) + 1,
                                0, item, CF_TEXT, 0);
    ok(hdata != NULL, "Expected non-NULL hdata\n");

    /* XTYP_POKE, no item */
    res = 0xdeadbeef;
    DdeGetLastError(client_pid);
    op = DdeClientTransaction((LPBYTE)hdata, -1, conversation, 0, CF_TEXT, XTYP_POKE, default_timeout, &res);
    ret = DdeGetLastError(client_pid);
    ok(op == NULL, "Expected NULL, got %p\n", op);
    ok(res == 0xdeadbeef, "Expected 0xdeadbeef, got %d\n", res);
    ok(ret == DMLERR_INVALIDPARAMETER, "Expected DMLERR_INVALIDPARAMETER, got %d\n", ret);

    /* XTYP_POKE, no data */
    res = 0xdeadbeef;
    DdeGetLastError(client_pid);
    op = DdeClientTransaction(NULL, 0, conversation, 0, CF_TEXT, XTYP_POKE, default_timeout, &res);
    ret = DdeGetLastError(client_pid);
    ok(op == NULL, "Expected NULL, got %p\n", op);
    ok(res == 0xdeadbeef, "Expected 0xdeadbeef, got %d\n", res);
    ok(ret == DMLERR_INVALIDPARAMETER, "Expected DMLERR_INVALIDPARAMETER, got %d\n", ret);

    /* XTYP_POKE, wrong size */
    res = 0xdeadbeef;
    DdeGetLastError(client_pid);
    op = DdeClientTransaction((LPBYTE)hdata, 0, conversation, item, CF_TEXT, XTYP_POKE, default_timeout, &res);
    ret = DdeGetLastError(client_pid);
    ok(op == (HDDEDATA)TRUE, "Expected TRUE, got %p\n", op);
    ok(res == DDE_FACK || broken(res == (0xdead0000 | DDE_FACK)), /* win9x */
       "Expected DDE_FACK, got %x\n", res);
    ok(ret == DMLERR_NO_ERROR, "Expected DMLERR_NO_ERROR, got %d\n", ret);

    /* XTYP_POKE, correct params */
    res = 0xdeadbeef;
    DdeGetLastError(client_pid);
    op = DdeClientTransaction((LPBYTE)hdata, -1, conversation, item, CF_TEXT, XTYP_POKE, default_timeout, &res);
    ret = DdeGetLastError(client_pid);
    ok(op == (HDDEDATA)TRUE, "Expected TRUE, got %p\n", op);
    ok(res == DDE_FACK || broken(res == (0xdead0000 | DDE_FACK)), /* win9x */
       "Expected DDE_FACK, got %x\n", res);
    ok(ret == DMLERR_NO_ERROR, "Expected DMLERR_NO_ERROR, got %d\n", ret);

    DdeFreeDataHandle(hdata);

    lstrcpyA(buffer, "[Command(Var)]");
    hdata = DdeCreateDataHandle(client_pid, (LPBYTE)buffer, lstrlenA(buffer) + 1,
                                0, NULL, CF_TEXT, 0);
    ok(hdata != NULL, "Expected non-NULL hdata\n");

    /* XTYP_EXECUTE, correct params */
    res = 0xdeadbeef;
    DdeGetLastError(client_pid);
    op = DdeClientTransaction((LPBYTE)hdata, -1, conversation, NULL, 0, XTYP_EXECUTE, default_timeout, &res);
    ret = DdeGetLastError(client_pid);
    ok(ret == DMLERR_NO_ERROR, "Expected DMLERR_NO_ERROR, got %d\n", ret);
    ok(op == (HDDEDATA)TRUE, "Expected TRUE, got %p\n", op);
    ok(res == DDE_FACK || broken(res == (0xdead0000 | DDE_FACK)), /* win9x */
       "Expected DDE_FACK, got %x\n", res);

    /* XTYP_EXECUTE, no data */
    res = 0xdeadbeef;
    DdeGetLastError(client_pid);
    op = DdeClientTransaction(NULL, 0, conversation, NULL, 0, XTYP_EXECUTE, default_timeout, &res);
    ret = DdeGetLastError(client_pid);
    ok(op == NULL || broken(op == (HDDEDATA)TRUE), /* win9x */ "Expected NULL, got %p\n", op);
    if (!op)
    {
        ok(res == 0xdeadbeef, "Expected 0xdeadbeef, got %d\n", res);
        ok(ret == DMLERR_MEMORY_ERROR, "Expected DMLERR_MEMORY_ERROR, got %d\n", ret);
    }
    else  /* win9x */
    {
        ok(res == (0xdead0000 | DDE_FACK), "Expected DDE_FACK, got %x\n", res);
        ok(ret == DMLERR_NO_ERROR, "Expected DMLERR_NO_ERROR, got %d\n", ret);
    }

    /* XTYP_EXECUTE, no data, -1 size */
    res = 0xdeadbeef;
    DdeGetLastError(client_pid);
    op = DdeClientTransaction(NULL, -1, conversation, NULL, 0, XTYP_EXECUTE, default_timeout, &res);
    ret = DdeGetLastError(client_pid);
    ok(op == NULL, "Expected NULL, got %p\n", op);
    ok(res == 0xdeadbeef, "Expected 0xdeadbeef, got %d\n", res);
    ok(ret == DMLERR_INVALIDPARAMETER || broken(ret == DMLERR_NO_ERROR), /* win9x */
       "Expected DMLERR_INVALIDPARAMETER, got %d\n", ret);

    DdeFreeStringHandle(client_pid, topic);
    DdeFreeDataHandle(hdata);

    item = DdeCreateStringHandleA(client_pid, "executed", CP_WINANSI);

    /* verify the execute */
    res = 0xdeadbeef;
    DdeGetLastError(client_pid);
    hdata = DdeClientTransaction(NULL, 0, conversation, item, CF_TEXT, XTYP_REQUEST, default_timeout, &res);
    ret = DdeGetLastError(client_pid);
    ok(ret == DMLERR_NO_ERROR, "Expected DMLERR_NO_ERROR, got %d\n", ret);
    ok(res == DDE_FNOTPROCESSED || broken(res == (0xdead0000 | DDE_FNOTPROCESSED)), /* win9x */
       "Expected DDE_FNOTPROCESSED, got %d\n", res);
    if (hdata == NULL)
        ok(FALSE, "hdata is NULL\n");
    else
    {
        str = (LPSTR)DdeAccessData(hdata, &size);
        ok(!lstrcmpA(str, "command executed\r\n"), "Expected 'command executed\\r\\n', got %s\n", str);
        ok(size == 19, "Expected 19, got %d\n", size);

        ret = DdeUnaccessData(hdata);
        ok(ret == TRUE, "Expected TRUE, got %d\n", ret);
    }

    /* invalid transactions */
    res = 0xdeadbeef;
    DdeGetLastError(client_pid);
    op = DdeClientTransaction(NULL, 0, conversation, item, CF_TEXT, XTYP_ADVREQ, default_timeout, &res);
    ret = DdeGetLastError(client_pid);
    ok(op == NULL, "Expected NULL, got %p\n", op);
    ok(res == 0xdeadbeef, "Expected 0xdeadbeef, got %d\n", res);
    ok(ret == DMLERR_INVALIDPARAMETER, "Expected DMLERR_INVALIDPARAMETER, got %d\n", ret);

    res = 0xdeadbeef;
    DdeGetLastError(client_pid);
    op = DdeClientTransaction(NULL, 0, conversation, item, CF_TEXT, XTYP_CONNECT, default_timeout, &res);
    ret = DdeGetLastError(client_pid);
    ok(op == NULL, "Expected NULL, got %p\n", op);
    ok(res == 0xdeadbeef, "Expected 0xdeadbeef, got %d\n", res);
    ok(ret == DMLERR_INVALIDPARAMETER, "Expected DMLERR_INVALIDPARAMETER, got %d\n", ret);

    res = 0xdeadbeef;
    DdeGetLastError(client_pid);
    op = DdeClientTransaction(NULL, 0, conversation, item, CF_TEXT, XTYP_CONNECT_CONFIRM, default_timeout, &res);
    ret = DdeGetLastError(client_pid);
    ok(op == NULL, "Expected NULL, got %p\n", op);
    ok(res == 0xdeadbeef, "Expected 0xdeadbeef, got %d\n", res);
    ok(ret == DMLERR_INVALIDPARAMETER, "Expected DMLERR_INVALIDPARAMETER, got %d\n", ret);

    res = 0xdeadbeef;
    DdeGetLastError(client_pid);
    op = DdeClientTransaction(NULL, 0, conversation, item, CF_TEXT, XTYP_DISCONNECT, default_timeout, &res);
    ret = DdeGetLastError(client_pid);
    ok(op == NULL, "Expected NULL, got %p\n", op);
    ok(res == 0xdeadbeef, "Expected 0xdeadbeef, got %d\n", res);
    ok(ret == DMLERR_INVALIDPARAMETER, "Expected DMLERR_INVALIDPARAMETER, got %d\n", ret);

    res = 0xdeadbeef;
    DdeGetLastError(client_pid);
    op = DdeClientTransaction(NULL, 0, conversation, item, CF_TEXT, XTYP_ERROR, default_timeout, &res);
    ret = DdeGetLastError(client_pid);
    ok(op == NULL, "Expected NULL, got %p\n", op);
    ok(res == 0xdeadbeef, "Expected 0xdeadbeef, got %d\n", res);
    ok(ret == DMLERR_INVALIDPARAMETER, "Expected DMLERR_INVALIDPARAMETER, got %d\n", ret);

    res = 0xdeadbeef;
    DdeGetLastError(client_pid);
    op = DdeClientTransaction(NULL, 0, conversation, item, CF_TEXT, XTYP_MONITOR, default_timeout, &res);
    ret = DdeGetLastError(client_pid);
    ok(op == NULL, "Expected NULL, got %p\n", op);
    ok(res == 0xdeadbeef, "Expected 0xdeadbeef, got %d\n", res);
    ok(ret == DMLERR_INVALIDPARAMETER, "Expected DMLERR_INVALIDPARAMETER, got %d\n", ret);

    res = 0xdeadbeef;
    DdeGetLastError(client_pid);
    op = DdeClientTransaction(NULL, 0, conversation, item, CF_TEXT, XTYP_REGISTER, default_timeout, &res);
    ret = DdeGetLastError(client_pid);
    ok(op == NULL, "Expected NULL, got %p\n", op);
    ok(res == 0xdeadbeef, "Expected 0xdeadbeef, got %d\n", res);
    ok(ret == DMLERR_INVALIDPARAMETER, "Expected DMLERR_INVALIDPARAMETER, got %d\n", ret);

    res = 0xdeadbeef;
    DdeGetLastError(client_pid);
    op = DdeClientTransaction(NULL, 0, conversation, item, CF_TEXT, XTYP_UNREGISTER, default_timeout, &res);
    ret = DdeGetLastError(client_pid);
    ok(op == NULL, "Expected NULL, got %p\n", op);
    ok(res == 0xdeadbeef, "Expected 0xdeadbeef, got %d\n", res);
    ok(ret == DMLERR_INVALIDPARAMETER, "Expected DMLERR_INVALIDPARAMETER, got %d\n", ret);

    res = 0xdeadbeef;
    DdeGetLastError(client_pid);
    op = DdeClientTransaction(NULL, 0, conversation, item, CF_TEXT, XTYP_WILDCONNECT, default_timeout, &res);
    ret = DdeGetLastError(client_pid);
    ok(op == NULL, "Expected NULL, got %p\n", op);
    ok(res == 0xdeadbeef, "Expected 0xdeadbeef, got %d\n", res);
    ok(ret == DMLERR_INVALIDPARAMETER, "Expected DMLERR_INVALIDPARAMETER, got %d\n", ret);

    res = 0xdeadbeef;
    DdeGetLastError(client_pid);
    op = DdeClientTransaction(NULL, 0, conversation, item, CF_TEXT, XTYP_XACT_COMPLETE, default_timeout, &res);
    ret = DdeGetLastError(client_pid);
    ok(op == NULL, "Expected NULL, got %p\n", op);
    ok(res == 0xdeadbeef, "Expected 0xdeadbeef, got %d\n", res);
    ok(ret == DMLERR_INVALIDPARAMETER, "Expected DMLERR_INVALIDPARAMETER, got %d\n", ret);

    DdeFreeStringHandle(client_pid, item);

    ret = DdeDisconnect(conversation);
    ok(ret == TRUE, "Expected TRUE, got %d\n", ret);

    ret = DdeUninitialize(client_pid);
    ok(ret == TRUE, "Expected TRUE, got %d\n", ret);
}

static DWORD server_pid;

static HDDEDATA CALLBACK server_ddeml_callback(UINT uType, UINT uFmt, HCONV hconv,
                                               HSZ hsz1, HSZ hsz2, HDDEDATA hdata,
                                               ULONG_PTR dwData1, ULONG_PTR dwData2)
{
    char str[MAX_PATH], *ptr;
    HDDEDATA ret = NULL;
    DWORD size;

    static int msg_index = 0;
    static HCONV conversation = 0;

    msg_index++;

    switch (uType)
    {
    case XTYP_REGISTER:
    {
        ok(msg_index == 1, "Expected 1, got %d\n", msg_index);
        ok(uFmt == 0, "Expected 0, got %d\n", uFmt);
        ok(hconv == 0, "Expected 0, got %p\n", hconv);
        ok(hdata == 0, "Expected 0, got %p\n", hdata);
        ok(dwData1 == 0, "Expected 0, got %08lx\n", dwData1);
        ok(dwData2 == 0, "Expected 0, got %08lx\n", dwData2);

        size = DdeQueryStringA(server_pid, hsz1, str, MAX_PATH, CP_WINANSI);
        ok(!lstrcmpA(str, "TestDDEServer"), "Expected TestDDEServer, got %s\n", str);
        ok(size == 13, "Expected 13, got %d\n", size);

        size = DdeQueryStringA(server_pid, hsz2, str, MAX_PATH, CP_WINANSI);
        if (!strncmp( str, "TestDDEServer:(", 15 ))  /* win9x style */
        {
            ok(size == 16 + 2*sizeof(WORD), "Got size %d for %s\n", size, str);
        }
        else
        {
            ok(!strncmp(str, "TestDDEServer(", 14), "Expected TestDDEServer(, got %s\n", str);
            ok(size == 17 + 2*sizeof(ULONG_PTR), "Got size %d for %s\n", size, str);
        }
            ok(str[size - 1] == ')', "Expected ')', got %c\n", str[size - 1]);

        return (HDDEDATA)TRUE;
    }

    case XTYP_CONNECT:
    {
        ok(msg_index == 2, "Expected 2, got %d\n", msg_index);
        ok(uFmt == 0, "Expected 0, got %d\n", uFmt);
        ok(hconv == 0, "Expected 0, got %p\n", hconv);
        ok(hdata == 0, "Expected 0, got %p\n", hdata);
        ok(dwData1 == 0, "Expected 0, got %08lx\n", dwData1);
        ok(dwData2 == FALSE, "Expected FALSE, got %08lx\n", dwData2);

        size = DdeQueryStringA(server_pid, hsz1, str, MAX_PATH, CP_WINANSI);
        ok(!lstrcmpA(str, "TestDDETopic"), "Expected TestDDETopic, got %s\n", str);
        ok(size == 12, "Expected 12, got %d\n", size);

        size = DdeQueryStringA(server_pid, hsz2, str, MAX_PATH, CP_WINANSI);
        ok(!lstrcmpA(str, "TestDDEServer"), "Expected TestDDEServer, got %s\n", str);
        ok(size == 13, "Expected 13, got %d\n", size);

        return (HDDEDATA)TRUE;
    }

    case XTYP_CONNECT_CONFIRM:
    {
        conversation = hconv;

        ok(msg_index == 3, "Expected 3, got %d\n", msg_index);
        ok(uFmt == 0, "Expected 0, got %d\n", uFmt);
        ok(hconv != NULL, "Expected non-NULL hconv\n");
        ok(hdata == 0, "Expected 0, got %p\n", hdata);
        ok(dwData1 == 0, "Expected 0, got %08lx\n", dwData1);
        ok(dwData2 == FALSE, "Expected FALSE, got %08lx\n", dwData2);

        size = DdeQueryStringA(server_pid, hsz1, str, MAX_PATH, CP_WINANSI);
        ok(!lstrcmpA(str, "TestDDETopic"), "Expected TestDDETopic, got %s\n", str);
        ok(size == 12, "Expected 12, got %d\n", size);

        size = DdeQueryStringA(server_pid, hsz2, str, MAX_PATH, CP_WINANSI);
        ok(!lstrcmpA(str, "TestDDEServer"), "Expected TestDDEServer, got %s\n", str);
        ok(size == 13, "Expected 13, got %d\n", size);

        return (HDDEDATA)TRUE;
    }

    case XTYP_REQUEST:
    {
        ok(msg_index == 4 || msg_index == 5 || msg_index == 6,
           "Expected 4, 5 or 6, got %d\n", msg_index);
        ok(hconv == conversation, "Expected conversation handle, got %p\n", hconv);
        ok(hdata == 0, "Expected 0, got %p\n", hdata);
        ok(dwData1 == 0, "Expected 0, got %08lx\n", dwData1);
        ok(dwData2 == 0, "Expected 0, got %08lx\n", dwData2);

        if (msg_index == 4)
            ok(uFmt == 0xbeef, "Expected 0xbeef, got %08x\n", uFmt);
        else
            ok(uFmt == CF_TEXT, "Expected CF_TEXT, got %08x\n", uFmt);

        size = DdeQueryStringA(server_pid, hsz1, str, MAX_PATH, CP_WINANSI);
        ok(!lstrcmpA(str, "TestDDETopic"), "Expected TestDDETopic, got %s\n", str);
        ok(size == 12, "Expected 12, got %d\n", size);

        size = DdeQueryStringA(server_pid, hsz2, str, MAX_PATH, CP_WINANSI);

        if (msg_index == 5)
        {
            {
                ok(!lstrcmpA(str, ""), "Expected empty string, got %s\n", str);
                ok(size == 1, "Expected 1, got %d\n", size);
            }
        }
        else if (msg_index == 6)
        {
            ok(!lstrcmpA(str, "request"), "Expected request, got %s\n", str);
            ok(size == 7, "Expected 7, got %d\n", size);
        }

        if (msg_index == 6)
        {
            lstrcpyA(str, "requested data\r\n");
            return DdeCreateDataHandle(server_pid, (LPBYTE)str, lstrlenA(str) + 1,
                                        0, hsz2, CF_TEXT, 0);
        }

        return NULL;
    }

    case XTYP_POKE:
    {
        ok(msg_index == 7 || msg_index == 8, "Expected 7 or 8, got %d\n", msg_index);
        ok(uFmt == CF_TEXT, "Expected CF_TEXT, got %d\n", uFmt);
        ok(hconv == conversation, "Expected conversation handle, got %p\n", hconv);
        ok(dwData1 == 0, "Expected 0, got %08lx\n", dwData1);
        ok(dwData2 == 0, "Expected 0, got %08lx\n", dwData2);

        size = DdeQueryStringA(server_pid, hsz1, str, MAX_PATH, CP_WINANSI);
        ok(!lstrcmpA(str, "TestDDETopic"), "Expected TestDDETopic, got %s\n", str);
        ok(size == 12, "Expected 12, got %d\n", size);

        ptr = (LPSTR)DdeAccessData(hdata, &size);
        ok(!lstrcmpA(ptr, "poke data\r\n"), "Expected 'poke data\\r\\n', got %s\n", ptr);
        ok(size == 12 || broken(size == 28), /* sizes are rounded up on win9x */
           "Expected 12, got %d\n", size);
        DdeUnaccessData(hdata);

        size = DdeQueryStringA(server_pid, hsz2, str, MAX_PATH, CP_WINANSI);
        if (msg_index == 7)
        {
            {
                ok(!lstrcmpA(str, ""), "Expected empty string, got %s\n", str);
                ok(size == 1, "Expected 1, got %d\n", size);
            }
        }
        else
        {
            ok(!lstrcmpA(str, "poke"), "Expected poke, got %s\n", str);
            ok(size == 4, "Expected 4, got %d\n", size);
        }

        return (HDDEDATA)DDE_FACK;
    }

    case XTYP_EXECUTE:
    {
        ok(msg_index >= 9 && msg_index <= 11, "Expected 9 or 11, got %d\n", msg_index);
        ok(uFmt == 0, "Expected 0, got %d\n", uFmt);
        ok(hconv == conversation, "Expected conversation handle, got %p\n", hconv);
        ok(dwData1 == 0, "Expected 0, got %08lx\n", dwData1);
        ok(dwData2 == 0, "Expected 0, got %08lx\n", dwData2);
        ok(hsz2 == 0, "Expected 0, got %p\n", hsz2);

        size = DdeQueryStringA(server_pid, hsz1, str, MAX_PATH, CP_WINANSI);
        ok(!lstrcmpA(str, "TestDDETopic"), "Expected TestDDETopic, got %s\n", str);
        ok(size == 12, "Expected 12, got %d\n", size);

        if (msg_index == 9 || msg_index == 11)
        {
            ptr = (LPSTR)DdeAccessData(hdata, &size);

            if (msg_index == 9)
            {
                ok(!lstrcmpA(ptr, "[Command(Var)]"), "Expected '[Command(Var)]', got %s\n", ptr);
                ok(size == 15, "Expected 15, got %d\n", size);
                ret = (HDDEDATA)DDE_FACK;
            }
            else
            {
                ok(!lstrcmpA(ptr, "[BadCommand(Var)]"), "Expected '[BadCommand(Var)]', got %s\n", ptr);
                ok(size == 18, "Expected 18, got %d\n", size);
                ret = DDE_FNOTPROCESSED;
            }

            DdeUnaccessData(hdata);
        }
        else if (msg_index == 10)
        {
            DWORD rsize = 0;

            size = DdeGetData(hdata, NULL, 0, 0);
            ok(size == 17, "DdeGetData should have returned 17 not %d\n", size);
            ptr = HeapAlloc(GetProcessHeap(), 0, size);
            ok(ptr != NULL,"HeapAlloc should have returned ptr not NULL\n");
            rsize = DdeGetData(hdata, (LPBYTE)ptr, size, 0);
            ok(rsize == size, "DdeGetData did not return %d bytes but %d\n", size, rsize);

            ok(!lstrcmpA(ptr, "[Command-2(Var)]"), "Expected '[Command-2(Var)]' got %s\n", ptr);
            ok(size == 17, "Expected 17, got %d\n", size);
            ret = (HDDEDATA)DDE_FACK;

            HeapFree(GetProcessHeap(), 0, ptr);
        }

        return ret;
    }

    case XTYP_DISCONNECT:
    {
        ok(msg_index == 12, "Expected 12, got %d\n", msg_index);
        ok(uFmt == 0, "Expected 0, got %d\n", uFmt);
        ok(hconv == conversation, "Expected conversation handle, got %p\n", hconv);
        ok(dwData1 == 0, "Expected 0, got %08lx\n", dwData1);
        ok(dwData2 == 0, "Expected 0, got %08lx\n", dwData2);
        ok(hsz1 == 0, "Expected 0, got %p\n", hsz2);
        ok(hsz2 == 0, "Expected 0, got %p\n", hsz2);

        return 0;
    }

    default:
        ok(FALSE, "Unhandled msg: %08x\n", uType);
    }

    return 0;
}

static void test_ddeml_server(HANDLE hproc)
{
    MSG msg;
    UINT res;
    BOOL ret;
    HSZ server;
    HDDEDATA hdata;

    /* set up DDE server */
    server_pid = 0;
    res = DdeInitializeA(&server_pid, server_ddeml_callback, APPCLASS_STANDARD, 0);
    ok(res == DMLERR_NO_ERROR, "Expected DMLERR_NO_ERROR, got %d\n", res);

    server = DdeCreateStringHandleA(server_pid, "TestDDEServer", CP_WINANSI);
    ok(server != NULL, "Expected non-NULL string handle\n");

    hdata = DdeNameService(server_pid, server, 0, DNS_REGISTER);
    ok(hdata == (HDDEDATA)TRUE, "Expected TRUE, got %p\n", hdata);

    while (MsgWaitForMultipleObjects( 1, &hproc, FALSE, INFINITE, QS_ALLINPUT ) != 0)
    {
        while (PeekMessageA(&msg, 0, 0, 0, PM_REMOVE)) DispatchMessageA(&msg);
    }
    ret = DdeUninitialize(server_pid);
    ok(ret == TRUE, "Expected TRUE, got %d\n", ret);
    GetExitCodeProcess( hproc, &res );
    ok( !res, "client failed with %u error(s)\n", res );
}

static HWND client_hwnd, server_hwnd;
static ATOM server, topic, item;
static HGLOBAL execute_hglobal;

static LRESULT WINAPI dde_msg_client_wndproc(HWND hwnd, UINT msg, WPARAM wparam, LPARAM lparam)
{
    char str[MAX_PATH];
    UINT_PTR lo, hi;
    DDEDATA *data;
    DDEACK *ack;
    DWORD size;
    LPSTR ptr;

    static int msg_index = 0;

    if (msg < WM_DDE_FIRST || msg > WM_DDE_LAST)
        return DefWindowProcA(hwnd, msg, wparam, lparam);

    msg_index++;

    switch (msg)
    {
    case WM_DDE_INITIATE:
    {
        ok(msg_index == 1, "Expected 1, got %d\n", msg_index);
        ok(wparam == (WPARAM)client_hwnd, "Expected client hwnd, got %08lx\n", wparam);

        size = GlobalGetAtomNameA(LOWORD(lparam), str, MAX_PATH);
        ok(LOWORD(lparam) == server, "Expected server atom, got %08x\n", LOWORD(lparam));
        ok(!lstrcmpA(str, "TestDDEServer"), "Expected TestDDEServer, got %s\n", str);
        ok(size == 13, "Expected 13, got %d\n", size);

        size = GlobalGetAtomNameA(HIWORD(lparam), str, MAX_PATH);
        ok(HIWORD(lparam) == topic, "Expected topic atom, got %08x\n", HIWORD(lparam));
        ok(!lstrcmpA(str, "TestDDETopic"), "Expected TestDDETopic, got %s\n", str);
        ok(size == 12, "Expected 12, got %d\n", size);

        break;
    }

    case WM_DDE_ACK:
    {
        ok((msg_index >= 2 && msg_index <= 4) || (msg_index >= 6 && msg_index <= 11),
           "Expected 2, 3, 4, 6, 7, 8, 9, 10 or 11, got %d\n", msg_index);

        if (msg_index == 2)
        {
            server_hwnd = (HWND)wparam;
            ok(wparam != 0, "Expected non-NULL wparam, got %08lx\n", wparam);

            size = GlobalGetAtomNameA(LOWORD(lparam), str, MAX_PATH);
            ok(LOWORD(lparam) == server, "Expected server atom, got %08x\n", LOWORD(lparam));
            ok(!lstrcmpA(str, "TestDDEServer"), "Expected TestDDEServer, got %s\n", str);
            ok(size == 13, "Expected 13, got %d\n", size);

            size = GlobalGetAtomNameA(HIWORD(lparam), str, MAX_PATH);
            ok(HIWORD(lparam) == topic, "Expected topic atom, got %08x\n", HIWORD(lparam));
            ok(!lstrcmpA(str, "TestDDETopic"), "Expected TestDDETopic, got %s\n", str);
            ok(size == 12, "Expected 12, got %d\n", size);
        }
        else if (msg_index >= 9 && msg_index <= 11)
        {
            ok(wparam == (WPARAM)server_hwnd, "Expected server hwnd, got %08lx\n", wparam);

            UnpackDDElParam(WM_DDE_ACK, lparam, &lo, &hi);

            ack = (DDEACK *)&lo;
            ok(ack->bAppReturnCode == 0, "Expected 0, got %d\n", ack->bAppReturnCode);
            ok(ack->reserved == 0, "Expected 0, got %d\n", ack->reserved);
            ok(ack->fBusy == FALSE, "Expected FALSE, got %d\n", ack->fBusy);

            ok(hi == (UINT_PTR)execute_hglobal, "Expected execute hglobal, got %08lx\n", hi);
            ptr = GlobalLock((HGLOBAL)hi);

            if (msg_index == 9)
            {
                ok(ack->fAck == TRUE, "Expected TRUE, got %d\n", ack->fAck);
                ok(!lstrcmpA(ptr, "[Command(Var)]"), "Expected '[Command(Var)]', got %s\n", ptr);
            } else if (msg_index == 10)
            {
                ok(ack->fAck == TRUE, "Expected TRUE, got %d\n", ack->fAck);
                ok(!lstrcmpA(ptr, "[Command-2(Var)]"), "Expected '[Command-2(Var)]', got %s\n", ptr);
            }
            else
            {
                ok(ack->fAck == FALSE, "Expected FALSE, got %d\n", ack->fAck);
                ok(!lstrcmpA(ptr, "[BadCommand(Var)]"), "Expected '[BadCommand(Var)]', got %s\n", ptr);
            }

            GlobalUnlock((HGLOBAL)hi);
        }
        else
        {
            ok(wparam == (WPARAM)server_hwnd, "Expected server hwnd, got %08lx\n", wparam);

            UnpackDDElParam(WM_DDE_ACK, lparam, &lo, &hi);

            ack = (DDEACK *)&lo;
            ok(ack->bAppReturnCode == 0, "Expected 0, got %d\n", ack->bAppReturnCode);
            ok(ack->reserved == 0, "Expected 0, got %d\n", ack->reserved);
            ok(ack->fBusy == FALSE, "Expected FALSE, got %d\n", ack->fBusy);

            if (msg_index >= 7)
                ok(ack->fAck == TRUE, "Expected TRUE, got %d\n", ack->fAck);
            else
            {
                if (msg_index == 6) todo_wine
                ok(ack->fAck == FALSE, "Expected FALSE, got %d\n", ack->fAck);
            }

            size = GlobalGetAtomNameA(hi, str, MAX_PATH);
            if (msg_index == 3)
            {
                ok(hi == item, "Expected item atom, got %08lx\n", hi);
                ok(!lstrcmpA(str, "request"), "Expected request, got %s\n", str);
                ok(size == 7, "Expected 7, got %d\n", size);
            }
            else if (msg_index == 4 || msg_index == 7)
            {
                ok(hi == 0, "Expected 0, got %08lx\n", hi);
                ok(size == 0, "Expected empty string, got %d\n", size);
            }
            else
            {
                ok(hi == item, "Expected item atom, got %08lx\n", hi);
                if (msg_index == 6) todo_wine
                {
                    ok(!lstrcmpA(str, "poke"), "Expected poke, got %s\n", str);
                    ok(size == 4, "Expected 4, got %d\n", size);
                }
            }
        }

        break;
    }

    case WM_DDE_DATA:
    {
        ok(msg_index == 5, "Expected 5, got %d\n", msg_index);
        ok(wparam == (WPARAM)server_hwnd, "Expected server hwnd, got %08lx\n", wparam);

        UnpackDDElParam(WM_DDE_DATA, lparam, &lo, &hi);

        data = GlobalLock((HGLOBAL)lo);
        ok(data->unused == 0, "Expected 0, got %d\n", data->unused);
        ok(data->fResponse == TRUE, "Expected TRUE, got %d\n", data->fResponse);
        todo_wine
        {
            ok(data->fRelease == TRUE, "Expected TRUE, got %d\n", data->fRelease);
        }
        ok(data->fAckReq == 0, "Expected 0, got %d\n", data->fAckReq);
        ok(data->cfFormat == CF_TEXT, "Expected CF_TEXT, got %d\n", data->cfFormat);
        ok(!lstrcmpA((LPSTR)data->Value, "requested data\r\n"),
           "Expeted 'requested data\\r\\n', got %s\n", data->Value);
        GlobalUnlock((HGLOBAL)lo);

        size = GlobalGetAtomNameA(hi, str, MAX_PATH);
        ok(hi == item, "Expected item atom, got %08x\n", HIWORD(lparam));
        ok(!lstrcmpA(str, "request"), "Expected request, got %s\n", str);
        ok(size == 7, "Expected 7, got %d\n", size);

        GlobalFree((HGLOBAL)lo);
        GlobalDeleteAtom(hi);

        break;
    }

    default:
        ok(FALSE, "Unhandled msg: %08x\n", msg);
    }

    return DefWindowProcA(hwnd, msg, wparam, lparam);
}

static HGLOBAL create_poke(void)
{
    HGLOBAL hglobal;
    DDEPOKE *poke;
    DWORD size;

    size = FIELD_OFFSET(DDEPOKE, Value[sizeof("poke data\r\n")]);
    hglobal = GlobalAlloc(GMEM_DDESHARE, size);
    ok(hglobal != 0, "Expected non-NULL hglobal\n");

    poke = GlobalLock(hglobal);
    poke->unused = 0;
    poke->fRelease = TRUE;
    poke->fReserved = TRUE;
    poke->cfFormat = CF_TEXT;
    lstrcpyA((LPSTR)poke->Value, "poke data\r\n");
    GlobalUnlock(hglobal);

    return hglobal;
}

static HGLOBAL create_execute(LPCSTR command)
{
    HGLOBAL hglobal;
    LPSTR ptr;

    hglobal = GlobalAlloc(GMEM_DDESHARE, lstrlenA(command) + 1);
    ok(hglobal != 0, "Expected non-NULL hglobal\n");

    ptr = GlobalLock(hglobal);
    lstrcpyA(ptr, command);
    GlobalUnlock(hglobal);

    return hglobal;
}

static void test_msg_client(void)
{
    HGLOBAL hglobal;
    LPARAM lparam;

    create_dde_window(&client_hwnd, "dde_client", dde_msg_client_wndproc);

    server = GlobalAddAtomA("TestDDEServer");
    ok(server != 0, "Expected non-NULL server\n");

    topic = GlobalAddAtomA("TestDDETopic");
    ok(topic != 0, "Expected non-NULL topic\n");

    SendMessageA(HWND_BROADCAST, WM_DDE_INITIATE, (WPARAM)client_hwnd, MAKELONG(server, topic));

    GlobalDeleteAtom(server);
    GlobalDeleteAtom(topic);

    flush_events();

    item = GlobalAddAtomA("request");
    ok(item != 0, "Expected non-NULL item\n");

    /* WM_DDE_REQUEST, bad clipboard format */
    lparam = PackDDElParam(WM_DDE_REQUEST, 0xdeadbeef, item);
    PostMessageA(server_hwnd, WM_DDE_REQUEST, (WPARAM)client_hwnd, lparam);

    flush_events();

    /* WM_DDE_REQUEST, no item */
    lparam = PackDDElParam(WM_DDE_REQUEST, CF_TEXT, 0);
    PostMessageA(server_hwnd, WM_DDE_REQUEST, (WPARAM)client_hwnd, lparam);

    flush_events();

    /* WM_DDE_REQUEST, no client hwnd */
    lparam = PackDDElParam(WM_DDE_REQUEST, CF_TEXT, item);
    PostMessageA(server_hwnd, WM_DDE_REQUEST, 0, lparam);

    flush_events();

    /* WM_DDE_REQUEST, correct params */
    lparam = PackDDElParam(WM_DDE_REQUEST, CF_TEXT, item);
    PostMessageA(server_hwnd, WM_DDE_REQUEST, (WPARAM)client_hwnd, lparam);

    flush_events();

    GlobalDeleteAtom(item);
    item = GlobalAddAtomA("poke");
    ok(item != 0, "Expected non-NULL item\n");

    hglobal = create_poke();

    /* WM_DDE_POKE, no ddepoke */
    lparam = PackDDElParam(WM_DDE_POKE, 0, item);
    /* win9x returns 0 here and crashes in PostMessageA */
    if (lparam) {
        PostMessageA(server_hwnd, WM_DDE_POKE, (WPARAM)client_hwnd, lparam);
        flush_events();
    }
    else
        win_skip("no lparam for WM_DDE_POKE\n");


    /* WM_DDE_POKE, no item */
    lparam = PackDDElParam(WM_DDE_POKE, (UINT_PTR)hglobal, 0);
    PostMessageA(server_hwnd, WM_DDE_POKE, (WPARAM)client_hwnd, lparam);

    flush_events();

    hglobal = create_poke();

    /* WM_DDE_POKE, no client hwnd */
    lparam = PackDDElParam(WM_DDE_POKE, (UINT_PTR)hglobal, item);
    PostMessageA(server_hwnd, WM_DDE_POKE, 0, lparam);

    flush_events();

    /* WM_DDE_POKE, all params correct */
    lparam = PackDDElParam(WM_DDE_POKE, (UINT_PTR)hglobal, item);
    PostMessageA(server_hwnd, WM_DDE_POKE, (WPARAM)client_hwnd, lparam);

    flush_events();

    execute_hglobal = create_execute("[Command(Var)]");

    /* WM_DDE_EXECUTE, no lparam */
    PostMessageA(server_hwnd, WM_DDE_EXECUTE, (WPARAM)client_hwnd, 0);

    flush_events();

    /* WM_DDE_EXECUTE, no hglobal */
    lparam = PackDDElParam(WM_DDE_EXECUTE, 0, 0);
    PostMessageA(server_hwnd, WM_DDE_EXECUTE, (WPARAM)client_hwnd, lparam);

    flush_events();

    /* WM_DDE_EXECUTE, no client hwnd */
    lparam = PackDDElParam(WM_DDE_EXECUTE, 0, (UINT_PTR)execute_hglobal);
    PostMessageA(server_hwnd, WM_DDE_EXECUTE, 0, lparam);

    flush_events();

    /* WM_DDE_EXECUTE, all params correct */
    lparam = PackDDElParam(WM_DDE_EXECUTE, 0, (UINT_PTR)execute_hglobal);
    PostMessageA(server_hwnd, WM_DDE_EXECUTE, (WPARAM)client_hwnd, lparam);

    flush_events();

    GlobalFree(execute_hglobal);
    execute_hglobal = create_execute("[Command-2(Var)]");

    /* WM_DDE_EXECUTE, all params correct */
    lparam = PackDDElParam(WM_DDE_EXECUTE, 0, (UINT_PTR)execute_hglobal);
    PostMessageA(server_hwnd, WM_DDE_EXECUTE, (WPARAM)client_hwnd, lparam);

    flush_events();

    GlobalFree(execute_hglobal);
    execute_hglobal = create_execute("[BadCommand(Var)]");

    /* WM_DDE_EXECUTE that will get rejected */
    lparam = PackDDElParam(WM_DDE_EXECUTE, 0, (UINT_PTR)execute_hglobal);
    PostMessageA(server_hwnd, WM_DDE_EXECUTE, (WPARAM)client_hwnd, lparam);

    flush_events();

    destroy_dde_window(&client_hwnd, "dde_client");
}

static LRESULT WINAPI hook_dde_client_wndprocA(HWND hwnd, UINT msg, WPARAM wparam, LPARAM lparam)
{
    UINT_PTR lo, hi;

    trace("hook_dde_client_wndprocA: %p %04x %08lx %08lx\n", hwnd, msg, wparam, lparam);

    switch (msg)
    {
    case WM_DDE_ACK:
        UnpackDDElParam(WM_DDE_ACK, lparam, &lo, &hi);
        trace("WM_DDE_ACK: status %04lx hglobal %p\n", lo, (HGLOBAL)hi);
        break;

    default:
        break;
    }
    return CallWindowProcA(old_dde_client_wndproc, hwnd, msg, wparam, lparam);
}

static LRESULT WINAPI hook_dde_client_wndprocW(HWND hwnd, UINT msg, WPARAM wparam, LPARAM lparam)
{
    UINT_PTR lo, hi;

    trace("hook_dde_client_wndprocW: %p %04x %08lx %08lx\n", hwnd, msg, wparam, lparam);

    switch (msg)
    {
    case WM_DDE_ACK:
        UnpackDDElParam(WM_DDE_ACK, lparam, &lo, &hi);
        trace("WM_DDE_ACK: status %04lx hglobal %p\n", lo, (HGLOBAL)hi);
        break;

    default:
        break;
    }
    return CallWindowProcW(old_dde_client_wndproc, hwnd, msg, wparam, lparam);
}

static LRESULT WINAPI dde_server_wndprocA(HWND hwnd, UINT msg, WPARAM wparam, LPARAM lparam)
{
    static BOOL client_unicode, conv_unicode;
    static int step;

    switch (msg)
    {
    case WM_DDE_INITIATE:
    {
        ATOM aService = GlobalAddAtomW(TEST_DDE_SERVICE);

        trace("server A: got WM_DDE_INITIATE from %p (%s) with %08lx\n",
              (HWND)wparam, client_unicode ? "Unicode" : "ANSI", lparam);

        if (LOWORD(lparam) == aService)
        {
            client_unicode = IsWindowUnicode((HWND)wparam);
            conv_unicode = client_unicode;
            if (step >= 10) client_unicode = !client_unicode;  /* change the client window type */

            if (client_unicode)
                old_dde_client_wndproc = (WNDPROC)SetWindowLongPtrW((HWND)wparam, GWLP_WNDPROC,
                                                                    (ULONG_PTR)hook_dde_client_wndprocW);
            else
                old_dde_client_wndproc = (WNDPROC)SetWindowLongPtrA((HWND)wparam, GWLP_WNDPROC,
                                                                    (ULONG_PTR)hook_dde_client_wndprocA);
            trace("server: sending WM_DDE_ACK to %p\n", (HWND)wparam);
            SendMessageW((HWND)wparam, WM_DDE_ACK, (WPARAM)hwnd, PackDDElParam(WM_DDE_ACK, aService, 0));
        }
        else
            GlobalDeleteAtom(aService);
        return 0;
    }

    case WM_DDE_EXECUTE:
    {
        DDEACK ack;
        WORD status;
        LPCSTR cmd;
        UINT_PTR lo, hi;

        trace("server A: got WM_DDE_EXECUTE from %p with %08lx\n", (HWND)wparam, lparam);

        UnpackDDElParam(WM_DDE_EXECUTE, lparam, &lo, &hi);
        trace("%08lx => lo %04lx hi %04lx\n", lparam, lo, hi);

        ack.bAppReturnCode = 0;
        ack.reserved = 0;
        ack.fBusy = 0;
        /* We have to send a negative acknowledge even if we don't
         * accept the command, otherwise Windows goes mad and next time
         * we send an acknowledge DDEML drops the connection.
         * Not sure how to call it: a bug or a feature.
         */
        ack.fAck = 0;

        if ((cmd = GlobalLock((HGLOBAL)hi)))
        {
            ack.fAck = !lstrcmpA(cmd, exec_cmdA) || !lstrcmpW((LPCWSTR)cmd, exec_cmdW);

            switch (step % 5)
            {
            case 0:  /* bad command */
                trace( "server A got unhandled command\n" );
                break;

            case 1:  /* ANSI command */
                if (!conv_unicode)
                    ok( !lstrcmpA(cmd, exec_cmdA), "server A got wrong command '%s'\n", cmd );
                else  /* we get garbage as the A command was mapped W->A */
                    ok( cmd[0] == '?', "server A got wrong command '%s'\n", cmd );
                break;

            case 2:  /* ANSI command in Unicode format */
                if (conv_unicode)
                    ok( !lstrcmpA(cmd, exec_cmdA), "server A got wrong command '%s'\n", cmd );
                else
                    ok( !lstrcmpW((LPCWSTR)cmd, exec_cmdAW), "server A got wrong command '%s'\n", cmd );
                break;

            case 3:  /* Unicode command */
                if (!conv_unicode)
                    ok( !lstrcmpW((LPCWSTR)cmd, exec_cmdW), "server A got wrong command '%s'\n", cmd );
                else  /* correctly mapped W->A */
                    ok( !lstrcmpA(cmd, exec_cmdWA), "server A got wrong command '%s'\n", cmd );
                break;

            case 4:  /* Unicode command in ANSI format */
                if (!conv_unicode)
                    ok( !lstrcmpA(cmd, exec_cmdWA), "server A got wrong command '%s'\n", cmd );
                else  /* we get garbage as the A command was mapped W->A */
                    ok( cmd[0] == '?', "server A got wrong command '%s'\n", cmd );
                break;
            }
            GlobalUnlock((HGLOBAL)hi);
        }
        else ok( 0, "bad command data %lx\n", hi );

        step++;
        trace("server A: posting %s WM_DDE_ACK to %p\n", ack.fAck ? "POSITIVE" : "NEGATIVE", (HWND)wparam);

        status = *((WORD *)&ack);
        lparam = ReuseDDElParam(lparam, WM_DDE_EXECUTE, WM_DDE_ACK, status, hi);

        PostMessageW((HWND)wparam, WM_DDE_ACK, (WPARAM)hwnd, lparam);
        return 0;
    }

    case WM_DDE_TERMINATE:
    {
        DDEACK ack;
        WORD status;

        trace("server A: got WM_DDE_TERMINATE from %p with %08lx\n", (HWND)wparam, lparam);

        ack.bAppReturnCode = 0;
        ack.reserved = 0;
        ack.fBusy = 0;
        ack.fAck = 1;

        trace("server A: posting %s WM_DDE_ACK to %p\n", ack.fAck ? "POSITIVE" : "NEGATIVE", (HWND)wparam);

        status = *((WORD *)&ack);
        lparam = PackDDElParam(WM_DDE_ACK, status, 0);

        PostMessageW((HWND)wparam, WM_DDE_ACK, (WPARAM)hwnd, lparam);
        return 0;
    }

    default:
        break;
    }

    return DefWindowProcA(hwnd, msg, wparam, lparam);
}

static LRESULT WINAPI dde_server_wndprocW(HWND hwnd, UINT msg, WPARAM wparam, LPARAM lparam)
{
    static BOOL client_unicode, conv_unicode;
    static int step;

    switch (msg)
    {
    case WM_DDE_INITIATE:
    {
        ATOM aService = GlobalAddAtomW(TEST_DDE_SERVICE);

        if (LOWORD(lparam) == aService)
        {
            client_unicode = IsWindowUnicode((HWND)wparam);
            conv_unicode = client_unicode;
            if (step >= 10) client_unicode = !client_unicode;  /* change the client window type */

            if (client_unicode)
                old_dde_client_wndproc = (WNDPROC)SetWindowLongPtrW((HWND)wparam, GWLP_WNDPROC,
                                                                    (ULONG_PTR)hook_dde_client_wndprocW);
            else
                old_dde_client_wndproc = (WNDPROC)SetWindowLongPtrA((HWND)wparam, GWLP_WNDPROC,
                                                                    (ULONG_PTR)hook_dde_client_wndprocA);
            trace("server W: sending WM_DDE_ACK to %p\n", (HWND)wparam);
            SendMessageW((HWND)wparam, WM_DDE_ACK, (WPARAM)hwnd, PackDDElParam(WM_DDE_ACK, aService, 0));
        }
        else
            GlobalDeleteAtom(aService);

        trace("server W: got WM_DDE_INITIATE from %p with %08lx (client %s conv %s)\n", (HWND)wparam,
              lparam, client_unicode ? "Unicode" : "ANSI", conv_unicode ? "Unicode" : "ANSI" );

        return 0;
    }

    case WM_DDE_EXECUTE:
    {
        DDEACK ack;
        WORD status;
        LPCSTR cmd;
        UINT_PTR lo, hi;

        trace("server W: got WM_DDE_EXECUTE from %p with %08lx\n", (HWND)wparam, lparam);

        UnpackDDElParam(WM_DDE_EXECUTE, lparam, &lo, &hi);
        trace("%08lx => lo %04lx hi %04lx\n", lparam, lo, hi);

        ack.bAppReturnCode = 0;
        ack.reserved = 0;
        ack.fBusy = 0;
        /* We have to send a negative acknowledge even if we don't
         * accept the command, otherwise Windows goes mad and next time
         * we send an acknowledge DDEML drops the connection.
         * Not sure how to call it: a bug or a feature.
         */
        ack.fAck = 0;

        if ((cmd = GlobalLock((HGLOBAL)hi)))
        {
            ack.fAck = !lstrcmpA(cmd, exec_cmdA) || !lstrcmpW((LPCWSTR)cmd, exec_cmdW);

            switch (step % 5)
            {
            case 0:  /* bad command */
                trace( "server W got unhandled command\n" );
                break;

            case 1:  /* ANSI command */
                if (conv_unicode && !client_unicode) /* W->A mapping -> garbage */
                    ok( cmd[0] == '?', "server W got wrong command '%s'\n", cmd );
                else if (!conv_unicode && client_unicode)  /* A->W mapping */
                    ok( !lstrcmpW((LPCWSTR)cmd, exec_cmdAW), "server W got wrong command '%s'\n", cmd );
                else
                    ok( !lstrcmpA(cmd, exec_cmdA), "server W got wrong command '%s'\n", cmd );
                break;

            case 2:  /* ANSI command in Unicode format */
                if (conv_unicode && !client_unicode) /* W->A mapping */
                    ok( !lstrcmpA(cmd, exec_cmdA), "server W got wrong command '%s'\n", cmd );
                else if (!conv_unicode && client_unicode)  /* A->W mapping */
                    ok( *(WCHAR *)cmd == exec_cmdAW[0], "server W got wrong command '%s'\n", cmd );
                else
                    ok( !lstrcmpW((LPCWSTR)cmd, exec_cmdAW), "server W got wrong command '%s'\n", cmd );
                break;

            case 3:  /* Unicode command */
                if (conv_unicode && !client_unicode) /* W->A mapping */
                    ok( !lstrcmpA(cmd, exec_cmdWA), "server W got wrong command '%s'\n", cmd );
                else if (!conv_unicode && client_unicode)  /* A->W mapping */
                    ok( *(WCHAR *)cmd == exec_cmdW[0], "server W got wrong command '%s'\n", cmd );
                else
                    ok( !lstrcmpW((LPCWSTR)cmd, exec_cmdW), "server W got wrong command '%s'\n", cmd );
                break;

            case 4:  /* Unicode command in ANSI format */
                if (conv_unicode && !client_unicode) /* W->A mapping -> garbage */
                    ok( cmd[0] == '?', "server W got wrong command '%s'\n", cmd );
                else if (!conv_unicode && client_unicode)  /* A->W mapping */
                    ok( !lstrcmpW((LPCWSTR)cmd, exec_cmdW), "server W got wrong command '%s'\n", cmd );
                else
                    ok( !lstrcmpA(cmd, exec_cmdWA), "server W got wrong command '%s'\n", cmd );
                break;
            }
            GlobalUnlock((HGLOBAL)hi);
        }
        else ok( 0, "bad command data %lx\n", hi );

        step++;
        trace("server W: posting %s WM_DDE_ACK to %p\n", ack.fAck ? "POSITIVE" : "NEGATIVE", (HWND)wparam);

        status = *((WORD *)&ack);
        lparam = ReuseDDElParam(lparam, WM_DDE_EXECUTE, WM_DDE_ACK, status, hi);

        PostMessageW((HWND)wparam, WM_DDE_ACK, (WPARAM)hwnd, lparam);
        return 0;
    }

    case WM_DDE_TERMINATE:
    {
        DDEACK ack;
        WORD status;

        trace("server W: got WM_DDE_TERMINATE from %p with %08lx\n", (HWND)wparam, lparam);

        ack.bAppReturnCode = 0;
        ack.reserved = 0;
        ack.fBusy = 0;
        ack.fAck = 1;

        trace("server W: posting %s WM_DDE_ACK to %p\n", ack.fAck ? "POSITIVE" : "NEGATIVE", (HWND)wparam);

        status = *((WORD *)&ack);
        lparam = PackDDElParam(WM_DDE_ACK, status, 0);

        PostMessageW((HWND)wparam, WM_DDE_ACK, (WPARAM)hwnd, lparam);
        return 0;
    }

    default:
        break;
    }

    return DefWindowProcW(hwnd, msg, wparam, lparam);
}

static HWND create_dde_server( BOOL unicode )
{
    WNDCLASSA wcA;
    WNDCLASSW wcW;
    HWND server;
    static const char server_class_nameA[] = "dde_server_windowA";
    static const WCHAR server_class_nameW[] = {'d','d','e','_','s','e','r','v','e','r','_','w','i','n','d','o','w','W',0};

    if (unicode)
    {
        memset(&wcW, 0, sizeof(wcW));
        wcW.lpfnWndProc = dde_server_wndprocW;
        wcW.lpszClassName = server_class_nameW;
        wcW.hInstance = GetModuleHandleA(0);
        RegisterClassW(&wcW);

        server = CreateWindowExW(0, server_class_nameW, NULL, WS_POPUP,
                                 100, 100, CW_USEDEFAULT, CW_USEDEFAULT,
                                 GetDesktopWindow(), 0, GetModuleHandleA(0), NULL);
    }
    else
    {
        memset(&wcA, 0, sizeof(wcA));
        wcA.lpfnWndProc = dde_server_wndprocA;
        wcA.lpszClassName = server_class_nameA;
        wcA.hInstance = GetModuleHandleA(0);
        RegisterClassA(&wcA);

        server = CreateWindowExA(0, server_class_nameA, NULL, WS_POPUP,
                                 100, 100, CW_USEDEFAULT, CW_USEDEFAULT,
                                 GetDesktopWindow(), 0, GetModuleHandleA(0), NULL);
    }
    ok(!IsWindowUnicode(server) == !unicode, "wrong unicode type\n");
    return server;
}

static HDDEDATA CALLBACK client_dde_callback(UINT uType, UINT uFmt, HCONV hconv,
                                     HSZ hsz1, HSZ hsz2, HDDEDATA hdata,
                                     ULONG_PTR dwData1, ULONG_PTR dwData2)
{
    static const char * const cmd_type[15] = {
        "XTYP_ERROR", "XTYP_ADVDATA", "XTYP_ADVREQ", "XTYP_ADVSTART",
        "XTYP_ADVSTOP", "XTYP_EXECUTE", "XTYP_CONNECT", "XTYP_CONNECT_CONFIRM",
        "XTYP_XACT_COMPLETE", "XTYP_POKE", "XTYP_REGISTER", "XTYP_REQUEST",
        "XTYP_DISCONNECT", "XTYP_UNREGISTER", "XTYP_WILDCONNECT" };
    UINT type;
    const char *cmd_name;

    type = (uType & XTYP_MASK) >> XTYP_SHIFT;
    cmd_name = (type <= 14) ? cmd_type[type] : "unknown";

    trace("client_dde_callback: %04x (%s) %d %p %p %p %p %08lx %08lx\n",
          uType, cmd_name, uFmt, hconv, hsz1, hsz2, hdata, dwData1, dwData2);
    return 0;
}

static void test_dde_aw_transaction( BOOL client_unicode, BOOL server_unicode )
{
    HSZ hsz_server;
    DWORD dde_inst, ret, err;
    HCONV hconv;
    HWND hwnd_server;
    CONVINFO info;
    HDDEDATA hdata;
    BOOL conv_unicode = client_unicode;
    static char test_cmd[] = "test dde command";

    if (!(hwnd_server = create_dde_server( server_unicode ))) return;

    dde_inst = 0;
    if (client_unicode)
        ret = DdeInitializeW(&dde_inst, client_dde_callback, APPCMD_CLIENTONLY, 0);
    else
        ret = DdeInitializeA(&dde_inst, client_dde_callback, APPCMD_CLIENTONLY, 0);
    ok(ret == DMLERR_NO_ERROR, "DdeInitializeA failed with error %04x (%x)\n",
       ret, DdeGetLastError(dde_inst));

    hsz_server = DdeCreateStringHandleW(dde_inst, TEST_DDE_SERVICE, CP_WINUNICODE);

    hconv = DdeConnect(dde_inst, hsz_server, 0, NULL);
    ok(hconv != 0, "DdeConnect error %x\n", DdeGetLastError(dde_inst));
    err = DdeGetLastError(dde_inst);
    ok(err == DMLERR_NO_ERROR, "wrong dde error %x\n", err);

    info.cb = sizeof(info);
    ret = DdeQueryConvInfo(hconv, QID_SYNC, &info);
    ok(ret, "wrong info size %d, DdeQueryConvInfo error %x\n", ret, DdeGetLastError(dde_inst));
    ok(info.ConvCtxt.iCodePage == (client_unicode ? CP_WINUNICODE : CP_WINANSI),
       "wrong iCodePage %d\n", info.ConvCtxt.iCodePage);
    ok(!info.hConvPartner, "unexpected info.hConvPartner: %p\n", info.hConvPartner);
todo_wine {
    ok((info.wStatus & DDE_FACK), "unexpected info.wStatus: %04x\n", info.wStatus);
}
    ok((info.wStatus & (ST_CONNECTED | ST_CLIENT)) == (ST_CONNECTED | ST_CLIENT), "unexpected info.wStatus: %04x\n", info.wStatus);
    ok(info.wConvst == XST_CONNECTED, "unexpected info.wConvst: %04x\n", info.wConvst);
    ok(info.wType == 0, "unexpected info.wType: %04x\n", info.wType);

    client_unicode = IsWindowUnicode( info.hwnd );
    trace("hwnd %p, hwndPartner %p, unicode %u\n", info.hwnd, info.hwndPartner, client_unicode);

    trace("sending test client transaction command\n");
    ret = 0xdeadbeef;
    hdata = DdeClientTransaction((LPBYTE)test_cmd, strlen(test_cmd) + 1, hconv, (HSZ)0xdead, 0xbeef, XTYP_EXECUTE, 1000, &ret);
    ok(!hdata, "DdeClientTransaction succeeded\n");
    ok(ret == DDE_FNOTPROCESSED || broken(ret == (0xdead0000 | DDE_FNOTPROCESSED)), /* win9x */
       "wrong status code %04x\n", ret);
    err = DdeGetLastError(dde_inst);
    ok(err == DMLERR_NOTPROCESSED, "wrong dde error %x\n", err);

    trace("sending ANSI client transaction command\n");
    ret = 0xdeadbeef;
    hdata = DdeClientTransaction((LPBYTE)exec_cmdA, lstrlenA(exec_cmdA) + 1, hconv, 0, 0, XTYP_EXECUTE, 1000, &ret);
    err = DdeGetLastError(dde_inst);
    if (conv_unicode && (!client_unicode || !server_unicode))  /* W->A mapping -> garbage */
    {
        ok(!hdata, "DdeClientTransaction returned %p, error %x\n", hdata, err);
        ok(ret == DDE_FNOTPROCESSED, "wrong status code %04x\n", ret);
        ok(err == DMLERR_NOTPROCESSED, "DdeClientTransaction returned error %x\n", err);
    }
    else if (!conv_unicode && client_unicode && server_unicode)  /* A->W mapping -> wrong cmd */
    {
        ok(!hdata, "DdeClientTransaction returned %p, error %x\n", hdata, err);
        ok(ret == DDE_FNOTPROCESSED, "wrong status code %04x\n", ret);
        ok(err == DMLERR_NOTPROCESSED, "DdeClientTransaction returned error %x\n", err);
    }
    else  /* no mapping */
    {
        ok(hdata != 0, "DdeClientTransaction returned %p, error %x\n", hdata, err);
        ok(ret == DDE_FACK, "wrong status code %04x\n", ret);
        ok(err == DMLERR_NO_ERROR, "wrong dde error %x\n", err);
    }

    trace("sending ANSI-as-Unicode client transaction command\n");
    ret = 0xdeadbeef;
    hdata = DdeClientTransaction((LPBYTE)exec_cmdAW, (lstrlenW(exec_cmdAW) + 1) * sizeof(WCHAR),
                                 hconv, 0, 0, XTYP_EXECUTE, 1000, &ret);
    err = DdeGetLastError(dde_inst);
    if (conv_unicode && (!client_unicode || !server_unicode))  /* W->A mapping */
    {
        ok(hdata != 0, "DdeClientTransaction returned %p, error %x\n", hdata, err);
        ok(ret == DDE_FACK, "wrong status code %04x\n", ret);
        ok(err == DMLERR_NO_ERROR, "wrong dde error %x\n", err);
    }
    else if (!conv_unicode && client_unicode && server_unicode)  /* A->W mapping -> garbage */
    {
        ok(!hdata, "DdeClientTransaction returned %p, error %x\n", hdata, err);
        ok(ret == DDE_FNOTPROCESSED, "wrong status code %04x\n", ret);
        ok(err == DMLERR_NOTPROCESSED, "DdeClientTransaction returned error %x\n", err);
    }
    else  /* no mapping */
    {
        ok(!hdata, "DdeClientTransaction returned %p, error %x\n", hdata, err);
        ok(ret == DDE_FNOTPROCESSED || broken(ret == (0xdead0000 | DDE_FNOTPROCESSED)), /* win9x */
           "wrong status code %04x\n", ret);
        ok(err == DMLERR_NOTPROCESSED, "DdeClientTransaction returned error %x\n", err);
    }

    trace("sending unicode client transaction command\n");
    ret = 0xdeadbeef;
    hdata = DdeClientTransaction((LPBYTE)exec_cmdW, (lstrlenW(exec_cmdW) + 1) * sizeof(WCHAR), hconv, 0, 0, XTYP_EXECUTE, 1000, &ret);
    err = DdeGetLastError(dde_inst);
    if (conv_unicode && (!client_unicode || !server_unicode))  /* W->A mapping -> wrong cmd */
    {
        ok(!hdata, "DdeClientTransaction returned %p, error %x\n", hdata, err);
        ok(ret == DDE_FNOTPROCESSED, "wrong status code %04x\n", ret);
        ok(err == DMLERR_NOTPROCESSED, "DdeClientTransaction returned error %x\n", err);
    }
    else if (!conv_unicode && client_unicode && server_unicode)  /* A->W mapping -> garbage */
    {
        ok(!hdata, "DdeClientTransaction returned %p, error %x\n", hdata, err);
        ok(ret == DDE_FNOTPROCESSED, "wrong status code %04x\n", ret);
        ok(err == DMLERR_NOTPROCESSED, "DdeClientTransaction returned error %x\n", err);
    }
    else  /* no mapping */
    {
        ok(hdata != 0, "DdeClientTransaction returned %p, error %x\n", hdata, err);
        ok(ret == DDE_FACK, "wrong status code %04x\n", ret);
        ok(err == DMLERR_NO_ERROR, "wrong dde error %x\n", err);
    }

    trace("sending Unicode-as-ANSI client transaction command\n");
    ret = 0xdeadbeef;
    hdata = DdeClientTransaction((LPBYTE)exec_cmdWA, lstrlenA(exec_cmdWA) + 1, hconv, 0, 0, XTYP_EXECUTE, 1000, &ret);
    err = DdeGetLastError(dde_inst);
    if (conv_unicode && (!client_unicode || !server_unicode))  /* W->A mapping -> garbage */
    {
        ok(!hdata, "DdeClientTransaction returned %p, error %x\n", hdata, err);
        ok(ret == DDE_FNOTPROCESSED, "wrong status code %04x\n", ret);
        ok(err == DMLERR_NOTPROCESSED, "DdeClientTransaction returned error %x\n", err);
    }
    else if (!conv_unicode && client_unicode && server_unicode)  /* A->W mapping */
    {
        ok(hdata != 0, "DdeClientTransaction returned %p, error %x\n", hdata, err);
        ok(ret == DDE_FACK, "wrong status code %04x\n", ret);
        ok(err == DMLERR_NO_ERROR, "wrong dde error %x\n", err);
    }
    else  /* no mapping */
    {
        ok(!hdata, "DdeClientTransaction returned %p, error %x\n", hdata, err);
        ok(ret == DDE_FNOTPROCESSED, "wrong status code %04x\n", ret);
        ok(err == DMLERR_NOTPROCESSED, "DdeClientTransaction returned error %x\n", err);
    }

    ok(DdeDisconnect(hconv), "DdeDisconnect error %x\n", DdeGetLastError(dde_inst));

    info.cb = sizeof(info);
    ret = DdeQueryConvInfo(hconv, QID_SYNC, &info);
    ok(!ret, "DdeQueryConvInfo should fail\n");
    err = DdeGetLastError(dde_inst);
todo_wine {
    ok(err == DMLERR_INVALIDPARAMETER, "wrong dde error %x\n", err);
}

    ok(DdeFreeStringHandle(dde_inst, hsz_server), "DdeFreeStringHandle error %x\n", DdeGetLastError(dde_inst));

    /* This call hangs on win2k SP4 and XP SP1.
    DdeUninitialize(dde_inst);*/

    DestroyWindow(hwnd_server);
}

static void test_initialisation(void)
{
    UINT ret;
    DWORD res;
    HDDEDATA hdata;
    HSZ server, topic, item;
    DWORD client_pid;
    HCONV conversation;

    /* Initialise without a valid server window. */
    client_pid = 0;
    ret = DdeInitializeA(&client_pid, client_ddeml_callback, APPCMD_CLIENTONLY, 0);
    ok(ret == DMLERR_NO_ERROR, "Expected DMLERR_NO_ERROR, got %d\n", ret);


    server = DdeCreateStringHandleA(client_pid, "TestDDEService", CP_WINANSI);
    topic = DdeCreateStringHandleA(client_pid, "TestDDETopic", CP_WINANSI);

    DdeGetLastError(client_pid);

    /* There is no server window so no conversation can be extracted */
    conversation = DdeConnect(client_pid, server, topic, NULL);
    ok(conversation == NULL, "Expected NULL conversation, %p\n", conversation);
    ret = DdeGetLastError(client_pid);
    ok(ret == DMLERR_NO_CONV_ESTABLISHED, "Expected DMLERR_NO_CONV_ESTABLISHED, got %d\n", ret);

    DdeFreeStringHandle(client_pid, server);

    item = DdeCreateStringHandleA(client_pid, "request", CP_WINANSI);

    /* There is no converstation so an invalild parameter results */
    res = 0xdeadbeef;
    DdeGetLastError(client_pid);
    hdata = DdeClientTransaction(NULL, 0, conversation, item, CF_TEXT, XTYP_REQUEST, default_timeout, &res);
    ok(hdata == NULL, "Expected NULL, got %p\n", hdata);
    ret = DdeGetLastError(client_pid);
todo_wine
    ok(ret == DMLERR_INVALIDPARAMETER, "Expected DMLERR_INVALIDPARAMETER, got %d\n", ret);
    ok(res == 0xdeadbeef, "Expected 0xdeadbeef, got %08x\n", res);

    DdeFreeStringHandle(client_pid, server);
    ret = DdeDisconnect(conversation);
    ok(ret == FALSE, "Expected FALSE, got %d\n", ret);

    ret = DdeUninitialize(client_pid);
    ok(ret == TRUE, "Expected TRUE, got %d\n", ret);
}

static void test_DdeCreateStringHandleW(DWORD dde_inst, int codepage)
{
    static const WCHAR dde_string[] = {'D','D','E',' ','S','t','r','i','n','g',0};
    HSZ str_handle;
    WCHAR bufW[256];
    char buf[256];
    ATOM atom;
    int ret;

    str_handle = DdeCreateStringHandleW(dde_inst, dde_string, codepage);
    ok(str_handle != 0, "DdeCreateStringHandleW failed with error %08x\n",
       DdeGetLastError(dde_inst));

    ret = DdeQueryStringW(dde_inst, str_handle, NULL, 0, codepage);
    if (codepage == CP_WINANSI)
        ok(ret == 1, "DdeQueryStringW returned wrong length %d\n", ret);
    else
        ok(ret == lstrlenW(dde_string), "DdeQueryStringW returned wrong length %d\n", ret);

    ret = DdeQueryStringW(dde_inst, str_handle, bufW, 256, codepage);
    if (codepage == CP_WINANSI)
    {
        ok(ret == 1, "DdeQueryStringW returned wrong length %d\n", ret);
        ok(!lstrcmpA("D", (LPCSTR)bufW), "DdeQueryStringW returned wrong string\n");
    }
    else
    {
        ok(ret == lstrlenW(dde_string), "DdeQueryStringW returned wrong length %d\n", ret);
        ok(!lstrcmpW(dde_string, bufW), "DdeQueryStringW returned wrong string\n");
    }

    ret = DdeQueryStringA(dde_inst, str_handle, buf, 256, CP_WINANSI);
    if (codepage == CP_WINANSI)
    {
        ok(ret == 1, "DdeQueryStringA returned wrong length %d\n", ret);
        ok(!lstrcmpA("D", buf), "DdeQueryStringW returned wrong string\n");
    }
    else
    {
        ok(ret == lstrlenA("DDE String"), "DdeQueryStringA returned wrong length %d\n", ret);
        ok(!lstrcmpA("DDE String", buf), "DdeQueryStringA returned wrong string %s\n", buf);
    }

    ret = DdeQueryStringA(dde_inst, str_handle, buf, 256, CP_WINUNICODE);
    if (codepage == CP_WINANSI)
    {
        ok(ret == 1, "DdeQueryStringA returned wrong length %d\n", ret);
        ok(!lstrcmpA("D", buf), "DdeQueryStringA returned wrong string %s\n", buf);
    }
    else
    {
        ok(ret == lstrlenA("DDE String"), "DdeQueryStringA returned wrong length %d\n", ret);
        ok(!lstrcmpW(dde_string, (LPCWSTR)buf), "DdeQueryStringW returned wrong string\n");
    }

    if (codepage == CP_WINANSI)
    {
        atom = FindAtomA((LPSTR)dde_string);
        ok(atom != 0, "Expected a valid atom\n");

        SetLastError(0xdeadbeef);
        atom = GlobalFindAtomA((LPSTR)dde_string);
        ok(atom == 0, "Expected 0, got %d\n", atom);
        ok(GetLastError() == ERROR_FILE_NOT_FOUND,
           "Expected ERROR_FILE_NOT_FOUND, got %d\n", GetLastError());
    }
    else
    {
        atom = FindAtomW(dde_string);
        ok(atom != 0, "Expected a valid atom\n");

        SetLastError(0xdeadbeef);
        atom = GlobalFindAtomW(dde_string);
        ok(atom == 0, "Expected 0, got %d\n", atom);
        ok(GetLastError() == ERROR_FILE_NOT_FOUND,
           "Expected ERROR_FILE_NOT_FOUND, got %d\n", GetLastError());
    }

    ok(DdeFreeStringHandle(dde_inst, str_handle), "DdeFreeStringHandle failed\n");
}

static void test_DdeCreateDataHandle(void)
{
    HDDEDATA hdata;
    DWORD dde_inst, dde_inst2;
    DWORD size;
    UINT res, err;
    BOOL ret;
    HSZ item;
    LPBYTE ptr;
    WCHAR item_str[] = {'i','t','e','m',0};

    dde_inst = 0;
    dde_inst2 = 0;
    res = DdeInitializeA(&dde_inst, client_ddeml_callback, APPCMD_CLIENTONLY, 0);
    ok(res == DMLERR_NO_ERROR, "Expected DMLERR_NO_ERROR, got %d\n", res);

    res = DdeInitializeA(&dde_inst2, client_ddeml_callback, APPCMD_CLIENTONLY, 0);
    ok(res == DMLERR_NO_ERROR, "Expected DMLERR_NO_ERROR, got %d\n", res);

    /* 0 instance id
     * This block tests an invalid instance Id.  The correct behaviour is that if the instance Id
     * is invalid then the lastError of all instances is set to the error.  There are two instances
     * created, lastError is cleared, an error is generated and then both instances are checked to
     * ensure that they both have the same error set
     */
    item = DdeCreateStringHandleA(0, "item", CP_WINANSI);
    ok(item == NULL, "Expected NULL hsz got %p\n", item);
    err = DdeGetLastError(dde_inst);
    ok(err == DMLERR_INVALIDPARAMETER, "Expected DMLERR_INVALIDPARAMETER, got %d\n", err);
    err = DdeGetLastError(dde_inst2);
    ok(err == DMLERR_INVALIDPARAMETER, "Expected DMLERR_INVALIDPARAMETER, got %d\n", err);
    item = DdeCreateStringHandleW(0, item_str, CP_WINUNICODE);
    ok(item == NULL, "Expected NULL hsz got %p\n", item);
    err = DdeGetLastError(dde_inst);
    ok(err == DMLERR_INVALIDPARAMETER, "Expected DMLERR_INVALIDPARAMETER, got %d\n", err);
    err = DdeGetLastError(dde_inst2);
    ok(err == DMLERR_INVALIDPARAMETER, "Expected DMLERR_INVALIDPARAMETER, got %d\n", err);

    item = DdeCreateStringHandleA(dde_inst, "item", CP_WINANSI);
    ok(item != NULL, "Expected non-NULL hsz\n");
    item = DdeCreateStringHandleA(dde_inst2, "item", CP_WINANSI);
    ok(item != NULL, "Expected non-NULL hsz\n");

    if (0) {
        /* do not test with an invalid instance id: that crashes on win9x */
        hdata = DdeCreateDataHandle(0xdeadbeef, (LPBYTE)"data", MAX_PATH, 0, item, CF_TEXT, 0);
    }

    /* 0 instance id
     * This block tests an invalid instance Id.  The correct behaviour is that if the instance Id
     * is invalid then the lastError of all instances is set to the error.  There are two instances
     * created, lastError is cleared, an error is generated and then both instances are checked to
     * ensure that they both have the same error set
     */
    DdeGetLastError(dde_inst);
    DdeGetLastError(dde_inst2);
    hdata = DdeCreateDataHandle(0, (LPBYTE)"data", MAX_PATH, 0, item, CF_TEXT, 0);
    err = DdeGetLastError(dde_inst);
    ok(hdata == NULL, "Expected NULL, got %p\n", hdata);
    ok(err == DMLERR_INVALIDPARAMETER, "Expected DMLERR_INVALIDPARAMETER, got %d\n", err);
    err = DdeGetLastError(dde_inst2);
    ok(err == DMLERR_INVALIDPARAMETER, "Expected DMLERR_INVALIDPARAMETER, got %d\n", err);

    ret = DdeUninitialize(dde_inst2);
    ok(ret == TRUE, "Expected TRUE, got %d\n", ret);


    /* NULL pSrc */
    DdeGetLastError(dde_inst);
    hdata = DdeCreateDataHandle(dde_inst, NULL, MAX_PATH, 0, item, CF_TEXT, 0);
    err = DdeGetLastError(dde_inst);
    ok(hdata != NULL, "Expected non-NULL hdata\n");
    ok(err == DMLERR_NO_ERROR, "Expected DMLERR_NO_ERROR, got %d\n", err);

    ptr = DdeAccessData(hdata, &size);
    ok(ptr != NULL, "Expected non-NULL ptr\n");
    ok(size == 260, "Expected 260, got %d\n", size);

    ret = DdeUnaccessData(hdata);
    ok(ret == TRUE, "Expected TRUE, got %d\n", ret);

    ret = DdeFreeDataHandle(hdata);
    ok(ret == TRUE, "Expected TRUE, got %d\n", ret);

    /* cb is zero */
    DdeGetLastError(dde_inst);
    hdata = DdeCreateDataHandle(dde_inst, (LPBYTE)"data", 0, 0, item, CF_TEXT, 0);
    err = DdeGetLastError(dde_inst);
    ok(hdata != NULL, "Expected non-NULL hdata\n");
    ok(err == DMLERR_NO_ERROR, "Expected DMLERR_NO_ERROR, got %d\n", err);

    ptr = DdeAccessData(hdata, &size);
    ok(ptr != NULL, "Expected non-NULL ptr\n");
    ok(size == 0, "Expected 0, got %d\n", size);

    ret = DdeUnaccessData(hdata);
    ok(ret == TRUE, "Expected TRUE, got %d\n", ret);

    ret = DdeFreeDataHandle(hdata);
    ok(ret == TRUE, "Expected TRUE, got %d\n", ret);

    /* cbOff is non-zero */
    DdeGetLastError(dde_inst);
    hdata = DdeCreateDataHandle(dde_inst, (LPBYTE)"data", MAX_PATH, 2, item, CF_TEXT, 0);
    err = DdeGetLastError(dde_inst);
    ok(hdata != NULL, "Expected non-NULL hdata\n");
    ok(err == DMLERR_NO_ERROR, "Expected DMLERR_NO_ERROR, got %d\n", err);

    ptr = DdeAccessData(hdata, &size);
    ok(ptr != NULL, "Expected non-NULL ptr\n");
    ok(size == 262, "Expected 262, got %d\n", size);
    todo_wine
    {
        ok(lstrlenA((LPSTR)ptr) == 0, "Expected 0, got %d\n", lstrlenA((LPSTR)ptr));
    }

    ret = DdeUnaccessData(hdata);
    ok(ret == TRUE, "Expected TRUE, got %d\n", ret);

    ret = DdeFreeDataHandle(hdata);
    ok(ret == TRUE, "Expected TRUE, got %d\n", ret);

    /* NULL item */
    DdeGetLastError(dde_inst);
    hdata = DdeCreateDataHandle(dde_inst, (LPBYTE)"data", MAX_PATH, 0, 0, CF_TEXT, 0);
    err = DdeGetLastError(dde_inst);
    ok(hdata != NULL, "Expected non-NULL hdata\n");
    ok(err == DMLERR_NO_ERROR, "Expected DMLERR_NO_ERROR, got %d\n", err);

    ptr = DdeAccessData(hdata, &size);
    ok(ptr != NULL, "Expected non-NULL ptr\n");
    ok(!lstrcmpA((LPSTR)ptr, "data"), "Expected data, got %s\n", ptr);
    ok(size == 260, "Expected 260, got %d\n", size);

    ret = DdeUnaccessData(hdata);
    ok(ret == TRUE, "Expected TRUE, got %d\n", ret);

    ret = DdeFreeDataHandle(hdata);
    ok(ret == TRUE, "Expected TRUE, got %d\n", ret);

    /* NULL item */
    DdeGetLastError(dde_inst);
    hdata = DdeCreateDataHandle(dde_inst, (LPBYTE)"data", MAX_PATH, 0, (HSZ)0xdeadbeef, CF_TEXT, 0);
    err = DdeGetLastError(dde_inst);
    ok(hdata != NULL, "Expected non-NULL hdata\n");
    ok(err == DMLERR_NO_ERROR, "Expected DMLERR_NO_ERROR, got %d\n", err);

    ptr = DdeAccessData(hdata, &size);
    ok(ptr != NULL, "Expected non-NULL ptr\n");
    ok(!lstrcmpA((LPSTR)ptr, "data"), "Expected data, got %s\n", ptr);
    ok(size == 260, "Expected 260, got %d\n", size);

    ret = DdeUnaccessData(hdata);
    ok(ret == TRUE, "Expected TRUE, got %d\n", ret);

    ret = DdeFreeDataHandle(hdata);
    ok(ret == TRUE, "Expected TRUE, got %d\n", ret);

    /* invalid clipboard format */
    DdeGetLastError(dde_inst);
    hdata = DdeCreateDataHandle(dde_inst, (LPBYTE)"data", MAX_PATH, 0, item, 0xdeadbeef, 0);
    err = DdeGetLastError(dde_inst);
    ok(hdata != NULL, "Expected non-NULL hdata\n");
    ok(err == DMLERR_NO_ERROR, "Expected DMLERR_NO_ERROR, got %d\n", err);

    ptr = DdeAccessData(hdata, &size);
    ok(ptr != NULL, "Expected non-NULL ptr\n");
    ok(!lstrcmpA((LPSTR)ptr, "data"), "Expected data, got %s\n", ptr);
    ok(size == 260, "Expected 260, got %d\n", size);

    ret = DdeUnaccessData(hdata);
    ok(ret == TRUE, "Expected TRUE, got %d\n", ret);

    ret = DdeFreeDataHandle(hdata);
    ok(ret == TRUE, "Expected TRUE, got %d\n", ret);

    ret = DdeUninitialize(dde_inst);
    ok(ret == TRUE, "Expected TRUE, got %d\n", ret);
}

static void test_DdeCreateStringHandle(void)
{
    DWORD dde_inst, ret;

    dde_inst = 0xdeadbeef;
    SetLastError(0xdeadbeef);
    ret = DdeInitializeW(&dde_inst, client_ddeml_callback, APPCMD_CLIENTONLY, 0);
    if (GetLastError() == ERROR_CALL_NOT_IMPLEMENTED)
    {
        win_skip("DdeInitializeW is unimplemented\n");
        return;
    }

    ok(ret == DMLERR_INVALIDPARAMETER, "DdeInitializeW should fail, but got %04x instead\n", ret);
    ok(DdeGetLastError(dde_inst) == DMLERR_INVALIDPARAMETER, "expected DMLERR_INVALIDPARAMETER\n");

    dde_inst = 0;
    ret = DdeInitializeW(&dde_inst, client_ddeml_callback, APPCMD_CLIENTONLY, 0);
    ok(ret == DMLERR_NO_ERROR, "DdeInitializeW failed with error %04x (%08x)\n",
       ret, DdeGetLastError(dde_inst));

    test_DdeCreateStringHandleW(dde_inst, 0);
    test_DdeCreateStringHandleW(dde_inst, CP_WINUNICODE);
    test_DdeCreateStringHandleW(dde_inst, CP_WINANSI);

    ok(DdeUninitialize(dde_inst), "DdeUninitialize failed\n");
}

static void test_FreeDDElParam(void)
{
    HGLOBAL val, hglobal;
    BOOL ret;

    ret = FreeDDElParam(WM_DDE_INITIATE, 0);
    ok(ret == TRUE, "Expected TRUE, got %d\n", ret);

    hglobal = GlobalAlloc(GMEM_DDESHARE, 100);
    ret = FreeDDElParam(WM_DDE_INITIATE, (LPARAM)hglobal);
    ok(ret == TRUE, "Expected TRUE, got %d\n", ret);
    val = GlobalFree(hglobal);
    ok(val == NULL, "Expected NULL, got %p\n", val);

    hglobal = GlobalAlloc(GMEM_DDESHARE, 100);
    ret = FreeDDElParam(WM_DDE_ADVISE, (LPARAM)hglobal);
    ok(ret == TRUE, "Expected TRUE, got %d\n", ret);

    hglobal = GlobalAlloc(GMEM_DDESHARE, 100);
    ret = FreeDDElParam(WM_DDE_UNADVISE, (LPARAM)hglobal);
    ok(ret == TRUE, "Expected TRUE, got %d\n", ret);
    val = GlobalFree(hglobal);
    ok(val == NULL, "Expected NULL, got %p\n", val);

    hglobal = GlobalAlloc(GMEM_DDESHARE, 100);
    ret = FreeDDElParam(WM_DDE_ACK, (LPARAM)hglobal);
    ok(ret == TRUE, "Expected TRUE, got %d\n", ret);

    hglobal = GlobalAlloc(GMEM_DDESHARE, 100);
    ret = FreeDDElParam(WM_DDE_DATA, (LPARAM)hglobal);
    ok(ret == TRUE, "Expected TRUE, got %d\n", ret);

    hglobal = GlobalAlloc(GMEM_DDESHARE, 100);
    ret = FreeDDElParam(WM_DDE_REQUEST, (LPARAM)hglobal);
    ok(ret == TRUE, "Expected TRUE, got %d\n", ret);
    val = GlobalFree(hglobal);
    ok(val == NULL, "Expected NULL, got %p\n", val);

    hglobal = GlobalAlloc(GMEM_DDESHARE, 100);
    ret = FreeDDElParam(WM_DDE_POKE, (LPARAM)hglobal);
    ok(ret == TRUE, "Expected TRUE, got %d\n", ret);

    hglobal = GlobalAlloc(GMEM_DDESHARE, 100);
    ret = FreeDDElParam(WM_DDE_EXECUTE, (LPARAM)hglobal);
    ok(ret == TRUE, "Expected TRUE, got %d\n", ret);
    val = GlobalFree(hglobal);
    ok(val == NULL, "Expected NULL, got %p\n", val);
}

static void test_PackDDElParam(void)
{
    UINT_PTR lo, hi, *ptr;
    LPARAM lparam;
    BOOL ret;

    lparam = PackDDElParam(WM_DDE_INITIATE, 0xcafe, 0xbeef);
    /* value gets sign-extended despite being an LPARAM */
    ok(lparam == (int)0xbeefcafe, "Expected 0xbeefcafe, got %08lx\n", lparam);

    lo = hi = 0;
    ret = UnpackDDElParam(WM_DDE_INITIATE, lparam, &lo, &hi);
    ok(ret == TRUE, "Expected TRUE, got %d\n", ret);
    ok(lo == 0xcafe, "Expected 0xcafe, got %08lx\n", lo);
    ok(hi == 0xbeef, "Expected 0xbeef, got %08lx\n", hi);

    ret = FreeDDElParam(WM_DDE_INITIATE, lparam);
    ok(ret == TRUE, "Expected TRUE, got %d\n", ret);

    lparam = PackDDElParam(WM_DDE_TERMINATE, 0xcafe, 0xbeef);
    ok(lparam == (int)0xbeefcafe, "Expected 0xbeefcafe, got %08lx\n", lparam);

    lo = hi = 0;
    ret = UnpackDDElParam(WM_DDE_TERMINATE, lparam, &lo, &hi);
    ok(ret == TRUE, "Expected TRUE, got %d\n", ret);
    ok(lo == 0xcafe, "Expected 0xcafe, got %08lx\n", lo);
    ok(hi == 0xbeef, "Expected 0xbeef, got %08lx\n", hi);

    ret = FreeDDElParam(WM_DDE_TERMINATE, lparam);
    ok(ret == TRUE, "Expected TRUE, got %d\n", ret);

    lparam = PackDDElParam(WM_DDE_ADVISE, 0xcafe, 0xbeef);
    /* win9x returns 0 here */
    if (lparam) {
        ptr = GlobalLock((HGLOBAL)lparam);
        ok(ptr != NULL, "Expected non-NULL ptr\n");
        ok(ptr[0] == 0xcafe, "Expected 0xcafe, got %08lx\n", ptr[0]);
        ok(ptr[1] == 0xbeef, "Expected 0xbeef, got %08lx\n", ptr[1]);

        ret = GlobalUnlock((HGLOBAL)lparam);
        ok(ret == 1, "Expected 1, got %d\n", ret);

        lo = hi = 0;
        ret = UnpackDDElParam(WM_DDE_ADVISE, lparam, &lo, &hi);
        ok(ret == TRUE, "Expected TRUE, got %d\n", ret);
        ok(lo == 0xcafe, "Expected 0xcafe, got %08lx\n", lo);
        ok(hi == 0xbeef, "Expected 0xbeef, got %08lx\n", hi);
    }
    else
        win_skip("no lparam for WM_DDE_ADVISE\n");

    ret = FreeDDElParam(WM_DDE_ADVISE, lparam);
    ok(ret == TRUE, "Expected TRUE, got %d\n", ret);

    lparam = PackDDElParam(WM_DDE_UNADVISE, 0xcafe, 0xbeef);
    ok(lparam == (int)0xbeefcafe, "Expected 0xbeefcafe, got %08lx\n", lparam);

    lo = hi = 0;
    ret = UnpackDDElParam(WM_DDE_UNADVISE, lparam, &lo, &hi);
    ok(ret == TRUE, "Expected TRUE, got %d\n", ret);
    ok(lo == 0xcafe, "Expected 0xcafe, got %08lx\n", lo);
    ok(hi == 0xbeef, "Expected 0xbeef, got %08lx\n", hi);

    ret = FreeDDElParam(WM_DDE_UNADVISE, lparam);
    ok(ret == TRUE, "Expected TRUE, got %d\n", ret);

    lparam = PackDDElParam(WM_DDE_ACK, 0xcafe, 0xbeef);
    /* win9x returns the input (0xbeef<<16 | 0xcafe) here */
    if (lparam != (int)0xbeefcafe) {
        ptr = GlobalLock((HGLOBAL)lparam);
        ok(ptr != NULL, "Expected non-NULL ptr\n");
        ok(ptr[0] == 0xcafe, "Expected 0xcafe, got %08lx\n", ptr[0]);
        ok(ptr[1] == 0xbeef, "Expected 0xbeef, got %08lx\n", ptr[1]);

        ret = GlobalUnlock((HGLOBAL)lparam);
        ok(ret == 1, "Expected 1, got %d\n", ret);

        lo = hi = 0;
        ret = UnpackDDElParam(WM_DDE_ACK, lparam, &lo, &hi);
        ok(ret == TRUE, "Expected TRUE, got %d\n", ret);
        ok(lo == 0xcafe, "Expected 0xcafe, got %08lx\n", lo);
        ok(hi == 0xbeef, "Expected 0xbeef, got %08lx\n", hi);

        ret = FreeDDElParam(WM_DDE_ACK, lparam);
        ok(ret == TRUE, "Expected TRUE, got %d\n", ret);
    }
    else
        win_skip("got lparam 0x%lx for WM_DDE_ACK\n", lparam);

    lparam = PackDDElParam(WM_DDE_DATA, 0xcafe, 0xbeef);
    /* win9x returns 0 here */
    if (lparam) {
        ptr = GlobalLock((HGLOBAL)lparam);
        ok(ptr != NULL, "Expected non-NULL ptr\n");
        ok(ptr[0] == 0xcafe, "Expected 0xcafe, got %08lx\n", ptr[0]);
        ok(ptr[1] == 0xbeef, "Expected 0xbeef, got %08lx\n", ptr[1]);

        ret = GlobalUnlock((HGLOBAL)lparam);
        ok(ret == 1, "Expected 1, got %d\n", ret);

        lo = hi = 0;
        ret = UnpackDDElParam(WM_DDE_DATA, lparam, &lo, &hi);
        ok(ret == TRUE, "Expected TRUE, got %d\n", ret);
        ok(lo == 0xcafe, "Expected 0xcafe, got %08lx\n", lo);
        ok(hi == 0xbeef, "Expected 0xbeef, got %08lx\n", hi);
    }
    else
        win_skip("no lparam for WM_DDE_DATA\n");

    ret = FreeDDElParam(WM_DDE_DATA, lparam);
    ok(ret == TRUE, "Expected TRUE, got %d\n", ret);

    lparam = PackDDElParam(WM_DDE_REQUEST, 0xcafe, 0xbeef);
    ok(lparam == (int)0xbeefcafe, "Expected 0xbeefcafe, got %08lx\n", lparam);

    lo = hi = 0;
    ret = UnpackDDElParam(WM_DDE_REQUEST, lparam, &lo, &hi);
    ok(ret == TRUE, "Expected TRUE, got %d\n", ret);
    ok(lo == 0xcafe, "Expected 0xcafe, got %08lx\n", lo);
    ok(hi == 0xbeef, "Expected 0xbeef, got %08lx\n", hi);

    ret = FreeDDElParam(WM_DDE_REQUEST, lparam);
    ok(ret == TRUE, "Expected TRUE, got %d\n", ret);

    lparam = PackDDElParam(WM_DDE_POKE, 0xcafe, 0xbeef);
    /* win9x returns 0 here */
    if (lparam) {
        ptr = GlobalLock((HGLOBAL)lparam);
        ok(ptr != NULL, "Expected non-NULL ptr\n");
        ok(ptr[0] == 0xcafe, "Expected 0xcafe, got %08lx\n", ptr[0]);
        ok(ptr[1] == 0xbeef, "Expected 0xbeef, got %08lx\n", ptr[1]);

        ret = GlobalUnlock((HGLOBAL)lparam);
        ok(ret == 1, "Expected 1, got %d\n", ret);

        lo = hi = 0;
        ret = UnpackDDElParam(WM_DDE_POKE, lparam, &lo, &hi);
        ok(ret == TRUE, "Expected TRUE, got %d\n", ret);
        ok(lo == 0xcafe, "Expected 0xcafe, got %08lx\n", lo);
        ok(hi == 0xbeef, "Expected 0xbeef, got %08lx\n", hi);
    }
    else
        win_skip("no lparam for WM_DDE_POKE\n");

    ret = FreeDDElParam(WM_DDE_POKE, lparam);
    ok(ret == TRUE, "Expected TRUE, got %d\n", ret);

    lparam = PackDDElParam(WM_DDE_EXECUTE, 0xcafe, 0xbeef);
    ok(lparam == 0xbeef, "Expected 0xbeef, got %08lx\n", lparam);

    lo = hi = 0;
    ret = UnpackDDElParam(WM_DDE_EXECUTE, lparam, &lo, &hi);
    ok(ret == TRUE, "Expected TRUE, got %d\n", ret);
    ok(lo == 0, "Expected 0, got %08lx\n", lo);
    ok(hi == 0xbeef, "Expected 0xbeef, got %08lx\n", hi);

    ret = FreeDDElParam(WM_DDE_EXECUTE, lparam);
    ok(ret == TRUE, "Expected TRUE, got %d\n", ret);
}

static void test_UnpackDDElParam(void)
{
    UINT_PTR lo, hi, *ptr;
    HGLOBAL hglobal;
    BOOL ret;

    /* NULL lParam */
    lo = 0xdead;
    hi = 0xbeef;
    ret = UnpackDDElParam(WM_DDE_INITIATE, 0, &lo, &hi);
    ok(ret == TRUE, "Expected TRUE, got %d\n", ret);
    ok(lo == 0, "Expected 0, got %08lx\n", lo);
    ok(hi == 0, "Expected 0, got %08lx\n", hi);

    /* NULL lo */
    lo = 0xdead;
    hi = 0xbeef;
    ret = UnpackDDElParam(WM_DDE_INITIATE, 0xcafebabe, NULL, &hi);
    ok(ret == TRUE, "Expected TRUE, got %d\n", ret);
    ok(lo == 0xdead, "Expected 0xdead, got %08lx\n", lo);
    ok(hi == 0xcafe, "Expected 0xcafe, got %08lx\n", hi);

    /* NULL hi */
    lo = 0xdead;
    hi = 0xbeef;
    ret = UnpackDDElParam(WM_DDE_INITIATE, 0xcafebabe, &lo, NULL);
    ok(ret == TRUE, "Expected TRUE, got %d\n", ret);
    ok(lo == 0xbabe, "Expected 0xbabe, got %08lx\n", lo);
    ok(hi == 0xbeef, "Expected 0xbeef, got %08lx\n", hi);

    lo = 0xdead;
    hi = 0xbeef;
    ret = UnpackDDElParam(WM_DDE_INITIATE, 0xcafebabe, &lo, &hi);
    ok(ret == TRUE, "Expected TRUE, got %d\n", ret);
    ok(lo == 0xbabe, "Expected 0xbabe, got %08lx\n", lo);
    ok(hi == 0xcafe, "Expected 0xcafe, got %08lx\n", hi);

    lo = 0xdead;
    hi = 0xbeef;
    ret = UnpackDDElParam(WM_DDE_TERMINATE, 0xcafebabe, &lo, &hi);
    ok(ret == TRUE, "Expected TRUE, got %d\n", ret);
    ok(lo == 0xbabe, "Expected 0xbabe, got %08lx\n", lo);
    ok(hi == 0xcafe, "Expected 0xcafe, got %08lx\n", hi);

    lo = 0xdead;
    hi = 0xbeef;
    ret = UnpackDDElParam(WM_DDE_ADVISE, 0, &lo, &hi);
    ok(ret == FALSE, "Expected FALSE, got %d\n", ret);
    ok(lo == 0 ||
       broken(lo == 0xdead), /* win2k */
       "Expected 0, got %08lx\n", lo);
    ok(hi == 0 ||
       broken(hi == 0xbeef), /* win2k */
       "Expected 0, got %08lx\n", hi);

    hglobal = GlobalAlloc(GMEM_DDESHARE, 2 * sizeof(*ptr));
    ptr = GlobalLock(hglobal);
    ptr[0] = 0xcafebabe;
    ptr[1] = 0xdeadbeef;
    GlobalUnlock(hglobal);

    lo = 0xdead;
    hi = 0xbeef;
    ret = UnpackDDElParam(WM_DDE_ADVISE, (LPARAM)hglobal, &lo, &hi);
    ok(ret == TRUE, "Expected TRUE, got %d\n", ret);
    ok(lo == 0xcafebabe, "Expected 0xcafebabe, got %08lx\n", lo);
    ok(hi == 0xdeadbeef, "Expected 0xdeadbeef, got %08lx\n", hi);

    lo = 0xdead;
    hi = 0xbeef;
    ret = UnpackDDElParam(WM_DDE_UNADVISE, 0xcafebabe, &lo, &hi);
    ok(ret == TRUE, "Expected TRUE, got %d\n", ret);
    ok(lo == 0xbabe, "Expected 0xbabe, got %08lx\n", lo);
    ok(hi == 0xcafe, "Expected 0xcafe, got %08lx\n", hi);

    lo = 0xdead;
    hi = 0xbeef;
    ret = UnpackDDElParam(WM_DDE_ACK, (LPARAM)hglobal, &lo, &hi);
    ok(ret == TRUE, "Expected TRUE, got %d\n", ret);
    ok(lo == 0xcafebabe, "Expected 0xcafebabe, got %08lx\n", lo);
    ok(hi == 0xdeadbeef, "Expected 0xdeadbeef, got %08lx\n", hi);

    lo = 0xdead;
    hi = 0xbeef;
    ret = UnpackDDElParam(WM_DDE_DATA, (LPARAM)hglobal, &lo, &hi);
    ok(ret == TRUE, "Expected TRUE, got %d\n", ret);
    ok(lo == 0xcafebabe, "Expected 0xcafebabe, got %08lx\n", lo);
    ok(hi == 0xdeadbeef, "Expected 0xdeadbeef, got %08lx\n", hi);

    lo = 0xdead;
    hi = 0xbeef;
    ret = UnpackDDElParam(WM_DDE_REQUEST, 0xcafebabe, &lo, &hi);
    ok(ret == TRUE, "Expected TRUE, got %d\n", ret);
    ok(lo == 0xbabe, "Expected 0xbabe, got %08lx\n", lo);
    ok(hi == 0xcafe, "Expected 0xcafe, got %08lx\n", hi);

    lo = 0xdead;
    hi = 0xbeef;
    ret = UnpackDDElParam(WM_DDE_POKE, (LPARAM)hglobal, &lo, &hi);
    ok(ret == TRUE, "Expected TRUE, got %d\n", ret);
    ok(lo == 0xcafebabe, "Expected 0xcafebabe, got %08lx\n", lo);
    ok(hi == 0xdeadbeef, "Expected 0xdeadbeef, got %08lx\n", hi);

    lo = 0xdead;
    hi = 0xbeef;
    ret = UnpackDDElParam(WM_DDE_EXECUTE, 0xcafebabe, &lo, &hi);
    ok(ret == TRUE, "Expected TRUE, got %d\n", ret);
    ok(lo == 0, "Expected 0, got %08lx\n", lo);
    ok(hi == 0xcafebabe, "Expected 0xcafebabe, got %08lx\n", hi);

    GlobalFree(hglobal);
}

static char test_cmd_a_to_a[] = "Test dde command";
static WCHAR test_cmd_w_to_w[][32] = {
    {'t','e','s','t',' ','d','d','e',' ','c','o','m','m','a','n','d',0},
    { 0x2018, 0x2019, 0x0161, 0x0041, 0x02dc, 0 },  /* some chars that should map properly to CP1252 */
    { 0x2026, 0x2020, 0x2021, 0x0d0a, 0 },  /* false negative for IsTextUnicode */
    { 0x4efa, 0x4efc, 0x0061, 0x4efe, 0 },  /* some Chinese chars */
    { 0x0061, 0x0062, 0x0063, 0x9152, 0 },  /* Chinese with latin characters begin */
};
static const int nb_callbacks = 5 + sizeof(test_cmd_w_to_w)/sizeof(test_cmd_w_to_w[0]);

static HDDEDATA CALLBACK server_end_to_end_callback(UINT uType, UINT uFmt, HCONV hconv,
                                               HSZ hsz1, HSZ hsz2, HDDEDATA hdata,
                                               ULONG_PTR dwData1, ULONG_PTR dwData2)
{
    DWORD size, rsize;
    char str[MAX_PATH];
    static int msg_index = 0;
    static HCONV conversation = 0;
    static const char test_service [] = "TestDDEService";
    static const char test_topic [] = "TestDDETopic";

    msg_index++;

    switch (uType)
    {
    case XTYP_REGISTER:
    {
        ok(msg_index % nb_callbacks == 1, "Expected 1 modulo %u, got %d\n", nb_callbacks, msg_index);
        return (HDDEDATA)TRUE;
    }

    case XTYP_CONNECT:
    {
        ok(msg_index % nb_callbacks == 2, "Expected 2 modulo %u, got %d\n", nb_callbacks, msg_index);
        ok(uFmt == 0, "Expected 0, got %d, msg_index=%d\n", uFmt, msg_index);
        ok(hconv == 0, "Expected 0, got %p, msg_index=%d\n", hconv, msg_index);
        ok(hdata == 0, "Expected 0, got %p, msg_index=%d\n", hdata, msg_index);
        ok(dwData1 != 0, "Expected not 0, got %08lx, msg_index=%d\n", dwData1, msg_index);
        ok(dwData2 == FALSE, "Expected FALSE, got %08lx, msg_index=%d\n", dwData2, msg_index);

        size = DdeQueryStringA(server_pid, hsz1, str, MAX_PATH, CP_WINANSI);
        ok(!lstrcmpA(str, test_topic), "Expected %s, got %s, msg_index=%d\n",
                             test_topic, str, msg_index);
        ok(size == 12, "Expected 12, got %d, msg_index=%d\n", size, msg_index);

        size = DdeQueryStringA(server_pid, hsz2, str, MAX_PATH, CP_WINANSI);
        ok(!lstrcmpA(str, test_service), "Expected %s, got %s, msg_index=%d\n",
                             test_service, str, msg_index);
        ok(size == 14, "Expected 14, got %d, msg_index=%d\n", size, msg_index);

        return (HDDEDATA) TRUE;
    }
    case XTYP_CONNECT_CONFIRM:
    {
        ok(msg_index % nb_callbacks == 3, "Expected 3 modulo %u, got %d\n", nb_callbacks, msg_index);
        conversation = hconv;
        return (HDDEDATA) TRUE;
    }
    case XTYP_EXECUTE:
    {
        BYTE *buffer = NULL;
        WCHAR *cmd_w;
        char test_cmd_w_to_a[64];
        WCHAR test_cmd_a_to_w[64];
        DWORD size_a, size_w, size_w_to_a, size_a_to_w;
        BOOL unicode_server, unicode_client, str_index;

        ok(uFmt == 0, "Expected 0, got %d\n", uFmt);
        ok(hconv == conversation, "Expected conversation handle, got %p, msg_index=%d\n",
                             hconv, msg_index);
        ok(dwData1 == 0, "Expected 0, got %08lx, msg_index=%d\n", dwData1, msg_index);
        ok(dwData2 == 0, "Expected 0, got %08lx, msg_index=%d\n", dwData2, msg_index);
        ok(hsz2 == 0, "Expected 0, got %p, msg_index=%d\n", hsz2, msg_index);
        size = DdeQueryStringA(server_pid, hsz1, str, MAX_PATH, CP_WINANSI);
        ok(!lstrcmpA(str, test_topic), "Expected %s, got %s, msg_index=%d\n",
                             test_topic, str, msg_index);
        ok(size == 12, "Expected 12, got %d, msg_index=%d\n", size, msg_index);

        size = DdeGetData(hdata, NULL, 0, 0);
        ok((buffer = HeapAlloc(GetProcessHeap(), HEAP_ZERO_MEMORY, size)) != NULL, "should not be null\n");
        rsize = DdeGetData(hdata, buffer, size, 0);
        ok(rsize == size, "Incorrect size returned, expected %d got %d, msg_index=%d\n",
           size, rsize, msg_index);
        trace("msg %u strA \"%s\" strW %s\n", msg_index, buffer, wine_dbgstr_w((WCHAR*)buffer));

        unicode_server = (msg_index / nb_callbacks == 1 || msg_index / nb_callbacks == 2);
        unicode_client = (msg_index / nb_callbacks == 1 || msg_index / nb_callbacks == 3);
        str_index = msg_index % nb_callbacks - 4;
        cmd_w = test_cmd_w_to_w[str_index - 1];
        size_a = strlen(test_cmd_a_to_a) + 1;
        size_w = (lstrlenW(cmd_w) + 1) * sizeof(WCHAR);
        size_a_to_w = MultiByteToWideChar( CP_ACP, 0, test_cmd_a_to_a, -1, test_cmd_a_to_w,
                                           sizeof(test_cmd_a_to_w)/sizeof(WCHAR) ) * sizeof(WCHAR);
        size_w_to_a = WideCharToMultiByte( CP_ACP, 0, cmd_w, -1,
                                           test_cmd_w_to_a, sizeof(test_cmd_w_to_a), NULL, NULL );
        switch (str_index)
        {
        case 0:  /* ASCII string */
            if (unicode_server)
            {
                ok(size == size_a_to_w, "Wrong size %d/%d, msg_index=%d\n", size, size_a_to_w, msg_index);
                ok(!lstrcmpW((WCHAR*)buffer, test_cmd_a_to_w),
                   "Expected %s, msg_index=%d\n", wine_dbgstr_w(test_cmd_a_to_w), msg_index);
            }
            else if (unicode_client)
            {
                /* ASCII string mapped W->A -> garbage */
                ok(size == size_a / sizeof(WCHAR) || size == size_a / sizeof(WCHAR) + 1,
                   "Wrong size %d, msg_index=%d\n", size, msg_index);
            }
            else
            {
                ok(size == size_a, "Wrong size %d/%d, msg_index=%d\n", size, size_a, msg_index);
                ok(!lstrcmpA((CHAR*)buffer, test_cmd_a_to_a), "Expected %s, got %s, msg_index=%d\n",
                   test_cmd_a_to_a, buffer, msg_index);
            }
            break;

        case 1:  /* Unicode string with only 8-bit chars */
            if (unicode_server)
            {
                ok(size == size_w, "Wrong size %d/%d, msg_index=%d\n", size, size_w, msg_index);
                ok(!lstrcmpW((WCHAR*)buffer, cmd_w),
                   "Expected %s, msg_index=%d\n", wine_dbgstr_w(cmd_w), msg_index);
            }
            else
            {
                ok(size == size_w_to_a, "Wrong size %d/%d, msg_index=%d\n",
                   size, size_w_to_a, msg_index);
                ok(!lstrcmpA((CHAR*)buffer, test_cmd_w_to_a), "Expected %s, got %s, msg_index=%d\n",
                   test_cmd_w_to_a, buffer, msg_index);
            }
            break;

        case 2:  /* normal Unicode string */
        case 3:  /* IsTextUnicode false negative */
        case 4:  /* Chinese chars */
            if (unicode_server)
            {
                /* double A->W mapping */
                /* NT uses the full size, XP+ only until the first null */
                DWORD nt_size = MultiByteToWideChar( CP_ACP, 0, (char *)cmd_w, size_w, test_cmd_a_to_w,
                                                     sizeof(test_cmd_a_to_w)/sizeof(WCHAR) ) * sizeof(WCHAR);
                DWORD xp_size = MultiByteToWideChar( CP_ACP, 0, (char *)cmd_w, -1, NULL, 0 ) * sizeof(WCHAR);
                ok(size == xp_size || broken(size == nt_size),
                   "Wrong size %d/%d, msg_index=%d\n", size, size_a_to_w, msg_index);
                ok(!lstrcmpW((WCHAR*)buffer, test_cmd_a_to_w),
                   "Expected %s, msg_index=%d\n", wine_dbgstr_w(test_cmd_a_to_w), msg_index);
            }
            else if (unicode_client)
            {
                ok(size == size_w_to_a, "Wrong size %d/%d, msg_index=%d\n", size, size_w_to_a, msg_index);
                ok(!lstrcmpA((CHAR*)buffer, test_cmd_w_to_a), "Expected %s, got %s, msg_index=%d\n",
                   test_cmd_w_to_a, buffer, msg_index);
            }
            else
            {
                ok(size == size_w, "Wrong size %d/%d, msg_index=%d\n", size, size_w, msg_index);
                ok(!lstrcmpW((WCHAR*)buffer, cmd_w),
                   "Expected %s, msg_index=%d\n", wine_dbgstr_w(cmd_w), msg_index);
            }
            break;
        case 5: /* Chinese with latin characters begin */
            if (unicode_server && unicode_client)
            {
                todo_wine ok(size == size_w, "Wrong size %d expected %d, msg_index=%d\n", size, size_w, msg_index);
                MultiByteToWideChar(CP_ACP, 0, test_cmd_w_to_a, size_w, test_cmd_a_to_w,
                                    sizeof(test_cmd_a_to_w)/sizeof(WCHAR));
                todo_wine ok(!lstrcmpW((WCHAR*)buffer, cmd_w),
                             "Expected %s got %s, msg_index=%d\n", wine_dbgstr_w(cmd_w), wine_dbgstr_w((WCHAR *)buffer), msg_index);
            }
            else if (unicode_server)
            {
                todo_wine ok(size == size_w, "Wrong size %d expected %d, msg_index=%d\n", size, size_w, msg_index);
                MultiByteToWideChar(CP_ACP, 0, test_cmd_w_to_a, size_w, test_cmd_a_to_w,
                                    sizeof(test_cmd_a_to_w)/sizeof(WCHAR));
                if (!is_cjk())
                    todo_wine ok(!lstrcmpW((WCHAR*)buffer, test_cmd_a_to_w), "Expected %s, got %s, msg_index=%d\n",
                                 wine_dbgstr_w(test_cmd_a_to_w), wine_dbgstr_w((WCHAR*)buffer), msg_index);
                else
                    todo_wine ok(!lstrcmpW((WCHAR*)buffer, cmd_w),
                                 "Expected %s got %s, msg_index=%d\n", wine_dbgstr_w(cmd_w), wine_dbgstr_w((WCHAR *)buffer), msg_index);
            }
            else if (unicode_client)
            {
                ok(size == size_w_to_a, "Wrong size %d expected %d, msg_index=%d\n", size, size_w_to_a, msg_index);
                ok(!lstrcmpA((CHAR*)buffer, test_cmd_w_to_a), "Expected %s, got %s, msg_index=%d\n",
                   test_cmd_w_to_a, buffer, msg_index);
            }
            else
            {
                todo_wine ok(size == size_w_to_a || size == (size_w_to_a - 1), "Wrong size %d expected %d or %d, msg_index=%d\n",
                             size, size_w_to_a, size_w_to_a - 1, msg_index);
                todo_wine ok(!lstrcmpA((CHAR*)buffer, test_cmd_w_to_a), "Expected %s, got %s, msg_index=%d\n",
                             test_cmd_w_to_a, buffer, msg_index);
            }
            break;

        default:
            ok( 0, "Invalid message %u\n", msg_index );
            break;
        }
        HeapFree(GetProcessHeap(), 0, buffer);
        return (HDDEDATA) DDE_FACK;
    }
    case XTYP_DISCONNECT:
        return (HDDEDATA) TRUE;

    default:
        ok(FALSE, "Unhandled msg: %08x, msg_index=%d\n", uType, msg_index);
    }

    return NULL;
}

static HDDEDATA CALLBACK client_end_to_end_callback(UINT uType, UINT uFmt, HCONV hconv,
                                               HSZ hsz1, HSZ hsz2, HDDEDATA hdata,
                                               ULONG_PTR dwData1, ULONG_PTR dwData2)
{
    switch (uType)
    {
    case XTYP_DISCONNECT:
        return (HDDEDATA) TRUE;

    default:
        ok(FALSE, "Unhandled msg: %08x\n", uType);
    }

    return NULL;
}

static void test_end_to_end_client(BOOL type_a)
{
    DWORD i, ret, err;
    DWORD client_pid = 0;
    HSZ server, topic;
    HCONV hconv;
    HDDEDATA hdata;
    static const char test_service[] = "TestDDEService";
    static const WCHAR test_service_w[] = {'T','e','s','t','D','D','E','S','e','r','v','i','c','e',0};
    static const char test_topic[] = "TestDDETopic";
    static const WCHAR test_topic_w[] = {'T','e','s','t','D','D','E','T','o','p','i','c',0};

    trace("Start end to end client %s\n", type_a ? "ASCII" : "UNICODE");

    if (type_a)
        ret = DdeInitializeA(&client_pid, client_end_to_end_callback, APPCMD_CLIENTONLY, 0);
    else
        ret = DdeInitializeW(&client_pid, client_end_to_end_callback, APPCMD_CLIENTONLY, 0);
    ok(ret == DMLERR_NO_ERROR, "Expected DMLERR_NO_ERROR, got %x\n", ret);

    if (type_a)
    {
        server = DdeCreateStringHandleA(client_pid, test_service, CP_WINANSI);
        topic = DdeCreateStringHandleA(client_pid, test_topic, CP_WINANSI);
    }
    else {
        server = DdeCreateStringHandleW(client_pid, test_service_w, CP_WINUNICODE);
        topic = DdeCreateStringHandleW(client_pid, test_topic_w, CP_WINUNICODE);
    }

    DdeGetLastError(client_pid);
    hconv = DdeConnect(client_pid, server, topic, NULL);
    ok(hconv != NULL, "Expected non-NULL conversation\n");
    ret = DdeGetLastError(client_pid);
    ok(ret == DMLERR_NO_ERROR, "Expected DMLERR_NO_ERROR, got %x\n", ret);
    DdeFreeStringHandle(client_pid, server);

    /* Test both A and W data being passed to DdeClientTransaction */
    hdata = DdeClientTransaction((LPBYTE)test_cmd_a_to_a, sizeof(test_cmd_a_to_a),
            hconv, (HSZ)0xdead, 0xbeef, XTYP_EXECUTE, 1000, &ret);
    ok(hdata != NULL, "DdeClientTransaction failed\n");
    ok(ret == DDE_FACK, "wrong status code %x\n", ret);
    err = DdeGetLastError(client_pid);
    ok(err == DMLERR_NO_ERROR, "wrong dde error %x\n", err);

    for (i = 0; i < sizeof(test_cmd_w_to_w)/sizeof(test_cmd_w_to_w[0]); i++)
    {
        hdata = DdeClientTransaction((LPBYTE)test_cmd_w_to_w[i],
                                     (lstrlenW(test_cmd_w_to_w[i]) + 1) * sizeof(WCHAR),
                                     hconv, (HSZ)0xdead, 0xbeef, XTYP_EXECUTE, 1000, &ret);
        ok(hdata != NULL, "DdeClientTransaction failed\n");
        ok(ret == DDE_FACK, "wrong status code %x\n", ret);
        err = DdeGetLastError(client_pid);
        ok(err == DMLERR_NO_ERROR, "wrong dde error %x\n", err);
    }

    DdeFreeStringHandle(client_pid, topic);
    ret = DdeDisconnect(hconv);
    ok(ret == TRUE, "Expected TRUE, got %x\n", ret);

    ret = DdeUninitialize(client_pid);
    ok(ret == TRUE, "Expected TRUE, got %x\n", ret);

}

static void test_end_to_end_server(HANDLE hproc, HANDLE hthread, BOOL type_a)
{
    MSG msg;
    HSZ server;
    BOOL ret;
    DWORD res;
    HDDEDATA hdata;
    static const char test_service[] = "TestDDEService";

    trace("start end to end server %s\n", type_a ? "ASCII" : "UNICODE");
    server_pid = 0;

    if (type_a)
        res = DdeInitializeA(&server_pid, server_end_to_end_callback, APPCLASS_STANDARD, 0);
    else
        res = DdeInitializeW(&server_pid, server_end_to_end_callback, APPCLASS_STANDARD, 0);
    ok(res == DMLERR_NO_ERROR, "Expected DMLERR_NO_ERROR, got %d\n", res);

    server = DdeCreateStringHandleA(server_pid, test_service, CP_WINANSI);
    ok(server != NULL, "Expected non-NULL string handle\n");

    hdata = DdeNameService(server_pid, server, 0, DNS_REGISTER);
    ok(hdata == (HDDEDATA)TRUE, "Expected TRUE, got %p\n", hdata);
    ResumeThread( hthread );


    while (MsgWaitForMultipleObjects( 1, &hproc, FALSE, INFINITE, QS_ALLINPUT ) != 0)
    {
        while (PeekMessageA(&msg, 0, 0, 0, PM_REMOVE)) DispatchMessageA(&msg);
    }

    ret = DdeUninitialize(server_pid);
    ok(ret == TRUE, "Expected TRUE, got %d\n", ret);
    GetExitCodeProcess( hproc, &res );
    ok( !res, "client failed with %u error(s)\n", res );
}

START_TEST(dde)
{
    int argc;
    char **argv;
    char buffer[MAX_PATH];
    STARTUPINFOA startup;
    PROCESS_INFORMATION proc;

    argc = winetest_get_mainargs(&argv);
    if (argc == 3)
    {
        if (!lstrcmpA(argv[2], "ddeml"))
            test_ddeml_client();
        else if (!lstrcmpA(argv[2], "msg"))
            test_msg_client();
        else if (!lstrcmpA(argv[2], "enda"))
            test_end_to_end_client(TRUE);
        else if (!lstrcmpA(argv[2], "endw"))
            test_end_to_end_client(FALSE);

        return;
    }

    test_initialisation();

<<<<<<< HEAD
    ZeroMemory(&startup, sizeof(STARTUPINFO));
=======
    SetLastError(0xdeadbeef);
    DdeInitializeW(&dde_inst, client_ddeml_callback, APPCMD_CLIENTONLY, 0);
    if (GetLastError() == ERROR_CALL_NOT_IMPLEMENTED)
    {
        win_skip("Skipping tests on win9x because of brokenness\n");
        return;
    }

    ZeroMemory(&startup, sizeof(STARTUPINFOA));
>>>>>>> 2a8a0238
    sprintf(buffer, "%s dde ddeml", argv[0]);
    startup.cb = sizeof(startup);
    startup.dwFlags = STARTF_USESHOWWINDOW;
    startup.wShowWindow = SW_SHOWNORMAL;

    CreateProcessA(NULL, buffer, NULL, NULL, FALSE,
                   CREATE_SUSPENDED, NULL, NULL, &startup, &proc);

    test_msg_server(proc.hProcess, proc.hThread);

    sprintf(buffer, "%s dde msg", argv[0]);
    CreateProcessA(NULL, buffer, NULL, NULL, FALSE,
                   0, NULL, NULL, &startup, &proc);

    test_ddeml_server(proc.hProcess);

    /* Test the combinations of A and W interfaces with A and W data
       end to end to ensure that data conversions are accurate */
    sprintf(buffer, "%s dde enda", argv[0]);
    CreateProcessA(NULL, buffer, NULL, NULL, FALSE,
                   CREATE_SUSPENDED, NULL, NULL, &startup, &proc);

    test_end_to_end_server(proc.hProcess, proc.hThread, TRUE);

    /* Don't bother testing W interfaces on Win9x/WinMe */
    SetLastError(0xdeadbeef);
    lstrcmpW(NULL, NULL);
    if (GetLastError() == ERROR_CALL_NOT_IMPLEMENTED)
    {
        win_skip("Skipping W-interface tests\n");
    }
    else
    {
        sprintf(buffer, "%s dde endw", argv[0]);
        CreateProcessA(NULL, buffer, NULL, NULL, FALSE,
                       CREATE_SUSPENDED, NULL, NULL, &startup, &proc);

        test_end_to_end_server(proc.hProcess, proc.hThread, FALSE);

        sprintf(buffer, "%s dde enda", argv[0]);
        CreateProcessA(NULL, buffer, NULL, NULL, FALSE,
                       CREATE_SUSPENDED, NULL, NULL, &startup, &proc);

        test_end_to_end_server(proc.hProcess, proc.hThread, FALSE);

        sprintf(buffer, "%s dde endw", argv[0]);
        CreateProcessA(NULL, buffer, NULL, NULL, FALSE,
                       CREATE_SUSPENDED, NULL, NULL, &startup, &proc);

        test_end_to_end_server(proc.hProcess, proc.hThread, TRUE);

        test_dde_aw_transaction( FALSE, TRUE );
        test_dde_aw_transaction( TRUE, FALSE );
        test_dde_aw_transaction( TRUE, TRUE );
        test_dde_aw_transaction( FALSE, FALSE );

        test_dde_aw_transaction( FALSE, TRUE );
        test_dde_aw_transaction( TRUE, FALSE );
        test_dde_aw_transaction( TRUE, TRUE );
    }
    test_dde_aw_transaction( FALSE, FALSE );

    test_DdeCreateDataHandle();
    test_DdeCreateStringHandle();
    test_FreeDDElParam();
    test_PackDDElParam();
    test_UnpackDDElParam();
}<|MERGE_RESOLUTION|>--- conflicted
+++ resolved
@@ -19,7 +19,6 @@
  * Foundation, Inc., 51 Franklin St, Fifth Floor, Boston, MA 02110-1301, USA
  */
 
-#include <assert.h>
 #include <stdarg.h>
 #include <stdio.h>
 
@@ -72,17 +71,19 @@
 static void create_dde_window(HWND *hwnd, LPCSTR name, WNDPROC wndproc)
 {
     WNDCLASSA wcA;
+    ATOM aclass;
 
     memset(&wcA, 0, sizeof(wcA));
     wcA.lpfnWndProc = wndproc;
     wcA.lpszClassName = name;
     wcA.hInstance = GetModuleHandleA(0);
-    assert(RegisterClassA(&wcA));
+    aclass = RegisterClassA(&wcA);
+    ok (aclass, "RegisterClass failed\n");
 
     *hwnd = CreateWindowExA(0, name, NULL, WS_POPUP,
                             500, 500, CW_USEDEFAULT, CW_USEDEFAULT,
                             GetDesktopWindow(), 0, GetModuleHandleA(0), NULL);
-    assert(*hwnd);
+    ok(*hwnd != NULL, "CreateWindowExA failed\n");
 }
 
 static void destroy_dde_window(HWND *hwnd, LPCSTR name)
@@ -1004,7 +1005,7 @@
         ok(data->fAckReq == 0, "Expected 0, got %d\n", data->fAckReq);
         ok(data->cfFormat == CF_TEXT, "Expected CF_TEXT, got %d\n", data->cfFormat);
         ok(!lstrcmpA((LPSTR)data->Value, "requested data\r\n"),
-           "Expeted 'requested data\\r\\n', got %s\n", data->Value);
+           "Expected 'requested data\\r\\n', got %s\n", data->Value);
         GlobalUnlock((HGLOBAL)lo);
 
         size = GlobalGetAtomNameA(hi, str, MAX_PATH);
@@ -1299,7 +1300,7 @@
                 if (!conv_unicode)
                     ok( !lstrcmpA(cmd, exec_cmdA), "server A got wrong command '%s'\n", cmd );
                 else  /* we get garbage as the A command was mapped W->A */
-                    ok( cmd[0] == '?', "server A got wrong command '%s'\n", cmd );
+                    ok( cmd[0] != exec_cmdA[0], "server A got wrong command '%s'\n", cmd );
                 break;
 
             case 2:  /* ANSI command in Unicode format */
@@ -1320,7 +1321,7 @@
                 if (!conv_unicode)
                     ok( !lstrcmpA(cmd, exec_cmdWA), "server A got wrong command '%s'\n", cmd );
                 else  /* we get garbage as the A command was mapped W->A */
-                    ok( cmd[0] == '?', "server A got wrong command '%s'\n", cmd );
+                    ok( cmd[0] != exec_cmdWA[0], "server A got wrong command '%s'\n", cmd );
                 break;
             }
             GlobalUnlock((HGLOBAL)hi);
@@ -1434,7 +1435,7 @@
 
             case 1:  /* ANSI command */
                 if (conv_unicode && !client_unicode) /* W->A mapping -> garbage */
-                    ok( cmd[0] == '?', "server W got wrong command '%s'\n", cmd );
+                    ok( cmd[0] != exec_cmdA[0], "server W got wrong command '%s'\n", cmd );
                 else if (!conv_unicode && client_unicode)  /* A->W mapping */
                     ok( !lstrcmpW((LPCWSTR)cmd, exec_cmdAW), "server W got wrong command '%s'\n", cmd );
                 else
@@ -1461,7 +1462,7 @@
 
             case 4:  /* Unicode command in ANSI format */
                 if (conv_unicode && !client_unicode) /* W->A mapping -> garbage */
-                    ok( cmd[0] == '?', "server W got wrong command '%s'\n", cmd );
+                    ok( cmd[0] != exec_cmdWA[0], "server W got wrong command '%s'\n", cmd );
                 else if (!conv_unicode && client_unicode)  /* A->W mapping */
                     ok( !lstrcmpW((LPCWSTR)cmd, exec_cmdW), "server W got wrong command '%s'\n", cmd );
                 else
@@ -1575,6 +1576,7 @@
     CONVINFO info;
     HDDEDATA hdata;
     BOOL conv_unicode = client_unicode;
+    BOOL got;
     static char test_cmd[] = "test dde command";
 
     if (!(hwnd_server = create_dde_server( server_unicode ))) return;
@@ -1713,7 +1715,8 @@
         ok(err == DMLERR_NOTPROCESSED, "DdeClientTransaction returned error %x\n", err);
     }
 
-    ok(DdeDisconnect(hconv), "DdeDisconnect error %x\n", DdeGetLastError(dde_inst));
+    got = DdeDisconnect(hconv);
+    ok(got, "DdeDisconnect error %x\n", DdeGetLastError(dde_inst));
 
     info.cb = sizeof(info);
     ret = DdeQueryConvInfo(hconv, QID_SYNC, &info);
@@ -1723,7 +1726,8 @@
     ok(err == DMLERR_INVALIDPARAMETER, "wrong dde error %x\n", err);
 }
 
-    ok(DdeFreeStringHandle(dde_inst, hsz_server), "DdeFreeStringHandle error %x\n", DdeGetLastError(dde_inst));
+    got = DdeFreeStringHandle(dde_inst, hsz_server);
+    ok(got, "DdeFreeStringHandle error %x\n", DdeGetLastError(dde_inst));
 
     /* This call hangs on win2k SP4 and XP SP1.
     DdeUninitialize(dde_inst);*/
@@ -1761,7 +1765,7 @@
 
     item = DdeCreateStringHandleA(client_pid, "request", CP_WINANSI);
 
-    /* There is no converstation so an invalild parameter results */
+    /* There is no conversation so an invalid parameter results */
     res = 0xdeadbeef;
     DdeGetLastError(client_pid);
     hdata = DdeClientTransaction(NULL, 0, conversation, item, CF_TEXT, XTYP_REQUEST, default_timeout, &res);
@@ -2047,12 +2051,6 @@
     dde_inst = 0xdeadbeef;
     SetLastError(0xdeadbeef);
     ret = DdeInitializeW(&dde_inst, client_ddeml_callback, APPCMD_CLIENTONLY, 0);
-    if (GetLastError() == ERROR_CALL_NOT_IMPLEMENTED)
-    {
-        win_skip("DdeInitializeW is unimplemented\n");
-        return;
-    }
-
     ok(ret == DMLERR_INVALIDPARAMETER, "DdeInitializeW should fail, but got %04x instead\n", ret);
     ok(DdeGetLastError(dde_inst) == DMLERR_INVALIDPARAMETER, "expected DMLERR_INVALIDPARAMETER\n");
 
@@ -2497,8 +2495,6 @@
             else if (unicode_client)
             {
                 /* ASCII string mapped W->A -> garbage */
-                ok(size == size_a / sizeof(WCHAR) || size == size_a / sizeof(WCHAR) + 1,
-                   "Wrong size %d, msg_index=%d\n", size, msg_index);
             }
             else
             {
@@ -2534,7 +2530,8 @@
                 DWORD nt_size = MultiByteToWideChar( CP_ACP, 0, (char *)cmd_w, size_w, test_cmd_a_to_w,
                                                      sizeof(test_cmd_a_to_w)/sizeof(WCHAR) ) * sizeof(WCHAR);
                 DWORD xp_size = MultiByteToWideChar( CP_ACP, 0, (char *)cmd_w, -1, NULL, 0 ) * sizeof(WCHAR);
-                ok(size == xp_size || broken(size == nt_size),
+                ok(size == xp_size || broken(size == nt_size) ||
+                   broken(str_index == 4 && IsDBCSLeadByte(cmd_w[0])) /* East Asian */,
                    "Wrong size %d/%d, msg_index=%d\n", size, size_a_to_w, msg_index);
                 ok(!lstrcmpW((WCHAR*)buffer, test_cmd_a_to_w),
                    "Expected %s, msg_index=%d\n", wine_dbgstr_w(test_cmd_a_to_w), msg_index);
@@ -2730,6 +2727,7 @@
     char buffer[MAX_PATH];
     STARTUPINFOA startup;
     PROCESS_INFORMATION proc;
+    DWORD dde_inst = 0xdeadbeef;
 
     argc = winetest_get_mainargs(&argv);
     if (argc == 3)
@@ -2748,9 +2746,6 @@
 
     test_initialisation();
 
-<<<<<<< HEAD
-    ZeroMemory(&startup, sizeof(STARTUPINFO));
-=======
     SetLastError(0xdeadbeef);
     DdeInitializeW(&dde_inst, client_ddeml_callback, APPCMD_CLIENTONLY, 0);
     if (GetLastError() == ERROR_CALL_NOT_IMPLEMENTED)
@@ -2760,7 +2755,6 @@
     }
 
     ZeroMemory(&startup, sizeof(STARTUPINFOA));
->>>>>>> 2a8a0238
     sprintf(buffer, "%s dde ddeml", argv[0]);
     startup.cb = sizeof(startup);
     startup.dwFlags = STARTF_USESHOWWINDOW;
