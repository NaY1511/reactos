/*
 *  FreeLoader
 *  Copyright (C) 1998-2002  Brian Palmer  <brianp@sginet.com>
 *
 *  This program is free software; you can redistribute it and/or modify
 *  it under the terms of the GNU General Public License as published by
 *  the Free Software Foundation; either version 2 of the License, or
 *  (at your option) any later version.
 *
 *  This program is distributed in the hope that it will be useful,
 *  but WITHOUT ANY WARRANTY; without even the implied warranty of
 *  MERCHANTABILITY or FITNESS FOR A PARTICULAR PURPOSE.  See the
 *  GNU General Public License for more details.
 *
 *  You should have received a copy of the GNU General Public License
 *  along with this program; if not, write to the Free Software
 *  Foundation, Inc., 675 Mass Ave, Cambridge, MA 02139, USA.
 */

	.text
	.code16

#define ASM
#include <arch.h>


EXTERN(ChainLoadBiosBootSectorCode)
	.code32

	call	switch_to_real
	.code16

	/* Set the boot drive */
<<<<<<< HEAD
	movb	(BootDrive),%dl
=======
	movb	(_i386BootDrive),%dl
>>>>>>> 2200dc35

	/* Load segment registers */
	cli
	movw	$0x0000,%bx
	movw	%bx,%ds
	movw	%bx,%es
	movw	%bx,%fs
	movw	%bx,%gs
	movw	%bx,%ss
	movw	$0x7C00,%sp

	ljmpl	$0x0000,$0x7C00

EXTERN(SoftReboot)
	.code32

	call	switch_to_real
	.code16

	movw	$0x40,%ax
	movw	%ax,%ds
	movw	$0x72,%si

	// Set the word at location 40:72 to 1234h
	movw	$0x1234,(%si)

	// and jump to location FFFF:0 in ROM
	ljmpl	$0xFFFF,$0x0000<|MERGE_RESOLUTION|>--- conflicted
+++ resolved
@@ -31,11 +31,7 @@
 	.code16
 
 	/* Set the boot drive */
-<<<<<<< HEAD
-	movb	(BootDrive),%dl
-=======
-	movb	(_i386BootDrive),%dl
->>>>>>> 2200dc35
+	movb	(i386BootDrive),%dl
 
 	/* Load segment registers */
 	cli
