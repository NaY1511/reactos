--- conflicted
+++ resolved
@@ -107,24 +107,15 @@
                 NTSTATUS StatusOfCopy;
 
 #ifdef KDBG
-<<<<<<< HEAD
                 /* Enter KDB if available */
                 Action = KdbEnterDebuggerException(ExceptionRecord, 
                                                    PreviousMode,
                                                    Context, 
                                                    Tf, 
-                                                   FALSE);
+                                                   TRUE);
 
                 /* Exit if we're continuing */
                 if (Action == kdContinue) return;
-=======
-	      Action = KdbEnterDebuggerException (ExceptionRecord, PreviousMode,
-	                                          Context, Tf, TRUE);
-              if (Action == kdContinue)
-                {
-                  return;
-                }
->>>>>>> f3cea5b1
 #endif
 
             /* FIXME: Forward exception to user mode debugger */
@@ -175,24 +166,15 @@
 
                   
 #ifdef KDBG
-<<<<<<< HEAD
         /* Enter KDB if available */
         Action = KdbEnterDebuggerException(ExceptionRecord, 
                                             PreviousMode,
                                             Context, 
                                             Tf, 
-                                            TRUE);
+                                            FALSE);
 
         /* Exit if we're continuing */
         if (Action == kdContinue) return;
-=======
-	  Action = KdbEnterDebuggerException (ExceptionRecord, PreviousMode,
-	                                      Context, Tf, FALSE);
-          if (Action == kdContinue)
-            {
-              return;
-            }
->>>>>>> f3cea5b1
 #endif
 
         /* Terminate the offending thread */
@@ -203,24 +185,15 @@
 
             /* This is Kernel Mode */            
 #ifdef KDBG
-<<<<<<< HEAD
             /* Enter KDB if available */
             Action = KdbEnterDebuggerException(ExceptionRecord, 
                                                 PreviousMode,
                                                 Context, 
                                                 Tf, 
-                                                FALSE);
+                                                TRUE);
 
             /* Exit if we're continuing */
             if (Action == kdContinue) return;
-=======
-	  Action = KdbEnterDebuggerException (ExceptionRecord, PreviousMode,
-	                                      Context, Tf, TRUE);
-          if (Action == kdContinue)
-            {
-              return;
-            }
->>>>>>> f3cea5b1
 #endif
 
             /* Dispatch the Exception */
@@ -233,24 +206,15 @@
             
                 DPRINT("ExceptionRecord->ExceptionAddress = 0x%x\n", ExceptionRecord->ExceptionAddress);
 #ifdef KDBG
-<<<<<<< HEAD
                 /* Enter KDB if available */
                 Action = KdbEnterDebuggerException(ExceptionRecord, 
                                                    PreviousMode,
                                                    Context, 
                                                    Tf, 
-                                                   TRUE);
+                                                   FALSE);
 
                 /* Exit if we're continuing */
                 if (Action == kdContinue) return;
-=======
-              Action = KdbEnterDebuggerException (ExceptionRecord, PreviousMode,
-                                                  Context, Tf, FALSE);
-              if (Action == kdContinue)
-                {
-                  return;
-                }
->>>>>>> f3cea5b1
 #endif
                 KEBUGCHECKWITHTF(KMODE_EXCEPTION_NOT_HANDLED, 
                                  ExceptionRecord->ExceptionCode, 
