/*
 * COPYRIGHT:       See COPYING in the top level directory
 * PROJECT:         ReactOS kernel
 * FILE:            ntoskrnl/ke/main.c
 * PURPOSE:         Initalizes the kernel
 *
 * PROGRAMMERS:     Alex Ionescu (cleaned up code, moved Executiv stuff to ex/init.c)
 *                  David Welch (welch@cwcom.net)
 */

/* INCLUDES *****************************************************************/

#include <ntoskrnl.h>
#define NDEBUG
#include <internal/debug.h>

/* GLOBALS *******************************************************************/

#define BUILD_OSCSDVERSION(major, minor) (((major & 0xFF) << 8) | (minor & 0xFF))


ULONG NtMajorVersion = 4;
ULONG NtMinorVersion = 0;
ULONG NtOSCSDVersion = BUILD_OSCSDVERSION(6, 0);
#ifdef  __GNUC__
ULONG EXPORTED NtBuildNumber = KERNEL_VERSION_BUILD;
ULONG EXPORTED NtGlobalFlag = 0;
CHAR  EXPORTED KeNumberProcessors;
KAFFINITY  EXPORTED KeActiveProcessors;
LOADER_PARAMETER_BLOCK EXPORTED KeLoaderBlock;
ULONG EXPORTED KeDcacheFlushCount = 0;
ULONG EXPORTED KeIcacheFlushCount = 0;
ULONG EXPORTED KiDmaIoCoherency = 0; /* RISC Architectures only */
ULONG EXPORTED InitSafeBootMode = 0; /* KB83764 */
#else
/* Microsoft-style declarations */
EXPORTED ULONG NtBuildNumber = KERNEL_VERSION_BUILD;
EXPORTED ULONG NtGlobalFlag = 0;
EXPORTED CHAR  KeNumberProcessors;
EXPORTED KAFFINITY KeActiveProcessors;
EXPORTED LOADER_PARAMETER_BLOCK KeLoaderBlock;
EXPORTED ULONG KeDcacheFlushCount = 0;
EXPORTED ULONG KeIcacheFlushCount = 0;
EXPORTED ULONG KiDmaIoCoherency = 0; /* RISC Architectures only */
EXPORTED ULONG InitSafeBootMode = 0; /* KB83764 */
#endif	/* __GNUC__ */

LOADER_MODULE KeLoaderModules[64];
static CHAR KeLoaderModuleStrings[64][256];
static CHAR KeLoaderCommandLine[256];
ADDRESS_RANGE KeMemoryMap[64];
ULONG KeMemoryMapRangeCount;
ULONG_PTR FirstKrnlPhysAddr;
ULONG_PTR LastKrnlPhysAddr;
ULONG_PTR LastKernelAddress;
volatile BOOLEAN Initialized = FALSE;

ULONG KeLargestCacheLine = 0x40; /* FIXME: Arch-specific */

/* We allocate 4 pages, but we only use 3. The 4th is to guarantee page alignment */
ULONG kernel_stack[4096];
ULONG double_trap_stack[4096];

/* These point to the aligned 3 pages */
ULONG init_stack;
ULONG init_stack_top;
ULONG trap_stack;
ULONG trap_stack_top;

/* Cached modules from the loader block */
PLOADER_MODULE CachedModules[MaximumCachedModuleType];

<<<<<<< HEAD
/* FUNCTIONS ****************************************************************/
=======
  /*
   * Load boot start drivers
   */
  IopInitializeBootDrivers();

  /* Display the boot screen image if not disabled */
  if (!NoGuiBoot)
    {
      InbvEnableBootDriver(TRUE);
    }

  /* Create ARC names for boot devices */
  IoCreateArcNames();

  /* Create the SystemRoot symbolic link */
  CPRINT("CommandLine: %s\n", (PCHAR)KeLoaderBlock.CommandLine);
  DPRINT1("MmSystemRangeStart: 0x%x PageDir: 0x%x\n", MmSystemRangeStart, KeLoaderBlock.PageDirectoryStart);
  Status = IoCreateSystemRootLink((PCHAR)KeLoaderBlock.CommandLine);
  if (!NT_SUCCESS(Status))
  {
    DbgPrint ( "IoCreateSystemRootLink FAILED: (0x%x) - ", Status );
    DbgPrintErrorMessage ( Status );
    KEBUGCHECK(INACCESSIBLE_BOOT_DEVICE);
  }

#if defined(KDBG) || defined(DBG)
  KdbInit();
  KdbInitProfiling2();
#endif /* KDBG */

  /* On the assumption that we can now access disks start up the debug
   * logger thread */
  if ((KdDebuggerEnabled == TRUE) && (KdDebugState & KD_DEBUG_BOOTLOG))
    {
      DebugLogInit2();
    }

  PiInitDefaultLocale();

  /*
   * Load services for devices found by PnP manager
   */
  IopInitializePnpServices(IopRootDeviceNode, FALSE);

  /*
   * Load system start drivers
   */
  IopInitializeSystemDrivers();

  IoDestroyDriverList();

  /* Stop boot logging */
  IopStopBootLog();

  /*
   * Assign drive letters
   */
  IoAssignDriveLetters ((PLOADER_PARAMETER_BLOCK)&KeLoaderBlock,
			NULL,
			NULL,
			NULL);

  /*
   * Initialize shared user page:
   *  - set dos system path, dos device map, etc.
   */
  InitSystemSharedUserPage ((PCHAR)KeLoaderBlock.CommandLine);

  /* Create 'ReactOSInitDone' event */
  RtlInitUnicodeString(&Name, L"\\ReactOSInitDone");
  InitializeObjectAttributes(&ObjectAttributes,
    &Name,
    0,
    NULL,
    NULL);
  Status = ZwCreateEvent(&InitDoneEventHandle,
    EVENT_ALL_ACCESS,
    &ObjectAttributes,
    SynchronizationEvent,
    FALSE);             /* Not signalled */
  if (!NT_SUCCESS(Status))
    {
      DPRINT1("Failed to create 'ReactOSInitDone' event (Status 0x%x)\n", Status);
      InitDoneEventHandle = INVALID_HANDLE_VALUE;
    }

  /*
   *  Launch initial process
   */
  Status = LdrLoadInitialProcess(&ProcessHandle,
				 &ThreadHandle);
  if (!NT_SUCCESS(Status))
    {
      KEBUGCHECKEX(SESSION4_INITIALIZATION_FAILED, Status, 0, 0, 0);
    }

  if (InitDoneEventHandle != INVALID_HANDLE_VALUE)
    {
      HANDLE Handles[2]; /* Init event, Initial process */

      Handles[0] = InitDoneEventHandle;
      Handles[1] = ProcessHandle;

      /* Wait for the system to be initialized */
      Timeout.QuadPart = (LONGLONG)-1200000000;  /* 120 second timeout */
      Status = ZwWaitForMultipleObjects(((LONG) sizeof(Handles) / sizeof(HANDLE)),
        Handles,
        WaitAny,
        FALSE,    /* Non-alertable */
        &Timeout);
      if (!NT_SUCCESS(Status))
        {
          DPRINT1("NtWaitForMultipleObjects failed with status 0x%x!\n", Status);
        }
      else if (Status == STATUS_TIMEOUT)
        {
          DPRINT1("WARNING: System not initialized after 120 seconds.\n");
        }
      else if (Status == STATUS_WAIT_0 + 1)
        {
          /*
           * Crash the system if the initial process was terminated.
           */
          KEBUGCHECKEX(SESSION5_INITIALIZATION_FAILED, Status, 0, 0, 0);
        }

      if (!NoGuiBoot)
        {
          InbvEnableBootDriver(FALSE);
        }

      ZwSetEvent(InitDoneEventHandle, NULL);

      ZwClose(InitDoneEventHandle);
    }
  else
    {
      /* On failure to create 'ReactOSInitDone' event, go to text mode ASAP */
      if (!NoGuiBoot)
        {
          InbvEnableBootDriver(FALSE);
        }
>>>>>>> f3cea5b1

/*
 * @implemented
 */
ULONG
STDCALL
KeGetRecommendedSharedDataAlignment(VOID)
{
    return KeLargestCacheLine;
}

VOID
__attribute((noinline))
KiSystemStartup(BOOLEAN BootProcessor)
{
    DPRINT("KiSystemStartup(%d)\n", BootProcessor);
    
    /* Initialize the Application Processor */
    if (!BootProcessor) KeApplicationProcessorInit();
    
    /* Initialize the Processor with HAL */
    HalInitializeProcessor(KeNumberProcessors, (PLOADER_PARAMETER_BLOCK)&KeLoaderBlock);

    /* Load the Kernel if this is the Boot CPU, else inialize the App CPU only */
    if (BootProcessor) {
        
        /* Initialize the Kernel Executive */
        ExpInitializeExecutive();
        
        /* Free Initial Memory */
        MiFreeInitMemory();
        
        /* Never returns */
        PsTerminateSystemThread(STATUS_SUCCESS);
    } else {
        
        /* Do application processor initialization */
        PsApplicationProcessorInit();
        
        /* Lower IRQL and go to Idle Thread */
        KeLowerIrql(PASSIVE_LEVEL);
        PsIdleThreadMain(NULL);
    }
    
    /* Bug Check and loop forever if anything failed */
    KEBUGCHECK(0);
    for(;;);
}

/*
 * FUNCTION: Called by the boot loader to start the kernel
 * ARGUMENTS:
 *          LoaderBlock = Pointer to boot parameters initialized by the boot 
 *                        loader
 * NOTE: The boot parameters are stored in low memory which will become
 * invalid after the memory managment is initialized so we make a local copy.
 */
VOID 
INIT_FUNCTION
_main(ULONG MultiBootMagic, 
      PLOADER_PARAMETER_BLOCK _LoaderBlock)
{
    ULONG i;
    ULONG size;
    ULONG HalBase;
    ULONG DriverBase;
    ULONG DriverSize;
    PIMAGE_NT_HEADERS NtHeader;
    PIMAGE_OPTIONAL_HEADER OptHead;
    CHAR* s;

    /* Set up the Stacks (Initial Kernel Stack and Double Trap Stack)*/
    trap_stack = PAGE_ROUND_UP(&double_trap_stack);
    trap_stack_top = trap_stack + 3 * PAGE_SIZE;
    init_stack = PAGE_ROUND_UP(&kernel_stack);
    init_stack_top = init_stack + 3 * PAGE_SIZE;
            
    /* Copy the Loader Block Data locally since Low-Memory will be wiped */
    memcpy(&KeLoaderBlock, _LoaderBlock, sizeof(LOADER_PARAMETER_BLOCK));
    memcpy(&KeLoaderModules[1], 
           (PVOID)KeLoaderBlock.ModsAddr,
           sizeof(LOADER_MODULE) * KeLoaderBlock.ModsCount);
    KeLoaderBlock.ModsCount++;
    KeLoaderBlock.ModsAddr = (ULONG)&KeLoaderModules;

    /* Save the Base Address */
    MmSystemRangeStart = (PVOID)KeLoaderBlock.KernelBase;
  
    /* Set the Command Line */
    strcpy(KeLoaderCommandLine, (PCHAR)_LoaderBlock->CommandLine);
    KeLoaderBlock.CommandLine = (ULONG)KeLoaderCommandLine;
  
    /* Write the first Module (the Kernel) */
    strcpy(KeLoaderModuleStrings[0], "ntoskrnl.exe");
    KeLoaderModules[0].String = (ULONG)KeLoaderModuleStrings[0];
    KeLoaderModules[0].ModStart = KERNEL_BASE;
    
    /* Read PE Data */
    NtHeader = RtlImageNtHeader((PVOID)KeLoaderModules[0].ModStart);
    OptHead = &NtHeader->OptionalHeader;
    
    /* Set Kernel Ending */
    KeLoaderModules[0].ModEnd = KeLoaderModules[0].ModStart + PAGE_ROUND_UP((ULONG)OptHead->SizeOfImage);
    
    /* Create a block for each module */
    for (i = 1; i < KeLoaderBlock.ModsCount; i++) {      
        
        /* Check if we have to copy the path or not */
        if ((s = strrchr((PCHAR)KeLoaderModules[i].String, '/')) != 0) {
            
            strcpy(KeLoaderModuleStrings[i], s + 1);
            
        } else {
            
            strcpy(KeLoaderModuleStrings[i], (PCHAR)KeLoaderModules[i].String);
        }
    
        /* Substract the base Address in Physical Memory */    
        KeLoaderModules[i].ModStart -= 0x200000;
        
        /* Add the Kernel Base Address in Virtual Memory */
        KeLoaderModules[i].ModStart += KERNEL_BASE;
        
        /* Substract the base Address in Physical Memory */    
        KeLoaderModules[i].ModEnd -= 0x200000;
        
        /* Add the Kernel Base Address in Virtual Memory */
        KeLoaderModules[i].ModEnd += KERNEL_BASE;
        
        /* Select the proper String */
        KeLoaderModules[i].String = (ULONG)KeLoaderModuleStrings[i];
    }

    /* Choose last module address as the final kernel address */
    LastKernelAddress = PAGE_ROUND_UP(KeLoaderModules[KeLoaderBlock.ModsCount - 1].ModEnd);

    /* Low level architecture specific initialization */
    KeInit1((PCHAR)KeLoaderBlock.CommandLine, &LastKernelAddress);
    
    /* Select the HAL Base */
    HalBase = KeLoaderModules[1].ModStart;
    
    /* Choose Driver Base */
    DriverBase = LastKernelAddress;
    LdrHalBase = (ULONG_PTR)DriverBase;
    
    /* Initialize Module Management */
    LdrInitModuleManagement();
    
    /* Load HAL.DLL with the PE Loader */
    LdrSafePEProcessModule((PVOID)HalBase, 
                            (PVOID)DriverBase, 
                            (PVOID)KERNEL_BASE, 
                            &DriverSize);
    
    /* Increase the last kernel address with the size of HAL */
    LastKernelAddress += PAGE_ROUND_UP(DriverSize);

    /* Load the Kernel with the PE Loader */
    LdrSafePEProcessModule((PVOID)KERNEL_BASE, 
                           (PVOID)KERNEL_BASE, 
                           (PVOID)DriverBase,
                           &DriverSize);

    /* Now select the final beginning and ending Kernel Addresses */
    FirstKrnlPhysAddr = KeLoaderModules[0].ModStart - KERNEL_BASE + 0x200000;
    LastKrnlPhysAddr = LastKernelAddress - KERNEL_BASE + 0x200000;

    KeMemoryMapRangeCount = 0;
    if (KeLoaderBlock.Flags & MB_FLAGS_MMAP_INFO) {
        
        /* We have a memory map from the nice BIOS */
        size = *((PULONG)(KeLoaderBlock.MmapAddr - sizeof(ULONG)));
        i = 0;
      
        /* Map it until we run out of size */
        while (i < KeLoaderBlock.MmapLength) {
            
            /* Copy into the Kernel Memory Map */
            memcpy (&KeMemoryMap[KeMemoryMapRangeCount],
                    (PVOID)(KeLoaderBlock.MmapAddr + i),
                    sizeof(ADDRESS_RANGE));
            
            /* Increase Memory Map Count */
            KeMemoryMapRangeCount++;
          
            /* Increase Size */
            i += size;
        }
        
        /* Save data */
        KeLoaderBlock.MmapLength = KeMemoryMapRangeCount * sizeof(ADDRESS_RANGE);
        KeLoaderBlock.MmapAddr = (ULONG)KeMemoryMap;
        
    } else {
        
        /* Nothing from BIOS */
        KeLoaderBlock.MmapLength = 0;
        KeLoaderBlock.MmapAddr = (ULONG)KeMemoryMap;
    }
    
    /* Initialize the Debugger */
    KdInitSystem (0, (PLOADER_PARAMETER_BLOCK)&KeLoaderBlock);
    
    /* Initialize HAL */
    HalInitSystem (0, (PLOADER_PARAMETER_BLOCK)&KeLoaderBlock);

    /* Do general System Startup */
    KiSystemStartup(1);
}

/* EOF */
<|MERGE_RESOLUTION|>--- conflicted
+++ resolved
@@ -70,152 +70,7 @@
 /* Cached modules from the loader block */
 PLOADER_MODULE CachedModules[MaximumCachedModuleType];
 
-<<<<<<< HEAD
 /* FUNCTIONS ****************************************************************/
-=======
-  /*
-   * Load boot start drivers
-   */
-  IopInitializeBootDrivers();
-
-  /* Display the boot screen image if not disabled */
-  if (!NoGuiBoot)
-    {
-      InbvEnableBootDriver(TRUE);
-    }
-
-  /* Create ARC names for boot devices */
-  IoCreateArcNames();
-
-  /* Create the SystemRoot symbolic link */
-  CPRINT("CommandLine: %s\n", (PCHAR)KeLoaderBlock.CommandLine);
-  DPRINT1("MmSystemRangeStart: 0x%x PageDir: 0x%x\n", MmSystemRangeStart, KeLoaderBlock.PageDirectoryStart);
-  Status = IoCreateSystemRootLink((PCHAR)KeLoaderBlock.CommandLine);
-  if (!NT_SUCCESS(Status))
-  {
-    DbgPrint ( "IoCreateSystemRootLink FAILED: (0x%x) - ", Status );
-    DbgPrintErrorMessage ( Status );
-    KEBUGCHECK(INACCESSIBLE_BOOT_DEVICE);
-  }
-
-#if defined(KDBG) || defined(DBG)
-  KdbInit();
-  KdbInitProfiling2();
-#endif /* KDBG */
-
-  /* On the assumption that we can now access disks start up the debug
-   * logger thread */
-  if ((KdDebuggerEnabled == TRUE) && (KdDebugState & KD_DEBUG_BOOTLOG))
-    {
-      DebugLogInit2();
-    }
-
-  PiInitDefaultLocale();
-
-  /*
-   * Load services for devices found by PnP manager
-   */
-  IopInitializePnpServices(IopRootDeviceNode, FALSE);
-
-  /*
-   * Load system start drivers
-   */
-  IopInitializeSystemDrivers();
-
-  IoDestroyDriverList();
-
-  /* Stop boot logging */
-  IopStopBootLog();
-
-  /*
-   * Assign drive letters
-   */
-  IoAssignDriveLetters ((PLOADER_PARAMETER_BLOCK)&KeLoaderBlock,
-			NULL,
-			NULL,
-			NULL);
-
-  /*
-   * Initialize shared user page:
-   *  - set dos system path, dos device map, etc.
-   */
-  InitSystemSharedUserPage ((PCHAR)KeLoaderBlock.CommandLine);
-
-  /* Create 'ReactOSInitDone' event */
-  RtlInitUnicodeString(&Name, L"\\ReactOSInitDone");
-  InitializeObjectAttributes(&ObjectAttributes,
-    &Name,
-    0,
-    NULL,
-    NULL);
-  Status = ZwCreateEvent(&InitDoneEventHandle,
-    EVENT_ALL_ACCESS,
-    &ObjectAttributes,
-    SynchronizationEvent,
-    FALSE);             /* Not signalled */
-  if (!NT_SUCCESS(Status))
-    {
-      DPRINT1("Failed to create 'ReactOSInitDone' event (Status 0x%x)\n", Status);
-      InitDoneEventHandle = INVALID_HANDLE_VALUE;
-    }
-
-  /*
-   *  Launch initial process
-   */
-  Status = LdrLoadInitialProcess(&ProcessHandle,
-				 &ThreadHandle);
-  if (!NT_SUCCESS(Status))
-    {
-      KEBUGCHECKEX(SESSION4_INITIALIZATION_FAILED, Status, 0, 0, 0);
-    }
-
-  if (InitDoneEventHandle != INVALID_HANDLE_VALUE)
-    {
-      HANDLE Handles[2]; /* Init event, Initial process */
-
-      Handles[0] = InitDoneEventHandle;
-      Handles[1] = ProcessHandle;
-
-      /* Wait for the system to be initialized */
-      Timeout.QuadPart = (LONGLONG)-1200000000;  /* 120 second timeout */
-      Status = ZwWaitForMultipleObjects(((LONG) sizeof(Handles) / sizeof(HANDLE)),
-        Handles,
-        WaitAny,
-        FALSE,    /* Non-alertable */
-        &Timeout);
-      if (!NT_SUCCESS(Status))
-        {
-          DPRINT1("NtWaitForMultipleObjects failed with status 0x%x!\n", Status);
-        }
-      else if (Status == STATUS_TIMEOUT)
-        {
-          DPRINT1("WARNING: System not initialized after 120 seconds.\n");
-        }
-      else if (Status == STATUS_WAIT_0 + 1)
-        {
-          /*
-           * Crash the system if the initial process was terminated.
-           */
-          KEBUGCHECKEX(SESSION5_INITIALIZATION_FAILED, Status, 0, 0, 0);
-        }
-
-      if (!NoGuiBoot)
-        {
-          InbvEnableBootDriver(FALSE);
-        }
-
-      ZwSetEvent(InitDoneEventHandle, NULL);
-
-      ZwClose(InitDoneEventHandle);
-    }
-  else
-    {
-      /* On failure to create 'ReactOSInitDone' event, go to text mode ASAP */
-      if (!NoGuiBoot)
-        {
-          InbvEnableBootDriver(FALSE);
-        }
->>>>>>> f3cea5b1
 
 /*
  * @implemented
@@ -427,4 +282,4 @@
     KiSystemStartup(1);
 }
 
-/* EOF */
+/* EOF */