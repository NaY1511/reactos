--- conflicted
+++ resolved
@@ -17,83 +17,129 @@
  *  51 Franklin Street, Fifth Floor, Boston, MA 02110-1301 USA.
  */
 /*
- * COPYRIGHT : See COPYING in the top level directory
- * PROJECT   : Event Log Viewer
- * FILE      : eventvwr.c
- * PROGRAMMER: Marc Piulachs (marc.piulachs at codexchange [dot] net)
+ * PROJECT:         ReactOS Event Log Viewer
+ * LICENSE:         GPL - See COPYING in the top level directory
+ * FILE:            base/applications/mscutils/eventvwr/eventvwr.c
+ * PURPOSE:         Event Log Viewer main file
+ * PROGRAMMERS:     Marc Piulachs (marc.piulachs at codexchange [dot] net)
+ *                  Eric Kohl
+ *                  Hermes Belusca-Maito
  */
 
-#include <stdio.h>
-#include <stdlib.h>
-#include <windef.h>
-#include <winbase.h>
-#include <winuser.h>
-#include <wingdi.h>
-#include <winnls.h>
-#include <winreg.h>
-#include <commctrl.h>
-#include <commdlg.h>
-#include <strsafe.h>
-
-#include "resource.h"
-
-#if _MSC_VER
-    #pragma warning(disable: 4996)   /* 'strdup' was declared deprecated */
-    #define _CRT_SECURE_NO_DEPRECATE /* all deprecated unsafe string functions */
-#endif
-
-static const WCHAR szWindowClass[]           = L"EVENTVWR"; /* the main window class name*/
-static const WCHAR EVENTLOG_BASE_KEY[]       = L"SYSTEM\\CurrentControlSet\\Services\\EventLog\\";
-
-// MessageFile message buffer size
-#define EVENT_MESSAGE_EVENTTEXT_BUFFER  1024*10
+#include "eventvwr.h"
+#include "evtdetctl.h"
+
+#include <sddl.h> // For ConvertSidToStringSidW
+#include <shellapi.h>
+#include <shlwapi.h>
+
+// #include "resource.h"
+
+#define LVM_PROGRESS    (WM_APP + 1)    // Used by the subclassed ListView
+
+static const LPCWSTR szWindowClass       = L"EVENTVWR"; /* The main window class name */
+static const WCHAR   EVENTLOG_BASE_KEY[] = L"SYSTEM\\CurrentControlSet\\Services\\EventLog\\";
+
+/* The 3 system logs that should always exist in the user's system */
+static const LPCWSTR SystemLogs[] =
+{
+    L"Application",
+    L"Security",
+    L"System"
+};
+
+/* MessageFile message buffer size */
+#define EVENT_MESSAGE_EVENTTEXT_BUFFER  1024*10                             // NOTE: Used by evtdetctl.c
 #define EVENT_MESSAGE_FILE_BUFFER       1024*10
 #define EVENT_DLL_SEPARATOR             L";"
+#define EVENT_CATEGORY_MESSAGE_FILE     L"CategoryMessageFile"
 #define EVENT_MESSAGE_FILE              L"EventMessageFile"
-#define EVENT_CATEGORY_MESSAGE_FILE     L"CategoryMessageFile"
 #define EVENT_PARAMETER_MESSAGE_FILE    L"ParameterMessageFile"
 
 #define MAX_LOADSTRING 255
-#define ENTRY_SIZE 2056
+
+#define SPLIT_WIDTH 4
 
 /* Globals */
-HINSTANCE hInst;                            /* current instance */
+HINSTANCE hInst;                            /* Current instance */
 WCHAR szTitle[MAX_LOADSTRING];              /* The title bar text */
 WCHAR szTitleTemplate[MAX_LOADSTRING];      /* The logged-on title bar text */
+WCHAR szStatusBarTemplate[MAX_LOADSTRING];  /* The status bar text */
+WCHAR szLoadingWait[MAX_LOADSTRING];        /* The "Loading, please wait..." text */
+WCHAR szEmptyList[MAX_LOADSTRING];          /* The "There are no items to show in this view" text */
 WCHAR szSaveFilter[MAX_LOADSTRING];         /* Filter Mask for the save Dialog */
+
+INT  nVSplitPos;                            /* Vertical splitter (1) position */
+INT  nHSplitPos;                            /* Horizontal splitter (2) position */
+BYTE bSplit = 0;                            /* Splitter state:
+                                             * 0: No splitting;
+                                             * 1: Vertical splitting;
+                                             * 2: Horizontal splitting.
+                                             */
+
 HWND hwndMainWindow;                        /* Main window */
-HWND hwndListView;                          /* ListView control */
+HWND hwndTreeView;                          /* TreeView control */
+HWND hwndListView;                          /* ListView control */          // NOTE: Used by evtdetctl.c
+HWND hwndEventDetails;                      /* Event details pane */
 HWND hwndStatus;                            /* Status bar */
+HWND hwndStatusProgress;                    /* Progress bar in the status bar */
 HMENU hMainMenu;                            /* The application's main menu */
-WCHAR szStatusBarTemplate[MAX_LOADSTRING];  /* The status bar text */
+
+HTREEITEM htiSystemLogs = NULL, htiAppLogs = NULL, htiUserLogs = NULL;
+
+
+/* Global event records cache for the current active event log filter */
+DWORD g_TotalRecords = 0;
 PEVENTLOGRECORD *g_RecordPtrs = NULL;
-DWORD g_TotalRecords = 0;
+
+/* Lists of event logs and event log filters */
+LIST_ENTRY EventLogList;
+LIST_ENTRY EventLogFilterList;
+PEVENTLOGFILTER ActiveFilter = NULL;
+BOOL NewestEventsFirst = TRUE;
+
+HANDLE hEnumEventsThread = NULL;
+HANDLE hStopEnumEvent    = NULL;
+
+/*
+ * Setting EnumFilter to a valid pointer and raising the hStartEnumEvent event
+ * triggers the event-enumerator thread to perform a new enumeration.
+ */
+PEVENTLOGFILTER EnumFilter = NULL;
+HANDLE hStartStopEnumEvent = NULL;  // End-of-application event
+HANDLE hStartEnumEvent     = NULL;  // Command event
+
+/* Default Open/Save-As dialog box */
 OPENFILENAMEW sfn;
 
-LPWSTR lpSourceLogName = NULL;
-LPWSTR lpComputerName  = NULL;
-
-DWORD dwNumLogs = 0;
-WCHAR **LogNames;
-
-/* Forward declarations of functions included in this code module: */
-ATOM MyRegisterClass(HINSTANCE hInstance);
+
+/* Forward declarations of functions included in this code module */
+
+static DWORD WINAPI
+StartStopEnumEventsThread(IN LPVOID lpParameter);
+
+VOID BuildLogListAndFilterList(IN LPCWSTR lpComputerName);
+VOID FreeLogList(VOID);
+VOID FreeLogFilterList(VOID);
+
+ATOM MyRegisterClass(HINSTANCE);
 BOOL InitInstance(HINSTANCE, int);
 LRESULT CALLBACK WndProc(HWND, UINT, WPARAM, LPARAM);
-INT_PTR CALLBACK About(HWND, UINT, WPARAM, LPARAM);
+INT_PTR EventLogProperties(HINSTANCE, HWND, PEVENTLOGFILTER);
 INT_PTR CALLBACK EventDetails(HWND, UINT, WPARAM, LPARAM);
-static INT_PTR CALLBACK StatusMessageWindowProc (HWND, UINT, WPARAM, LPARAM);
 
 
 int APIENTRY
 wWinMain(HINSTANCE hInstance,
-          HINSTANCE hPrevInstance,
-          LPWSTR    lpCmdLine,
-          int       nCmdShow)
-{
+         HINSTANCE hPrevInstance,
+         LPWSTR    lpCmdLine,
+         int       nCmdShow)
+{
+    HANDLE hThread;
+    INITCOMMONCONTROLSEX iccx;
+    HMODULE hRichEdit;
+    HACCEL hAccelTable;
     MSG msg;
-    HACCEL hAccelTable;
-    INITCOMMONCONTROLSEX iccx;
 
     UNREFERENCED_PARAMETER(hPrevInstance);
     UNREFERENCED_PARAMETER(lpCmdLine);
@@ -101,36 +147,70 @@
     /* Whenever any of the common controls are used in your app,
      * you must call InitCommonControlsEx() to register the classes
      * for those controls. */
-    iccx.dwSize = sizeof(INITCOMMONCONTROLSEX);
+    iccx.dwSize = sizeof(iccx);
     iccx.dwICC = ICC_LISTVIEW_CLASSES;
     InitCommonControlsEx(&iccx);
 
+    /* Load the RichEdit DLL to add support for RichEdit controls */
+    hRichEdit = LoadLibraryW(L"riched20.dll");
+    if (!hRichEdit)
+        return -1;
+
+    msg.wParam = (WPARAM)-1;
+
     /* Initialize global strings */
-    LoadStringW(hInstance, IDS_APP_TITLE, szTitle, MAX_LOADSTRING);
-    LoadStringW(hInstance, IDS_APP_TITLE_EX, szTitleTemplate, MAX_LOADSTRING);
-    LoadStringW(hInstance, IDS_STATUS_MSG, szStatusBarTemplate, MAX_LOADSTRING);
-    MyRegisterClass(hInstance);
-
-    /* Perform application initialization: */
+    LoadStringW(hInstance, IDS_APP_TITLE, szTitle, ARRAYSIZE(szTitle));
+    LoadStringW(hInstance, IDS_APP_TITLE_EX, szTitleTemplate, ARRAYSIZE(szTitleTemplate));
+    LoadStringW(hInstance, IDS_STATUS_MSG, szStatusBarTemplate, ARRAYSIZE(szStatusBarTemplate));
+    LoadStringW(hInstance, IDS_LOADING_WAIT, szLoadingWait, ARRAYSIZE(szLoadingWait));
+    LoadStringW(hInstance, IDS_NO_ITEMS, szEmptyList, ARRAYSIZE(szEmptyList));
+
+    if (!MyRegisterClass(hInstance))
+        goto Quit;
+
+    /* Perform application initialization */
     if (!InitInstance(hInstance, nCmdShow))
-    {
-        return FALSE;
-    }
-
-    hAccelTable = LoadAccelerators(hInstance, MAKEINTRESOURCE(IDA_EVENTVWR));
-
-    /* Main message loop: */
+        goto Quit;
+
+    hAccelTable = LoadAcceleratorsW(hInstance, MAKEINTRESOURCEW(IDA_EVENTVWR));
+
+    /* Create the Start/Stop enumerator thread */
+    // Manual-reset event
+    hStartStopEnumEvent = CreateEventW(NULL, TRUE, FALSE, NULL);
+    if (!hStartStopEnumEvent)
+        goto Cleanup;
+
+    // Auto-reset event
+    hStartEnumEvent = CreateEventW(NULL, FALSE, FALSE, NULL);
+    if (!hStartEnumEvent)
+        goto Cleanup;
+
+    hThread = CreateThread(NULL, 0,
+                           StartStopEnumEventsThread,
+                           NULL, 0, NULL);
+    if (!hThread)
+        goto Cleanup;
+
+    /* Retrieve the available event logs on this computer and create filters for them */
+    InitializeListHead(&EventLogList);
+    InitializeListHead(&EventLogFilterList);
+    // TODO: Implement connection to remote computer...
+    // At the moment we only support the user local computer.
+    BuildLogListAndFilterList(NULL);
+
+    // TODO: If the user wants to open an external event log with the Event Log Viewer
+    // (via the command line), it's here that the log should be opened.
+
+    /* Main message loop */
     while (GetMessageW(&msg, NULL, 0, 0))
     {
-        if (!TranslateAcceleratorW(msg.hwnd, hAccelTable, &msg))
+        if (!TranslateAcceleratorW(hwndMainWindow, hAccelTable, &msg))
         {
             TranslateMessage(&msg);
-            DispatchMessage(&msg);
-        }
-    }
-
-<<<<<<< HEAD
-=======
+            DispatchMessageW(&msg);
+        }
+    }
+
     SetEvent(hStartStopEnumEvent);
     WaitForSingleObject(hThread, INFINITE);
     CloseHandle(hThread);
@@ -149,22 +229,11 @@
 Quit:
     FreeLibrary(hRichEdit);
 
->>>>>>> 3f81e26f
     return (int)msg.wParam;
 }
 
-static void FreeRecords(void)
-{
-    DWORD iIndex;
-
-    if (!g_RecordPtrs)
-        return;
-
-    for (iIndex = 0; iIndex < g_TotalRecords; iIndex++)
-        HeapFree(GetProcessHeap(), 0, g_RecordPtrs[iIndex]);
-    HeapFree(GetProcessHeap(), 0, g_RecordPtrs);
-    g_RecordPtrs = NULL;
-}
+
+/* GENERIC HELPER FUNCTIONS ***************************************************/
 
 VOID
 ShowLastWin32Error(VOID)
@@ -173,21 +242,28 @@
     LPWSTR lpMessageBuffer;
 
     dwError = GetLastError();
-    FormatMessageW(FORMAT_MESSAGE_ALLOCATE_BUFFER | FORMAT_MESSAGE_FROM_SYSTEM,
-                   NULL,
-                   dwError,
-                   0,
-                   (LPWSTR)&lpMessageBuffer,
-                   0,
-                   NULL);
+    if (dwError == ERROR_SUCCESS)
+        return;
+
+    if (!FormatMessageW(FORMAT_MESSAGE_ALLOCATE_BUFFER |
+                        FORMAT_MESSAGE_FROM_SYSTEM |
+                        FORMAT_MESSAGE_IGNORE_INSERTS,
+                        NULL,
+                        dwError,
+                        LANG_USER_DEFAULT,
+                        (LPWSTR)&lpMessageBuffer,
+                        0, NULL))
+    {
+        return;
+    }
 
     MessageBoxW(hwndMainWindow, lpMessageBuffer, szTitle, MB_OK | MB_ICONERROR);
     LocalFree(lpMessageBuffer);
 }
 
 VOID
-EventTimeToSystemTime(DWORD EventTime,
-                      SYSTEMTIME *pSystemTime)
+EventTimeToSystemTime(IN DWORD EventTime,
+                      OUT PSYSTEMTIME pSystemTime)
 {
     SYSTEMTIME st1970 = { 1970, 1, 0, 1, 0, 0, 0, 0 };
     FILETIME ftLocal;
@@ -205,397 +281,478 @@
     FileTimeToSystemTime(&ftLocal, pSystemTime);
 }
 
-
-void
-TrimNulls(LPWSTR s)
-{
-    WCHAR *c;
-
-    if (s != NULL)
-    {
-        c = s + wcslen(s) - 1;
-        while (c >= s && iswspace(*c))
-            --c;
-        *++c = L'\0';
-    }
-}
-
-
-BOOL
-GetEventMessageFileDLL(IN LPCWSTR lpLogName,
-                       IN LPCWSTR SourceName,
-                       IN LPCWSTR EntryName,
-                       OUT PWCHAR ExpandedName)
-{
-    DWORD dwSize;
-    BYTE szModuleName[MAX_PATH];
-    WCHAR szKeyName[MAX_PATH];
-    HKEY hAppKey = NULL;
-    HKEY hSourceKey = NULL;
-    BOOL bReturn = FALSE;
-
-    StringCbCopyW(szKeyName, sizeof(szKeyName), L"SYSTEM\\CurrentControlSet\\Services\\EventLog\\");
-    StringCbCatW(szKeyName, sizeof(szKeyName), lpLogName);
-
-    if (RegOpenKeyExW(HKEY_LOCAL_MACHINE,
-                     szKeyName,
-                     0,
-                     KEY_READ,
-                     &hAppKey) == ERROR_SUCCESS)
-    {
-        if (RegOpenKeyExW(hAppKey,
-                         SourceName,
-                         0,
-                         KEY_READ,
-                         &hSourceKey) == ERROR_SUCCESS)
-        {
-            dwSize = MAX_PATH;
-            if (RegQueryValueExW(hSourceKey,
-                                EntryName,
-                                NULL,
-                                NULL,
-                                (LPBYTE)szModuleName,
-                                &dwSize) == ERROR_SUCCESS)
+/*
+ * This function takes in entry a path to a single DLL, in which
+ * the message string of ID dwMessageId has to be searched.
+ * The other parameters are similar to those of the FormatMessageW API.
+ */
+LPWSTR
+GetMessageStringFromDll(
+    IN LPCWSTR  lpMessageDll,
+    IN DWORD    dwFlags, // If we always use the same flags, just remove this param...
+    IN DWORD    dwMessageId,
+    IN DWORD    nSize,
+    IN va_list* Arguments OPTIONAL)
+{
+    HMODULE hLibrary;
+    DWORD dwLength;
+    LPWSTR lpMsgBuf = NULL;
+
+    hLibrary = LoadLibraryExW(lpMessageDll, NULL,
+                              /* LOAD_LIBRARY_AS_IMAGE_RESOURCE | */ LOAD_LIBRARY_AS_DATAFILE);
+    if (hLibrary == NULL)
+        return NULL;
+
+    /* Sanitize dwFlags */
+    dwFlags &= ~FORMAT_MESSAGE_FROM_STRING;
+    dwFlags |= FORMAT_MESSAGE_FROM_HMODULE;
+
+    _SEH2_TRY
+    {
+        /*
+         * Retrieve the message string without appending extra newlines.
+         * Wrap in SEH to protect from invalid string parameters.
+         */
+        _SEH2_TRY
+        {
+            dwLength = FormatMessageW(dwFlags,
+                                   /* FORMAT_MESSAGE_ALLOCATE_BUFFER | FORMAT_MESSAGE_FROM_HMODULE |
+                                      FORMAT_MESSAGE_IGNORE_INSERTS | FORMAT_MESSAGE_MAX_WIDTH_MASK, */
+                                      hLibrary,
+                                      dwMessageId,
+                                      LANG_USER_DEFAULT,
+                                      (LPWSTR)&lpMsgBuf,
+                                      nSize,
+                                      Arguments);
+        }
+        _SEH2_EXCEPT(EXCEPTION_EXECUTE_HANDLER)
+        {
+            dwLength = 0;
+
+            /*
+             * An exception occurred while calling FormatMessage, this is usually
+             * the sign that a parameter was invalid, either 'lpMsgBuf' was NULL
+             * but we did not pass the flag FORMAT_MESSAGE_ALLOCATE_BUFFER, or the
+             * array pointer 'Arguments' was NULL or did not contain enough elements,
+             * and we did not pass the flag FORMAT_MESSAGE_IGNORE_INSERTS, and the
+             * message string expected too many inserts.
+             * In this last case only, we can call again FormatMessage but ignore
+             * explicitly the inserts. The string that we will return to the user
+             * will not be pre-formatted.
+             */
+            if (((dwFlags & FORMAT_MESSAGE_ALLOCATE_BUFFER) || lpMsgBuf) &&
+                !(dwFlags & FORMAT_MESSAGE_IGNORE_INSERTS))
             {
-                /* Returns a string containing the requested substituted environment variable. */
-                ExpandEnvironmentStringsW((LPCWSTR)szModuleName, ExpandedName, MAX_PATH);
-
-                /* Successful */
-                bReturn = TRUE;
+                /* Remove any possible harmful flags and always ignore inserts */
+                dwFlags &= ~FORMAT_MESSAGE_ARGUMENT_ARRAY;
+                dwFlags |=  FORMAT_MESSAGE_IGNORE_INSERTS;
+
+                /* If this call also throws an exception, we are really dead */
+                dwLength = FormatMessageW(dwFlags,
+                                          hLibrary,
+                                          dwMessageId,
+                                          LANG_USER_DEFAULT,
+                                          (LPWSTR)&lpMsgBuf,
+                                          nSize,
+                                          NULL /* Arguments */);
             }
         }
+        _SEH2_END;
+    }
+    _SEH2_FINALLY
+    {
+        FreeLibrary(hLibrary);
+    }
+    _SEH2_END;
+
+    if (dwLength == 0)
+    {
+        ASSERT(lpMsgBuf == NULL);
+        lpMsgBuf = NULL;
     }
     else
     {
-        ShowLastWin32Error();
-    }
-
-    if (hSourceKey != NULL)
-        RegCloseKey(hSourceKey);
-
-    if (hAppKey != NULL)
-        RegCloseKey(hAppKey);
-
-    return bReturn;
-}
-
-
-BOOL
-GetEventCategory(IN LPCWSTR KeyName,
-                 IN LPCWSTR SourceName,
-                 IN EVENTLOGRECORD *pevlr,
-                 OUT PWCHAR CategoryName)
-{
-    HANDLE hLibrary = NULL;
-    WCHAR szMessageDLL[MAX_PATH];
-    LPVOID lpMsgBuf = NULL;
-
-    if (GetEventMessageFileDLL (KeyName, SourceName, EVENT_CATEGORY_MESSAGE_FILE , szMessageDLL))
-    {
-        hLibrary = LoadLibraryExW(szMessageDLL,
-                                 NULL,
-                                 DONT_RESOLVE_DLL_REFERENCES | LOAD_LIBRARY_AS_DATAFILE);
-        if (hLibrary != NULL)
-        {
-            /* Retrieve the message string. */
-            if (FormatMessageW(FORMAT_MESSAGE_FROM_SYSTEM | FORMAT_MESSAGE_ALLOCATE_BUFFER | FORMAT_MESSAGE_FROM_HMODULE | FORMAT_MESSAGE_ARGUMENT_ARRAY,
-                              hLibrary,
-                              pevlr->EventCategory,
-                              MAKELANGID(LANG_NEUTRAL, SUBLANG_DEFAULT),
-                              (LPWSTR)&lpMsgBuf,
-                              EVENT_MESSAGE_FILE_BUFFER,
-                              NULL) != 0)
+        ASSERT(lpMsgBuf);
+    }
+
+    return lpMsgBuf;
+}
+
+/*
+ * This function takes in entry a comma-separated list of DLLs, in which
+ * the message string of ID dwMessageId has to be searched.
+ * The other parameters are similar to those of the FormatMessageW API.
+ */
+LPWSTR
+GetMessageStringFromDllList(
+    IN LPCWSTR  lpMessageDllList,
+    IN DWORD    dwFlags, // If we always use the same flags, just remove this param...
+    IN DWORD    dwMessageId,
+    IN DWORD    nSize,
+    IN va_list* Arguments OPTIONAL)
+{
+    BOOL Success = FALSE;
+    SIZE_T cbLength;
+    LPWSTR szMessageDllList;
+    LPWSTR szDll;
+    LPWSTR lpMsgBuf = NULL;
+
+    /* Allocate a local buffer for the DLL list that can be tokenized */
+    // TODO: Optimize that!! Maybe we can cleverly use lpMessageDllList in read/write mode
+    // and cleverly temporarily replace the ';' by UNICODE_NULL, do our job, then reverse the change.
+    cbLength = (wcslen(lpMessageDllList) + 1) * sizeof(WCHAR);
+    szMessageDllList = HeapAlloc(GetProcessHeap(), HEAP_ZERO_MEMORY, cbLength);
+    if (!szMessageDllList)
+        return NULL;
+    RtlCopyMemory(szMessageDllList, lpMessageDllList, cbLength);
+
+    /* Loop through the list of message DLLs */
+    szDll = wcstok(szMessageDllList, EVENT_DLL_SEPARATOR);
+    while ((szDll != NULL) && !Success)
+    {
+        // Uses LANG_USER_DEFAULT
+        lpMsgBuf = GetMessageStringFromDll(szDll,
+                                           dwFlags,
+                                           dwMessageId,
+                                           nSize,
+                                           Arguments);
+        if (lpMsgBuf)
+        {
+            /* The ID was found and the message was formatted */
+            Success = TRUE;
+            break;
+        }
+
+        /*
+         * The DLL could not be loaded, or the message could not be found,
+         * try the next DLL, if any.
+         */
+        szDll = wcstok(NULL, EVENT_DLL_SEPARATOR);
+    }
+
+    HeapFree(GetProcessHeap(), 0, szMessageDllList);
+
+    return lpMsgBuf;
+}
+
+
+typedef struct
+{
+    LPWSTR pStartingAddress;    // Pointer to the beginning of a parameter string in pMessage
+    LPWSTR pEndingAddress;      // Pointer to the end of a parameter string in pMessage
+    DWORD  pParameterID;        // Parameter identifier found in pMessage
+    LPWSTR pParameter;          // Actual parameter string
+} param_strings_format_data;
+
+DWORD
+ApplyParameterStringsToMessage(
+    IN LPCWSTR  lpMessageDllList,
+    IN BOOL     bMessagePreFormatted,
+    IN CONST LPCWSTR pMessage,
+    OUT LPWSTR* pFinalMessage)
+{
+    /*
+     * This code is heavily adapted from the MSDN example:
+     * https://msdn.microsoft.com/en-us/library/windows/desktop/bb427356.aspx
+     * with bugs removed.
+     */
+
+    DWORD Status = ERROR_SUCCESS;
+    DWORD dwParamCount = 0; // Number of insertion strings found in pMessage
+    size_t cchBuffer = 0;   // Size of the buffer in characters
+    size_t cchParams = 0;   // Number of characters in all the parameter strings
+    size_t cch = 0;
+    DWORD i = 0;
+    param_strings_format_data* pParamData = NULL; // Array of pointers holding information about each parameter string in pMessage
+    LPWSTR pTempMessage = (LPWSTR)pMessage;
+    LPWSTR pTempFinalMessage = NULL;
+
+    *pFinalMessage = NULL;
+
+    /* Determine the number of parameter insertion strings in pMessage */
+    if (bMessagePreFormatted)
+    {
+        while ((pTempMessage = wcschr(pTempMessage, L'%')))
+        {
+            pTempMessage++;
+            if (isdigit(*pTempMessage))
             {
-                /* Trim the string */
-                TrimNulls(lpMsgBuf);
-
-                /* Copy the category name */
-                StringCchCopyW(CategoryName, MAX_PATH, lpMsgBuf);
+                dwParamCount++;
+                while (isdigit(*++pTempMessage)) ;
             }
-            else
+        }
+    }
+    else
+    {
+        while ((pTempMessage = wcsstr(pTempMessage, L"%%")))
+        {
+            pTempMessage += 2;
+            if (isdigit(*pTempMessage))
             {
-                LoadStringW(hInst, IDS_NONE, CategoryName, MAX_PATH);
+                dwParamCount++;
+                while (isdigit(*++pTempMessage)) ;
             }
-
-            if (hLibrary != NULL)
-                FreeLibrary(hLibrary);
-
-            /* Free the buffer allocated by FormatMessage */
-            if (lpMsgBuf)
-                LocalFree(lpMsgBuf);
-
-            return TRUE;
-        }
-    }
-
-    LoadStringW(hInst, IDS_NONE, CategoryName, MAX_PATH);
-
-    return FALSE;
-}
-
-
-BOOL
-GetEventMessage(IN LPCWSTR KeyName,
-                IN LPCWSTR SourceName,
-                IN EVENTLOGRECORD *pevlr,
-                OUT PWCHAR EventText)
-{
-    DWORD i;
-    HANDLE hLibrary = NULL;
-    WCHAR SourceModuleName[1000];
-    WCHAR ParameterModuleName[1000];
-    LPWSTR lpMsgBuf = NULL;
-    WCHAR szStringIDNotFound[MAX_LOADSTRING];
-    LPWSTR szDll;
-    LPWSTR szMessage;
-    LPWSTR *szArguments;
-    BOOL bDone = FALSE;
-
-    /* TODO : GetEventMessageFileDLL can return a comma separated list of DLLs */
-    if (GetEventMessageFileDLL (KeyName, SourceName, EVENT_MESSAGE_FILE, SourceModuleName))
-    {
-        /* Get the event message */
-        szMessage = (LPWSTR)((LPBYTE)pevlr + pevlr->StringOffset);
-
-        /* Allocate space for parameters */
-        szArguments = malloc(sizeof(LPVOID) * pevlr->NumStrings);
-        if (!szArguments)
-        {
-            return FALSE;
-        }
-
-        for (i = 0; i < pevlr->NumStrings ; i++)
-        {
-            if (wcsstr(szMessage , L"%%"))
+        }
+    }
+
+    /* If there are no parameter insertion strings in pMessage, just return */
+    if (dwParamCount == 0)
+    {
+        // *pFinalMessage = NULL;
+        goto Cleanup;
+    }
+
+    /* Allocate the array of parameter string format data */
+    pParamData = HeapAlloc(GetProcessHeap(), HEAP_ZERO_MEMORY, dwParamCount * sizeof(param_strings_format_data));
+    if (!pParamData)
+    {
+        Status = ERROR_OUTOFMEMORY;
+        goto Cleanup;
+    }
+
+    /*
+     * Retrieve each parameter in pMessage and the beginning and end of the
+     * insertion string, as well as the message identifier of the parameter.
+     */
+    pTempMessage = (LPWSTR)pMessage;
+    if (bMessagePreFormatted)
+    {
+        while ((pTempMessage = wcschr(pTempMessage, L'%')) && (i < dwParamCount))
+        {
+            pTempMessage++;
+            if (isdigit(*pTempMessage))
             {
-                if (GetEventMessageFileDLL(KeyName, SourceName, EVENT_PARAMETER_MESSAGE_FILE, ParameterModuleName))
-                {
-                    /* Not yet support for reading messages from parameter message DLL */
-                }
+                pParamData[i].pStartingAddress = pTempMessage-1;
+                pParamData[i].pParameterID = (DWORD)_wtol(pTempMessage);
+
+                while (isdigit(*++pTempMessage)) ;
+
+                pParamData[i].pEndingAddress = pTempMessage;
+                i++;
             }
-
-            szArguments[i] = szMessage;
-            szMessage += wcslen(szMessage) + 1;
-        }
-
-        szDll = wcstok(SourceModuleName, EVENT_DLL_SEPARATOR);
-        while ((szDll != NULL) && (!bDone))
-        {
-            hLibrary = LoadLibraryExW(szDll,
-                                     NULL,
-                                     DONT_RESOLVE_DLL_REFERENCES | LOAD_LIBRARY_AS_DATAFILE);
-            if (hLibrary == NULL)
+        }
+    }
+    else
+    {
+        while ((pTempMessage = wcsstr(pTempMessage, L"%%")) && (i < dwParamCount))
+        {
+            pTempMessage += 2;
+            if (isdigit(*pTempMessage))
             {
-                /* The DLL could not be loaded try the next one (if any) */
-                szDll = wcstok(NULL, EVENT_DLL_SEPARATOR);
+                pParamData[i].pStartingAddress = pTempMessage-2;
+                pParamData[i].pParameterID = (DWORD)_wtol(pTempMessage);
+
+                while (isdigit(*++pTempMessage)) ;
+
+                pParamData[i].pEndingAddress = pTempMessage;
+                i++;
             }
-            else
-            {
-                /* Retrieve the message string. */
-                if (FormatMessageW(FORMAT_MESSAGE_FROM_SYSTEM |
-                                  FORMAT_MESSAGE_ALLOCATE_BUFFER |
-                                  FORMAT_MESSAGE_FROM_HMODULE |
-                                  FORMAT_MESSAGE_ARGUMENT_ARRAY,
-                                  hLibrary,
-                                  pevlr->EventID,
-                                  MAKELANGID(LANG_NEUTRAL, SUBLANG_DEFAULT),
-                                  (LPWSTR)&lpMsgBuf,
-                                  0,
-                                  (va_list*)szArguments) == 0)
-                {
-                    /* We haven't found the string , get next DLL (if any) */
-                    szDll = wcstok(NULL, EVENT_DLL_SEPARATOR);
-                }
-                else
-                {
-                    if (lpMsgBuf)
-                    {
-                        /* The ID was found and the message was formated */
-                        bDone = TRUE;
-
-                        /* Trim the string */
-                        TrimNulls((LPWSTR)lpMsgBuf);
-
-                        /* Copy the event text */
-                        StringCchCopyW(EventText, EVENT_MESSAGE_EVENTTEXT_BUFFER, lpMsgBuf);
-                    }
-                }
-
-                FreeLibrary(hLibrary);
-            }
-        }
-
-        if (!bDone)
-        {
-            LoadStringW(hInst, IDS_EVENTSTRINGIDNOTFOUND, szStringIDNotFound, MAX_LOADSTRING);
-            StringCchPrintfW(EventText, EVENT_MESSAGE_EVENTTEXT_BUFFER, szStringIDNotFound, (pevlr->EventID & 0xFFFF), SourceName);
-        }
-
-        free(szArguments);
-
-        /* No more dlls to try, return result */
-        return bDone;
-    }
-
-    LoadStringW(hInst, IDS_EVENTSTRINGIDNOTFOUND, szStringIDNotFound, MAX_LOADSTRING);
-    StringCchPrintfW(EventText, EVENT_MESSAGE_EVENTTEXT_BUFFER, szStringIDNotFound, (pevlr->EventID & 0xFFFF), SourceName);
-
-    return FALSE;
-}
-
-
-VOID
-GetEventType(IN WORD dwEventType,
-             OUT PWCHAR eventTypeText)
-{
-    switch (dwEventType)
-    {
-        case EVENTLOG_ERROR_TYPE:
-            LoadStringW(hInst, IDS_EVENTLOG_ERROR_TYPE, eventTypeText, MAX_LOADSTRING);
+        }
+    }
+
+    /* Retrieve each parameter string */
+    for (i = 0; i < dwParamCount; i++)
+    {
+        // pParamData[i].pParameter = GetMessageString(pParamData[i].pParameterID, 0, NULL);
+        pParamData[i].pParameter =
+            GetMessageStringFromDllList(lpMessageDllList,
+                                        FORMAT_MESSAGE_ALLOCATE_BUFFER | FORMAT_MESSAGE_FROM_HMODULE |
+                                        FORMAT_MESSAGE_IGNORE_INSERTS | FORMAT_MESSAGE_MAX_WIDTH_MASK,
+                                        pParamData[i].pParameterID,
+                                        0, NULL);
+        if (!pParamData[i].pParameter)
+        {
+            /* Skip the insertion string */
+            continue;
+        }
+
+        cchParams += wcslen(pParamData[i].pParameter);
+    }
+
+    /*
+     * Allocate the final message buffer, the size of which is based on the
+     * length of the original message and the length of each parameter string.
+     */
+    cchBuffer = wcslen(pMessage) + cchParams + 1;
+    *pFinalMessage = HeapAlloc(GetProcessHeap(), HEAP_ZERO_MEMORY, cchBuffer * sizeof(WCHAR));
+    if (!*pFinalMessage)
+    {
+        Status = ERROR_OUTOFMEMORY;
+        goto Cleanup;
+    }
+
+    pTempFinalMessage = *pFinalMessage;
+
+    /* Build the final message string */
+    pTempMessage = (LPWSTR)pMessage;
+    for (i = 0; i < dwParamCount; i++)
+    {
+        /* Append the segment from pMessage */
+        cch = pParamData[i].pStartingAddress - pTempMessage;
+        StringCchCopyNW(pTempFinalMessage, cchBuffer, pTempMessage, cch);
+        pTempMessage = pParamData[i].pEndingAddress;
+        cchBuffer -= cch;
+        pTempFinalMessage += cch;
+
+        /* Append the parameter string */
+        if (pParamData[i].pParameter)
+        {
+            StringCchCopyW(pTempFinalMessage, cchBuffer, pParamData[i].pParameter);
+            cch = wcslen(pParamData[i].pParameter); // pTempFinalMessage
+        }
+        else
+        {
+            /*
+             * We failed to retrieve the parameter string before, so just
+             * place back the original string placeholder.
+             */
+            cch = pParamData[i].pEndingAddress /* == pTempMessage */ - pParamData[i].pStartingAddress;
+            StringCchCopyNW(pTempFinalMessage, cchBuffer, pParamData[i].pStartingAddress, cch);
+            // cch = wcslen(pTempFinalMessage);
+        }
+        cchBuffer -= cch;
+        pTempFinalMessage += cch;
+    }
+
+    /* Append the last segment from pMessage */
+    StringCchCopyW(pTempFinalMessage, cchBuffer, pTempMessage);
+
+Cleanup:
+
+    // if (Status != ERROR_SUCCESS)
+        // *pFinalMessage = NULL;
+
+    if (pParamData)
+    {
+        for (i = 0; i < dwParamCount; i++)
+        {
+            if (pParamData[i].pParameter)
+                LocalFree(pParamData[i].pParameter);
+        }
+
+        HeapFree(GetProcessHeap(), 0, pParamData);
+    }
+
+    return Status;
+}
+
+
+/*
+ * The following functions were adapted from
+ * shell32!dialogs/filedefext.cpp:``SH_...'' functions.
+ */
+
+UINT
+FormatInteger(LONGLONG Num, LPWSTR pwszResult, UINT cchResultMax)
+{
+    WCHAR wszNumber[24];
+    WCHAR wszDecimalSep[8], wszThousandSep[8];
+    NUMBERFMTW nf;
+    WCHAR wszGrouping[12];
+    INT cchGrouping;
+    INT cchResult;
+    INT i;
+
+    // Print the number in uniform mode
+    swprintf(wszNumber, L"%I64u", Num);
+
+    // Get system strings for decimal and thousand separators.
+    GetLocaleInfoW(LOCALE_USER_DEFAULT, LOCALE_SDECIMAL, wszDecimalSep, _countof(wszDecimalSep));
+    GetLocaleInfoW(LOCALE_USER_DEFAULT, LOCALE_STHOUSAND, wszThousandSep, _countof(wszThousandSep));
+
+    // Initialize format for printing the number in bytes
+    ZeroMemory(&nf, sizeof(nf));
+    nf.lpDecimalSep = wszDecimalSep;
+    nf.lpThousandSep = wszThousandSep;
+
+    // Get system string for groups separator
+    cchGrouping = GetLocaleInfoW(LOCALE_USER_DEFAULT,
+                                 LOCALE_SGROUPING,
+                                 wszGrouping,
+                                 _countof(wszGrouping));
+
+    // Convert grouping specs from string to integer
+    for (i = 0; i < cchGrouping; i++)
+    {
+        WCHAR wch = wszGrouping[i];
+
+        if (wch >= L'0' && wch <= L'9')
+            nf.Grouping = nf.Grouping * 10 + (wch - L'0');
+        else if (wch != L';')
             break;
-        case EVENTLOG_WARNING_TYPE:
-            LoadStringW(hInst, IDS_EVENTLOG_WARNING_TYPE, eventTypeText, MAX_LOADSTRING);
-            break;
-        case EVENTLOG_INFORMATION_TYPE:
-            LoadStringW(hInst, IDS_EVENTLOG_INFORMATION_TYPE, eventTypeText, MAX_LOADSTRING);
-            break;
-        case EVENTLOG_AUDIT_SUCCESS:
-            LoadStringW(hInst, IDS_EVENTLOG_AUDIT_SUCCESS, eventTypeText, MAX_LOADSTRING);
-            break;
-        case EVENTLOG_AUDIT_FAILURE:
-            LoadStringW(hInst, IDS_EVENTLOG_AUDIT_FAILURE, eventTypeText, MAX_LOADSTRING);
-            break;
-        case EVENTLOG_SUCCESS:
-            LoadStringW(hInst, IDS_EVENTLOG_SUCCESS, eventTypeText, MAX_LOADSTRING);
-            break;
-        default:
-            LoadStringW(hInst, IDS_EVENTLOG_UNKNOWN_TYPE, eventTypeText, MAX_LOADSTRING);
-            break;
-    }
-}
-
-BOOL
-GetEventUserName(EVENTLOGRECORD *pelr,
-                 OUT PWCHAR pszUser)
-{
-    PSID lpSid;
-    WCHAR szName[1024];
-    WCHAR szDomain[1024];
-    SID_NAME_USE peUse;
-    DWORD cbName = 1024;
-    DWORD cbDomain = 1024;
-
-    /* Point to the SID. */
-    lpSid = (PSID)((LPBYTE)pelr + pelr->UserSidOffset);
-
-    /* User SID */
-    if (pelr->UserSidLength > 0)
-    {
-        if (LookupAccountSidW(NULL,
-                             lpSid,
-                             szName,
-                             &cbName,
-                             szDomain,
-                             &cbDomain,
-                             &peUse))
-        {
-            StringCchCopyW(pszUser, MAX_PATH, szName);
-            return TRUE;
-        }
-    }
-
-    return FALSE;
-}
-
-
-static DWORD WINAPI
-ShowStatusMessageThread(IN LPVOID lpParameter)
-{
-    HWND *phWnd = (HWND *)lpParameter;
-    HWND hWnd;
-    MSG Msg;
-
-    hWnd = CreateDialogParam(hInst,
-                             MAKEINTRESOURCE(IDD_PROGRESSBOX),
-                             GetDesktopWindow(),
-                             StatusMessageWindowProc,
-                             (LPARAM)NULL);
-    if (!hWnd)
+    }
+
+    if ((nf.Grouping % 10) == 0)
+        nf.Grouping /= 10;
+    else
+        nf.Grouping *= 10;
+
+    // Format the number
+    cchResult = GetNumberFormatW(LOCALE_USER_DEFAULT,
+                                 0,
+                                 wszNumber,
+                                 &nf,
+                                 pwszResult,
+                                 cchResultMax);
+
+    if (!cchResult)
         return 0;
 
-    *phWnd = hWnd;
-
-    ShowWindow(hWnd, SW_SHOW);
-
-    /* Message loop for the Status window */
-    while (GetMessage(&Msg, NULL, 0, 0))
-    {
-        TranslateMessage(&Msg);
-        DispatchMessage(&Msg);
-    }
-
-    return 0;
-}
-
-
-BOOL
-QueryEventMessages(LPWSTR lpMachineName,
-                   LPWSTR lpLogName)
-{
-    HWND hwndDlg = NULL;
-    HANDLE hEventLog;
-    EVENTLOGRECORD *pevlr;
-    DWORD dwRead, dwNeeded, dwThisRecord, dwTotalRecords = 0, dwCurrentRecord = 0, dwRecordsToRead = 0, dwFlags, dwMaxLength;
+    // GetNumberFormatW returns number of characters including UNICODE_NULL
+    return cchResult - 1;
+}
+
+UINT
+FormatByteSize(LONGLONG cbSize, LPWSTR pwszResult, UINT cchResultMax)
+{
+    INT cchWritten;
+    LPWSTR pwszEnd;
     size_t cchRemaining;
-    LPWSTR lpSourceName;
-    LPWSTR lpComputerName;
-    LPSTR lpData;
-    BOOL bResult = TRUE; /* Read succeeded. */
-
-    WCHAR szWindowTitle[MAX_PATH];
-    WCHAR szStatusText[MAX_PATH];
-    WCHAR szLocalDate[MAX_PATH];
-    WCHAR szLocalTime[MAX_PATH];
-    WCHAR szEventID[MAX_PATH];
-    WCHAR szEventTypeText[MAX_LOADSTRING];
-    WCHAR szCategoryID[MAX_PATH];
-    WCHAR szUsername[MAX_PATH];
-    WCHAR szEventText[EVENT_MESSAGE_FILE_BUFFER];
-    WCHAR szCategory[MAX_PATH];
-    WCHAR szData[MAX_PATH];
-    PWCHAR lpTitleTemplateEnd;
-
-    SYSTEMTIME time;
-    LVITEMW lviEventItem;
-
-    dwFlags = EVENTLOG_FORWARDS_READ | EVENTLOG_SEQUENTIAL_READ;
-
-    /* Open the event log. */
-    hEventLog = OpenEventLogW(lpMachineName,
-                             lpLogName);
-    if (hEventLog == NULL)
-    {
-        ShowLastWin32Error();
-        return FALSE;
-    }
-
-    lpSourceLogName = lpLogName;
-    lpComputerName = lpMachineName;
-
-    /* Disable listview redraw */
-    SendMessage(hwndListView, WM_SETREDRAW, FALSE, 0);
-
-    /* Clear the list view */
-    (void)ListView_DeleteAllItems (hwndListView);
-    FreeRecords();
-
-    GetOldestEventLogRecord(hEventLog, &dwThisRecord);
-
-<<<<<<< HEAD
-    /* Get the total number of event log records. */
-    GetNumberOfEventLogRecords (hEventLog , &dwTotalRecords);
-    g_TotalRecords = dwTotalRecords;
-=======
+
+    /* Write formated bytes count */
+    cchWritten = FormatInteger(cbSize, pwszResult, cchResultMax);
+    if (!cchWritten)
+        return 0;
+
+    /* Copy " bytes" to buffer */
+    pwszEnd = pwszResult + cchWritten;
+    cchRemaining = cchResultMax - cchWritten;
+    StringCchCopyExW(pwszEnd, cchRemaining, L" ", &pwszEnd, &cchRemaining, 0);
+    cchWritten = LoadStringW(hInst, IDS_BYTES_FORMAT, pwszEnd, cchRemaining);
+    cchRemaining -= cchWritten;
+
+    return cchResultMax - cchRemaining;
+}
+
+LPWSTR
+FormatFileSizeWithBytes(const PULARGE_INTEGER lpQwSize, LPWSTR pwszResult, UINT cchResultMax)
+{
+    UINT cchWritten;
+    LPWSTR pwszEnd;
+    size_t cchRemaining;
+
+    /* Format bytes in KBs, MBs etc */
+    if (StrFormatByteSizeW(lpQwSize->QuadPart, pwszResult, cchResultMax) == NULL)
+        return NULL;
+
+    /* If there is less bytes than 1KB, we have nothing to do */
+    if (lpQwSize->QuadPart < 1024)
+        return pwszResult;
+
+    /* Concatenate " (" */
+    cchWritten = wcslen(pwszResult);
+    pwszEnd = pwszResult + cchWritten;
+    cchRemaining = cchResultMax - cchWritten;
+    StringCchCopyExW(pwszEnd, cchRemaining, L" (", &pwszEnd, &cchRemaining, 0);
+
+    /* Write formated bytes count */
+    cchWritten = FormatByteSize(lpQwSize->QuadPart, pwszEnd, cchRemaining);
+    pwszEnd += cchWritten;
+    cchRemaining -= cchWritten;
+
+    /* Copy ")" to the buffer */
+    StringCchCopyW(pwszEnd, cchRemaining, L")");
+
     return pwszResult;
 }
 
@@ -1344,33 +1501,18 @@
 
     /* Get the total number of event log records */
     GetNumberOfEventLogRecords(hEventLog, &dwTotalRecords);
->>>>>>> 3f81e26f
 
     if (dwTotalRecords > 0)
     {
         EnableMenuItem(hMainMenu, IDM_CLEAR_EVENTS, MF_BYCOMMAND | MF_ENABLED);
-        EnableMenuItem(hMainMenu, IDM_SAVE_PROTOCOL, MF_BYCOMMAND | MF_ENABLED);
+        EnableMenuItem(hMainMenu, IDM_SAVE_EVENTLOG, MF_BYCOMMAND | MF_ENABLED);
     }
     else
     {
         EnableMenuItem(hMainMenu, IDM_CLEAR_EVENTS, MF_BYCOMMAND | MF_GRAYED);
-        EnableMenuItem(hMainMenu, IDM_SAVE_PROTOCOL, MF_BYCOMMAND | MF_GRAYED);
-    }
-
-<<<<<<< HEAD
-    g_RecordPtrs = HeapAlloc(GetProcessHeap(), HEAP_ZERO_MEMORY, dwTotalRecords * sizeof(PVOID));
-
-    /* If we have at least 1000 records show the waiting dialog */
-    if (dwTotalRecords > 1000)
-    {
-        CloseHandle(CreateThread(NULL,
-                                 0,
-                                 ShowStatusMessageThread,
-                                 (LPVOID)&hwndDlg,
-                                 0,
-                                 NULL));
-    }
-=======
+        EnableMenuItem(hMainMenu, IDM_SAVE_EVENTLOG, MF_BYCOMMAND | MF_GRAYED);
+    }
+
     /* Set up the event records cache */
     g_RecordPtrs = HeapAlloc(hProcessHeap, HEAP_ZERO_MEMORY, dwTotalRecords * sizeof(*g_RecordPtrs));
     if (!g_RecordPtrs)
@@ -1397,35 +1539,9 @@
 
     if (!pEvlr)
         goto Quit;
->>>>>>> 3f81e26f
 
     while (dwStatus == ERROR_SUCCESS)
     {
-<<<<<<< HEAD
-        pevlr = HeapAlloc(GetProcessHeap(), 0, sizeof(EVENTLOGRECORD));
-        g_RecordPtrs[dwCurrentRecord] = pevlr;
-
-        bResult = ReadEventLog(hEventLog,  // Event log handle
-                               dwFlags,    // Sequential read
-                               0,          // Ignored for sequential read
-                               pevlr,      // Pointer to buffer
-                               sizeof(EVENTLOGRECORD),   // Size of buffer
-                               &dwRead,    // Number of bytes read
-                               &dwNeeded); // Bytes in the next record
-        if((!bResult) && (GetLastError () == ERROR_INSUFFICIENT_BUFFER))
-        {
-            HeapFree(GetProcessHeap(), 0, pevlr);
-            pevlr = HeapAlloc(GetProcessHeap(), 0, dwNeeded);
-            g_RecordPtrs[dwCurrentRecord] = pevlr;
-
-            ReadEventLogW(hEventLog,  // event log handle
-                         dwFlags,    // read flags
-                         0,          // offset; default is 0
-                         pevlr,      // pointer to buffer
-                         dwNeeded,   // size of buffer
-                         &dwRead,    // number of bytes read
-                         &dwNeeded); // bytes in next record
-=======
         bResult =  ReadEventLogW(hEventLog, dwFlags, 0, pEvlr, dwWanted, &dwRead, &dwNeeded);
         dwStatus = GetLastError();
 
@@ -1446,7 +1562,6 @@
         {
             /* exit on other errors (ERROR_HANDLE_EOF) */
             break;
->>>>>>> 3f81e26f
         }
 
         pEvlrBuffer = (LPBYTE)pEvlr;
@@ -1454,32 +1569,6 @@
 
         while (pEvlrBuffer < pEvlrEnd)
         {
-<<<<<<< HEAD
-            LoadStringW(hInst, IDS_NOT_AVAILABLE, szUsername, MAX_PATH);
-            LoadStringW(hInst, IDS_NOT_AVAILABLE, szEventText, MAX_PATH);
-            LoadStringW(hInst, IDS_NONE, szCategory, MAX_PATH);
-
-            // Get the event source name.
-            lpSourceName = (LPWSTR)((LPBYTE)pevlr + sizeof(EVENTLOGRECORD));
-
-            // Get the computer name
-            lpComputerName = (LPWSTR)((LPBYTE)pevlr + sizeof(EVENTLOGRECORD) + (wcslen(lpSourceName) + 1) * sizeof(WCHAR));
-
-            // This ist the data section of the current event
-            lpData = (LPSTR)((LPBYTE)pevlr + pevlr->DataOffset);
-
-            // Compute the event type
-            EventTimeToSystemTime(pevlr->TimeWritten, &time);
-
-            // Get the username that generated the event
-            GetEventUserName(pevlr, szUsername);
-
-            GetDateFormatW(LOCALE_USER_DEFAULT, DATE_SHORTDATE, &time, NULL, szLocalDate, MAX_PATH);
-            GetTimeFormatW(LOCALE_USER_DEFAULT, 0, &time, NULL, szLocalTime, MAX_PATH);
-
-            GetEventType(pevlr->EventType, szEventTypeText);
-            GetEventCategory(lpLogName, lpSourceName, pevlr, szCategory);
-=======
             PEVENTLOGRECORD pEvlrTmp = (PEVENTLOGRECORD)pEvlrBuffer;
             PWSTR lpszUsername, lpszCategoryName;
             g_RecordPtrs[dwCurrentRecord] = NULL;
@@ -1524,7 +1613,6 @@
             GetEventType(pEvlrTmp->EventType, szEventTypeText);
 
             lpszCategoryName = GetEventCategory(EventLog->LogName, lpszSourceName, pEvlrTmp, szCategory) ? szCategory : szNoCategory;
->>>>>>> 3f81e26f
 
             StringCbPrintfW(szEventID, sizeof(szEventID), L"%u", (pEvlrTmp->EventID & 0xFFFF));
             StringCbPrintfW(szCategoryID, sizeof(szCategoryID), L"%u", pEvlrTmp->EventCategory);
@@ -1540,28 +1628,25 @@
 
             switch (pEvlrTmp->EventType)
             {
+                case EVENTLOG_SUCCESS:
+                case EVENTLOG_INFORMATION_TYPE:
+                    lviEventItem.iImage = 0;
+                    break;
+
+                case EVENTLOG_WARNING_TYPE:
+                    lviEventItem.iImage = 1;
+                    break;
+
                 case EVENTLOG_ERROR_TYPE:
                     lviEventItem.iImage = 2;
                     break;
 
+                case EVENTLOG_AUDIT_SUCCESS:
+                    lviEventItem.iImage = 3;
+                    break;
+
                 case EVENTLOG_AUDIT_FAILURE:
-                    lviEventItem.iImage = 2;
-                    break;
-
-                case EVENTLOG_WARNING_TYPE:
-                    lviEventItem.iImage = 1;
-                    break;
-
-                case EVENTLOG_INFORMATION_TYPE:
-                    lviEventItem.iImage = 0;
-                    break;
-
-                case EVENTLOG_AUDIT_SUCCESS:
-                    lviEventItem.iImage = 0;
-                    break;
-
-                case EVENTLOG_SUCCESS:
-                    lviEventItem.iImage = 0;
+                    lviEventItem.iImage = 4;
                     break;
             }
 
@@ -1569,43 +1654,6 @@
 
             ListView_SetItemText(hwndListView, lviEventItem.iItem, 1, szLocalDate);
             ListView_SetItemText(hwndListView, lviEventItem.iItem, 2, szLocalTime);
-<<<<<<< HEAD
-            ListView_SetItemText(hwndListView, lviEventItem.iItem, 3, lpSourceName);
-            ListView_SetItemText(hwndListView, lviEventItem.iItem, 4, szCategory);
-            ListView_SetItemText(hwndListView, lviEventItem.iItem, 5, szEventID);
-            ListView_SetItemText(hwndListView, lviEventItem.iItem, 6, szUsername); //User
-            ListView_SetItemText(hwndListView, lviEventItem.iItem, 7, lpComputerName); //Computer
-            MultiByteToWideChar(CP_ACP,
-                                0,
-                                lpData,
-                                pevlr->DataLength,
-                                szData,
-                                MAX_PATH);
-            ListView_SetItemText(hwndListView, lviEventItem.iItem, 8, szData); //Event Text
-
-            dwRead -= pevlr->Length;
-            pevlr = (EVENTLOGRECORD *)((LPBYTE) pevlr + pevlr->Length);
-        }
-
-        dwRecordsToRead--;
-        dwCurrentRecord++;
-    }
-
-    // All events loaded
-    if(hwndDlg)
-        EndDialog(hwndDlg, 0);
-
-    StringCchPrintfExW(szWindowTitle,
-                       sizeof(szWindowTitle) / sizeof(WCHAR),
-                       &lpTitleTemplateEnd,
-                       &cchRemaining,
-                       0,
-                       szTitleTemplate, szTitle, lpLogName); /* i = number of characters written */
-    /* lpComputerName can be NULL here if no records was read */
-    dwMaxLength = (DWORD)cchRemaining;
-    if (!lpComputerName)
-        GetComputerNameW(lpTitleTemplateEnd, &dwMaxLength);
-=======
             ListView_SetItemText(hwndListView, lviEventItem.iItem, 3, lpszSourceName);
             ListView_SetItemText(hwndListView, lviEventItem.iItem, 4, lpszCategoryName);
             ListView_SetItemText(hwndListView, lviEventItem.iItem, 5, szEventID);
@@ -1662,45 +1710,267 @@
                         dwTotalRecords,
                         ListView_GetItemCount(hwndListView));
     }
->>>>>>> 3f81e26f
     else
-        StringCchCopyW(lpTitleTemplateEnd, dwMaxLength, lpComputerName);
-
-    StringCbPrintfW(szStatusText, sizeof(szStatusText), szStatusBarTemplate, lpLogName, dwTotalRecords);
-
-    // Update the status bar
-    SendMessageW(hwndStatus, SB_SETTEXT, (WPARAM)0, (LPARAM)szStatusText);
-
-    // Set the window title
+    {
+        // TODO: Use a different title & implement filtering for multi-log filters !!
+        // (EventLogFilter->NumOfEventLogs > 1)
+        MessageBoxW(hwndMainWindow,
+                    L"Many-logs filtering is not implemented yet!!",
+                    L"Event Log",
+                    MB_OK | MB_ICONINFORMATION);
+    }
+
+    /* Update the status bar */
+    StatusBar_SetText(hwndStatus, 0, szStatusText);
+
+    /* Set the window title */
     SetWindowTextW(hwndMainWindow, szWindowTitle);
 
-    // Resume list view redraw
+    /* Resume list view redraw */
     SendMessageW(hwndListView, WM_SETREDRAW, TRUE, 0);
 
-    // Close the event log.
-    CloseEventLog(hEventLog);
-
-    return TRUE;
-}
-
+    EventLogFilter_Release(EventLogFilter);
+
+    CloseHandle(hStopEnumEvent);
+    InterlockedExchangePointer((PVOID*)&hStopEnumEvent, NULL);
+
+    return 0;
+}
+
+/*
+ * The purpose of this thread is to serialize the creation of the events
+ * enumeration thread, since the Event Log Viewer currently only supports
+ * one view, one event list, one enumeration.
+ */
+static DWORD WINAPI
+StartStopEnumEventsThread(IN LPVOID lpParameter)
+{
+    HANDLE WaitHandles[2];
+    DWORD  WaitResult;
+
+    WaitHandles[0] = hStartStopEnumEvent; // End-of-application event
+    WaitHandles[1] = hStartEnumEvent;     // Command event
+
+    while (TRUE)
+    {
+        WaitResult = WaitForMultipleObjects(ARRAYSIZE(WaitHandles),
+                                            WaitHandles,
+                                            FALSE, // WaitAny
+                                            INFINITE);
+        switch (WaitResult)
+        {
+            case WAIT_OBJECT_0 + 0:
+            {
+                /* End-of-application event signaled, quit this thread */
+
+                /* Stop the previous enumeration */
+                if (hEnumEventsThread)
+                {
+                    if (hStopEnumEvent)
+                    {
+                        SetEvent(hStopEnumEvent);
+                        WaitForSingleObject(hEnumEventsThread, INFINITE);
+                        // NOTE: The following is done by the enumeration thread just before terminating.
+                        // hStopEnumEvent = NULL;
+                    }
+
+                    CloseHandle(hEnumEventsThread);
+                    hEnumEventsThread = NULL;
+                }
+
+                /* Clear the list view and free the cached records */
+                ListView_DeleteAllItems(hwndListView);
+                FreeRecords();
+
+                /* Reset the active filter */
+                ActiveFilter = NULL;
+
+                return 0;
+            }
+
+            case WAIT_OBJECT_0 + 1:
+            {
+                /* Restart a new enumeration if needed */
+                PEVENTLOGFILTER EventLogFilter;
+
+                /* Stop the previous enumeration */
+                if (hEnumEventsThread)
+                {
+                    if (hStopEnumEvent)
+                    {
+                        SetEvent(hStopEnumEvent);
+                        WaitForSingleObject(hEnumEventsThread, INFINITE);
+                        // NOTE: The following is done by the enumeration thread just before terminating.
+                        // hStopEnumEvent = NULL;
+                    }
+
+                    CloseHandle(hEnumEventsThread);
+                    hEnumEventsThread = NULL;
+                }
+
+                /* Clear the list view and free the cached records */
+                ListView_DeleteAllItems(hwndListView);
+                FreeRecords();
+
+                /* Reset the active filter */
+                ActiveFilter = NULL;
+
+                EventLogFilter = InterlockedExchangePointer((PVOID*)&EnumFilter, NULL);
+                if (!EventLogFilter)
+                    break;
+
+                // Manual-reset event
+                hStopEnumEvent = CreateEventW(NULL, TRUE, FALSE, NULL);
+                if (!hStopEnumEvent)
+                    break;
+
+                hEnumEventsThread = CreateThread(NULL,
+                                                 0,
+                                                 EnumEventsThread,
+                                                 (LPVOID)EventLogFilter,
+                                                 CREATE_SUSPENDED,
+                                                 NULL);
+                if (!hEnumEventsThread)
+                {
+                    CloseHandle(hStopEnumEvent);
+                    hStopEnumEvent = NULL;
+                    break;
+                }
+                // CloseHandle(hEnumEventsThread);
+                ResumeThread(hEnumEventsThread);
+
+                break;
+            }
+
+            default:
+            {
+                /* Unknown command, must never go there! */
+                return GetLastError();
+            }
+        }
+    }
+
+    return 0;
+}
 
 VOID
-SaveProtocol(VOID)
-{
+EnumEvents(IN PEVENTLOGFILTER EventLogFilter)
+{
+    /* Signal the enumerator thread we want to enumerate events */
+    InterlockedExchangePointer((PVOID*)&EnumFilter, EventLogFilter);
+    SetEvent(hStartEnumEvent);
+    return;
+}
+
+
+PEVENTLOGFILTER
+GetSelectedFilter(OUT HTREEITEM* phti OPTIONAL)
+{
+    TVITEMEXW tvItemEx;
+    HTREEITEM hti;
+
+    if (phti)
+        *phti = NULL;
+
+    /* Get index of selected item */
+    hti = TreeView_GetSelection(hwndTreeView);
+    if (hti == NULL)
+        return NULL; // No filter
+
+    tvItemEx.mask = TVIF_PARAM;
+    tvItemEx.hItem = hti;
+
+    TreeView_GetItem(hwndTreeView, &tvItemEx);
+
+    if (phti)
+        *phti = tvItemEx.hItem;
+
+    return (PEVENTLOGFILTER)tvItemEx.lParam;
+}
+
+
+VOID
+OpenUserEventLog(VOID)
+{
+    PEVENTLOG EventLog;
+    PEVENTLOGFILTER EventLogFilter;
+    HTREEITEM hItem = NULL;
+    WCHAR szFileName[MAX_PATH];
+
+    ZeroMemory(szFileName, sizeof(szFileName));
+
+    sfn.lpstrFile = szFileName;
+    sfn.nMaxFile  = ARRAYSIZE(szFileName);
+
+    if (!GetOpenFileNameW(&sfn))
+        return;
+    sfn.lpstrFile[sfn.nMaxFile-1] = UNICODE_NULL;
+
+    /* Allocate a new event log entry */
+    EventLog = AllocEventLog(NULL, sfn.lpstrFile, FALSE);
+    if (EventLog == NULL)
+        return;
+
+    /* Allocate a new event log filter entry for this event log */
+    EventLogFilter = AllocEventLogFilter(// LogName,
+                                         TRUE, TRUE, TRUE, TRUE, TRUE,
+                                         NULL, NULL, NULL,
+                                         1, &EventLog);
+    if (EventLogFilter == NULL)
+    {
+        HeapFree(GetProcessHeap(), 0, EventLog);
+        return;
+    }
+
+    /* Add the event log and the filter into their lists */
+    InsertTailList(&EventLogList, &EventLog->ListEntry);
+    InsertTailList(&EventLogFilterList, &EventLogFilter->ListEntry);
+
+    /* Retrieve and cache the event log file */
+    EventLog->FileName = HeapAlloc(GetProcessHeap(), 0, sfn.nMaxFile * sizeof(WCHAR));
+    if (EventLog->FileName)
+        StringCchCopyW(EventLog->FileName, sfn.nMaxFile, sfn.lpstrFile);
+
+    hItem = TreeViewAddItem(hwndTreeView, htiUserLogs,
+                            szFileName,
+                            2, 3, (LPARAM)EventLogFilter);
+
+    /* Select the event log */
+    if (hItem)
+    {
+        // TreeView_Expand(hwndTreeView, htiUserLogs, TVE_EXPAND);
+        TreeView_SelectItem(hwndTreeView, hItem);
+        TreeView_EnsureVisible(hwndTreeView, hItem);
+    }
+    SetFocus(hwndTreeView);
+}
+
+VOID
+SaveEventLog(IN PEVENTLOGFILTER EventLogFilter)
+{
+    PEVENTLOG EventLog;
     HANDLE hEventLog;
     WCHAR szFileName[MAX_PATH];
 
+    /* Bail out if there is no available filter */
+    if (!EventLogFilter)
+        return;
+
     ZeroMemory(szFileName, sizeof(szFileName));
 
     sfn.lpstrFile = szFileName;
-    sfn.nMaxFile  = MAX_PATH;
+    sfn.nMaxFile  = ARRAYSIZE(szFileName);
 
     if (!GetSaveFileNameW(&sfn))
-    {
         return;
-    }
-
-    hEventLog = OpenEventLogW(lpComputerName, lpSourceLogName);
+
+    EventLogFilter_AddRef(EventLogFilter);
+
+    EventLog = EventLogFilter->EventLogs[0];
+    hEventLog = OpenEventLogW(EventLog->ComputerName, EventLog->LogName);
+
+    EventLogFilter_Release(EventLogFilter);
+
     if (!hEventLog)
     {
         ShowLastWin32Error();
@@ -1708,77 +1978,112 @@
     }
 
     if (!BackupEventLogW(hEventLog, szFileName))
-    {
         ShowLastWin32Error();
-    }
 
     CloseEventLog(hEventLog);
 }
 
+VOID
+CloseUserEventLog(IN PEVENTLOGFILTER EventLogFilter, IN HTREEITEM hti)
+{
+    /* Bail out if there is no available filter */
+    if (!EventLogFilter)
+        return;
+
+    if (InterlockedCompareExchangePointer((PVOID*)&ActiveFilter, NULL, NULL) == EventLogFilter)
+    {
+        /* Signal the enumerator thread we want to stop enumerating events */
+        // EnumEvents(NULL);
+        InterlockedExchangePointer((PVOID*)&EnumFilter, NULL);
+        SetEvent(hStartEnumEvent);
+    }
+
+    /*
+     * The deletion of the item automatically triggers a TVN_SELCHANGED
+     * notification, that will reset the ActiveFilter (in case the item
+     * selected is a filter). Otherwise we reset it there.
+     */
+    TreeView_DeleteItem(hwndTreeView, hti);
+
+    /* Remove the filter from the list */
+    RemoveEntryList(&EventLogFilter->ListEntry);
+    EventLogFilter_Release(EventLogFilter);
+
+    // /* Select the default event log */
+    // // TreeView_Expand(hwndTreeView, htiUserLogs, TVE_EXPAND);
+    // TreeView_SelectItem(hwndTreeView, hItem);
+    // TreeView_EnsureVisible(hwndTreeView, hItem);
+    SetFocus(hwndTreeView);
+}
+
 
 BOOL
-ClearEvents(VOID)
-{
+ClearEvents(IN PEVENTLOGFILTER EventLogFilter)
+{
+    BOOL Success;
+    PEVENTLOG EventLog;
     HANDLE hEventLog;
     WCHAR szFileName[MAX_PATH];
     WCHAR szMessage[MAX_LOADSTRING];
 
+    /* Bail out if there is no available filter */
+    if (!EventLogFilter)
+        return FALSE;
+
     ZeroMemory(szFileName, sizeof(szFileName));
     ZeroMemory(szMessage, sizeof(szMessage));
 
-    LoadStringW(hInst, IDS_CLEAREVENTS_MSG, szMessage, MAX_LOADSTRING);
+    LoadStringW(hInst, IDS_CLEAREVENTS_MSG, szMessage, ARRAYSIZE(szMessage));
 
     sfn.lpstrFile = szFileName;
-    sfn.nMaxFile  = MAX_PATH;
+    sfn.nMaxFile  = ARRAYSIZE(szFileName);
 
     switch (MessageBoxW(hwndMainWindow, szMessage, szTitle, MB_YESNOCANCEL | MB_ICONINFORMATION))
     {
         case IDCANCEL:
-        {
             return FALSE;
-        }
 
         case IDNO:
-        {
             sfn.lpstrFile = NULL;
             break;
-        }
 
         case IDYES:
-        {
             if (!GetSaveFileNameW(&sfn))
-            {
                 return FALSE;
-            }
             break;
-        }
-    }
-
-    hEventLog = OpenEventLogW(lpComputerName, lpSourceLogName);
+    }
+
+    EventLogFilter_AddRef(EventLogFilter);
+
+    EventLog = EventLogFilter->EventLogs[0];
+    hEventLog = OpenEventLogW(EventLog->ComputerName, EventLog->LogName);
+
+    EventLogFilter_Release(EventLogFilter);
+
     if (!hEventLog)
     {
         ShowLastWin32Error();
         return FALSE;
     }
 
-    if (!ClearEventLogW(hEventLog, sfn.lpstrFile))
-    {
+    Success = ClearEventLogW(hEventLog, sfn.lpstrFile);
+    if (!Success)
         ShowLastWin32Error();
-        CloseEventLog(hEventLog);
-        return FALSE;
-    }
 
     CloseEventLog(hEventLog);
-
-    return TRUE;
+    return Success;
 }
 
 
 VOID
-Refresh(VOID)
-{
-    QueryEventMessages(lpComputerName,
-                       lpSourceLogName);
+Refresh(IN PEVENTLOGFILTER EventLogFilter)
+{
+    /* Bail out if there is no available filter */
+    if (!EventLogFilter)
+        return;
+
+    /* Reenumerate the events through the filter */
+    EnumEvents(EventLogFilter);
 }
 
 
@@ -1787,369 +2092,541 @@
 {
     WNDCLASSEXW wcex;
 
-    wcex.cbSize = sizeof(WNDCLASSEX);
+    wcex.cbSize = sizeof(wcex);
     wcex.style = 0;
     wcex.lpfnWndProc = WndProc;
     wcex.cbClsExtra = 0;
     wcex.cbWndExtra = 0;
     wcex.hInstance = hInstance;
-    wcex.hIcon = LoadIcon(hInstance, MAKEINTRESOURCE(IDI_EVENTVWR));
-    wcex.hCursor = LoadCursor(NULL, IDC_ARROW);
-    wcex.hbrBackground = (HBRUSH)(COLOR_WINDOW + 1);
-    wcex.lpszMenuName = MAKEINTRESOURCE(IDM_EVENTVWR);
+    wcex.hIcon = LoadIconW(hInstance, MAKEINTRESOURCEW(IDI_EVENTVWR));
+    wcex.hCursor = LoadCursorW(NULL, MAKEINTRESOURCEW(IDC_ARROW));
+    wcex.hbrBackground = (HBRUSH)(COLOR_3DFACE + 1); // COLOR_WINDOW + 1
+    wcex.lpszMenuName = MAKEINTRESOURCEW(IDM_EVENTVWR);
     wcex.lpszClassName = szWindowClass;
-    wcex.hIconSm = (HICON)LoadImage(hInstance,
-                                    MAKEINTRESOURCE(IDI_EVENTVWR),
-                                    IMAGE_ICON,
-                                    16,
-                                    16,
-                                    LR_SHARED);
+    wcex.hIconSm = (HICON)LoadImageW(hInstance,
+                                     MAKEINTRESOURCEW(IDI_EVENTVWR),
+                                     IMAGE_ICON,
+                                     16,
+                                     16,
+                                     LR_SHARED);
 
     return RegisterClassExW(&wcex);
 }
 
 
-VOID
-GetDisplayNameFile(IN LPCWSTR lpLogName,
-                   OUT PWCHAR lpModuleName)
-{
-    HKEY hKey;
+BOOL
+GetDisplayNameFileAndID(IN LPCWSTR lpLogName,
+                        OUT PWCHAR lpModuleName, // TODO: Add IN DWORD BufLen
+                        OUT PDWORD pdwMessageID)
+{
+    BOOL Success = FALSE;
+    LONG Result;
+    HKEY hLogKey;
     WCHAR *KeyPath;
+    SIZE_T cbKeyPath;
+    DWORD Type, cbData;
+    DWORD dwMessageID = 0;
     WCHAR szModuleName[MAX_PATH];
-    DWORD cbData;
-    SIZE_T cbKeyPath;
+
+    /* Use a default value for the message ID */
+    *pdwMessageID = 0;
 
     cbKeyPath = (wcslen(EVENTLOG_BASE_KEY) + wcslen(lpLogName) + 1) * sizeof(WCHAR);
     KeyPath = HeapAlloc(GetProcessHeap(), 0, cbKeyPath);
     if (!KeyPath)
-    {
-        return;
-    }
+        return FALSE;
 
     StringCbCopyW(KeyPath, cbKeyPath, EVENTLOG_BASE_KEY);
     StringCbCatW(KeyPath, cbKeyPath, lpLogName);
 
-    if (RegOpenKeyExW(HKEY_LOCAL_MACHINE, KeyPath, 0, KEY_READ, &hKey) != ERROR_SUCCESS)
-    {
-        HeapFree(GetProcessHeap(), 0, KeyPath);
+    Result = RegOpenKeyExW(HKEY_LOCAL_MACHINE, KeyPath, 0, KEY_QUERY_VALUE, &hLogKey);
+    HeapFree(GetProcessHeap(), 0, KeyPath);
+    if (Result != ERROR_SUCCESS)
+        return FALSE;
+
+    cbData = sizeof(szModuleName);
+    Result = RegQueryValueExW(hLogKey,
+                              L"DisplayNameFile",
+                              NULL,
+                              &Type,
+                              (LPBYTE)szModuleName,
+                              &cbData);
+    if ((Result != ERROR_SUCCESS) || (Type != REG_EXPAND_SZ && Type != REG_SZ))
+    {
+        szModuleName[0] = UNICODE_NULL;
+    }
+    else
+    {
+        /* NULL-terminate the string and expand it */
+        szModuleName[cbData / sizeof(WCHAR) - 1] = UNICODE_NULL;
+        ExpandEnvironmentStringsW(szModuleName, lpModuleName, ARRAYSIZE(szModuleName));
+        Success = TRUE;
+    }
+
+    /*
+     * If we have a 'DisplayNameFile', query for 'DisplayNameID';
+     * otherwise it's not really useful. 'DisplayNameID' is optional.
+     */
+    if (Success)
+    {
+        cbData = sizeof(dwMessageID);
+        Result = RegQueryValueExW(hLogKey,
+                                  L"DisplayNameID",
+                                  NULL,
+                                  &Type,
+                                  (LPBYTE)&dwMessageID,
+                                  &cbData);
+        if ((Result != ERROR_SUCCESS) || (Type != REG_DWORD))
+            dwMessageID = 0;
+
+        *pdwMessageID = dwMessageID;
+    }
+
+    RegCloseKey(hLogKey);
+
+    return Success;
+}
+
+
+VOID
+BuildLogListAndFilterList(IN LPCWSTR lpComputerName)
+{
+    LONG Result;
+    HKEY hEventLogKey, hLogKey;
+    DWORD dwNumLogs = 0;
+    DWORD dwIndex, dwMaxKeyLength;
+    DWORD Type;
+    PEVENTLOG EventLog;
+    PEVENTLOGFILTER EventLogFilter;
+    LPWSTR LogName = NULL;
+    WCHAR szModuleName[MAX_PATH];
+    DWORD lpcName;
+    DWORD dwMessageID;
+    LPWSTR lpDisplayName;
+    HTREEITEM hRootNode = NULL, hItem = NULL, hItemDefault = NULL;
+
+    /* Open the EventLog key */
+    // FIXME: Use local or remote computer
+    Result = RegOpenKeyExW(HKEY_LOCAL_MACHINE, EVENTLOG_BASE_KEY, 0, KEY_READ, &hEventLogKey);
+    if (Result != ERROR_SUCCESS)
+    {
         return;
     }
 
-    cbData = sizeof(szModuleName);
-    if (RegQueryValueExW(hKey, L"DisplayNameFile", NULL, NULL, (LPBYTE)szModuleName, &cbData) == ERROR_SUCCESS)
-    {
-        ExpandEnvironmentStringsW(szModuleName, lpModuleName, MAX_PATH);
-    }
-
-    RegCloseKey(hKey);
-    HeapFree(GetProcessHeap(), 0, KeyPath);
-}
-
-
-DWORD
-GetDisplayNameID(IN LPCWSTR lpLogName)
-{
-    HKEY hKey;
-    WCHAR *KeyPath;
-    DWORD dwMessageID = 0;
-    DWORD cbData;
-    SIZE_T cbKeyPath;
-
-    cbKeyPath = (wcslen(EVENTLOG_BASE_KEY) + wcslen(lpLogName) + 1) * sizeof(WCHAR);
-    KeyPath = HeapAlloc(GetProcessHeap(), 0, cbKeyPath);
-    if (!KeyPath)
-    {
-        return 0;
-    }
-
-    StringCbCopyW(KeyPath, cbKeyPath, EVENTLOG_BASE_KEY);
-    StringCbCatW(KeyPath, cbKeyPath, lpLogName);
-
-    if (RegOpenKeyExW(HKEY_LOCAL_MACHINE, KeyPath, 0, KEY_READ, &hKey) != ERROR_SUCCESS)
-    {
-        HeapFree(GetProcessHeap(), 0, KeyPath);
-        return 0;
-    }
-
-    cbData = sizeof(dwMessageID);
-    RegQueryValueExW(hKey, L"DisplayNameID", NULL, NULL, (LPBYTE)&dwMessageID, &cbData);
-
-    RegCloseKey(hKey);
-    HeapFree(GetProcessHeap(), 0, KeyPath);
-
-    return dwMessageID;
-}
-
+    /* Retrieve the number of event logs enumerated as registry keys */
+    Result = RegQueryInfoKeyW(hEventLogKey, NULL, NULL, NULL, &dwNumLogs, &dwMaxKeyLength,
+                              NULL, NULL, NULL, NULL, NULL, NULL);
+    if (Result != ERROR_SUCCESS)
+    {
+        goto Quit;
+    }
+    if (!dwNumLogs)
+        goto Quit;
+
+    /* Take the NULL terminator into account */
+    ++dwMaxKeyLength;
+
+    /* Allocate the temporary buffer */
+    LogName = HeapAlloc(GetProcessHeap(), 0, dwMaxKeyLength * sizeof(WCHAR));
+    if (!LogName)
+        goto Quit;
+
+    /* Enumerate and retrieve each event log name */
+    for (dwIndex = 0; dwIndex < dwNumLogs; dwIndex++)
+    {
+        lpcName = dwMaxKeyLength;
+        Result = RegEnumKeyExW(hEventLogKey, dwIndex, LogName, &lpcName, NULL, NULL, NULL, NULL);
+        if (Result != ERROR_SUCCESS)
+            continue;
+
+        /* Take the NULL terminator into account */
+        ++lpcName;
+
+        /* Allocate a new event log entry */
+        EventLog = AllocEventLog(lpComputerName, LogName, TRUE);
+        if (EventLog == NULL)
+            continue;
+
+        /* Allocate a new event log filter entry for this event log */
+        EventLogFilter = AllocEventLogFilter(// LogName,
+                                             TRUE, TRUE, TRUE, TRUE, TRUE,
+                                             NULL, NULL, NULL,
+                                             1, &EventLog);
+        if (EventLogFilter == NULL)
+        {
+            HeapFree(GetProcessHeap(), 0, EventLog);
+            continue;
+        }
+
+        /* Add the event log and the filter into their lists */
+        InsertTailList(&EventLogList, &EventLog->ListEntry);
+        InsertTailList(&EventLogFilterList, &EventLogFilter->ListEntry);
+
+        EventLog->FileName = NULL;
+
+        /* Retrieve and cache the event log file */
+        Result = RegOpenKeyExW(hEventLogKey,
+                               LogName,
+                               0,
+                               KEY_QUERY_VALUE,
+                               &hLogKey);
+        if (Result == ERROR_SUCCESS)
+        {
+            lpcName = 0;
+            Result = RegQueryValueExW(hLogKey,
+                                      L"File",
+                                      NULL,
+                                      &Type,
+                                      NULL,
+                                      &lpcName);
+            if ((Result != ERROR_SUCCESS) || (Type != REG_EXPAND_SZ && Type != REG_SZ))
+            {
+                // Windows' EventLog uses some kind of default value, we do not.
+                EventLog->FileName = NULL;
+            }
+            else
+            {
+                lpcName = ROUND_DOWN(lpcName, sizeof(WCHAR));
+                EventLog->FileName = HeapAlloc(GetProcessHeap(), 0, lpcName);
+                if (EventLog->FileName)
+                {
+                    Result = RegQueryValueExW(hLogKey,
+                                              L"File",
+                                              NULL,
+                                              &Type,
+                                              (LPBYTE)EventLog->FileName,
+                                              &lpcName);
+                    if (Result != ERROR_SUCCESS)
+                    {
+                        HeapFree(GetProcessHeap(), 0, EventLog->FileName);
+                        EventLog->FileName = NULL;
+                    }
+                    else
+                    {
+                        EventLog->FileName[lpcName / sizeof(WCHAR) - 1] = UNICODE_NULL;
+                    }
+                }
+            }
+
+            RegCloseKey(hLogKey);
+        }
+
+        /* Get the display name for the event log */
+        lpDisplayName = NULL;
+
+        ZeroMemory(szModuleName, sizeof(szModuleName));
+        if (GetDisplayNameFileAndID(LogName, szModuleName, &dwMessageID))
+        {
+            /* Retrieve the message string without appending extra newlines */
+            lpDisplayName =
+            GetMessageStringFromDll(szModuleName,
+                                    FORMAT_MESSAGE_ALLOCATE_BUFFER | FORMAT_MESSAGE_FROM_HMODULE |
+                                    FORMAT_MESSAGE_IGNORE_INSERTS | FORMAT_MESSAGE_MAX_WIDTH_MASK,
+                                    dwMessageID,
+                                    0,
+                                    NULL);
+        }
+
+        /*
+         * Select the correct tree root node, whether the log is a System
+         * or an Application log. Default to Application log otherwise.
+         */
+        hRootNode = htiAppLogs;
+        for (lpcName = 0; lpcName < ARRAYSIZE(SystemLogs); ++lpcName)
+        {
+            /* Check whether the log name is part of the system logs */
+            if (wcsicmp(LogName, SystemLogs[lpcName]) == 0)
+            {
+                hRootNode = htiSystemLogs;
+                break;
+            }
+        }
+
+        hItem = TreeViewAddItem(hwndTreeView, hRootNode,
+                                (lpDisplayName ? lpDisplayName : LogName),
+                                2, 3, (LPARAM)EventLogFilter);
+
+        /* Try to get the default event log: "Application" */
+        if ((hItemDefault == NULL) && (wcsicmp(LogName, SystemLogs[0]) == 0))
+        {
+            hItemDefault = hItem;
+        }
+
+        /* Free the buffer allocated by FormatMessage */
+        if (lpDisplayName)
+            LocalFree(lpDisplayName);
+    }
+
+    HeapFree(GetProcessHeap(), 0, LogName);
+
+Quit:
+    RegCloseKey(hEventLogKey);
+
+    /* Select the default event log */
+    if (hItemDefault)
+    {
+        // TreeView_Expand(hwndTreeView, hRootNode, TVE_EXPAND);
+        TreeView_SelectItem(hwndTreeView, hItemDefault);
+        TreeView_EnsureVisible(hwndTreeView, hItemDefault);
+    }
+    SetFocus(hwndTreeView);
+
+    return;
+}
 
 VOID
-BuildLogList(void)
-{
-    HKEY hKey;
-    DWORD lpcName;
-    DWORD dwIndex;
-    DWORD dwMessageID;
-    DWORD dwMaxKeyLength;
-    WCHAR szModuleName[MAX_PATH];
-    LPWSTR lpDisplayName;
-    HANDLE hLibrary = NULL;
-
-    if (RegOpenKeyExW(HKEY_LOCAL_MACHINE, EVENTLOG_BASE_KEY, 0, KEY_READ, &hKey) != ERROR_SUCCESS)
-    {
-        return;
-    }
-
-    if (RegQueryInfoKeyW(hKey, NULL, NULL, NULL, &dwNumLogs, &dwMaxKeyLength, NULL, NULL, NULL, NULL, NULL, NULL) != ERROR_SUCCESS)
-    {
-        RegCloseKey(hKey);
-        return;
-    }
-
-    if (!dwNumLogs)
-    {
-        RegCloseKey(hKey);
-        return;
-    }
-
-    LogNames = HeapAlloc(GetProcessHeap(), 0, (dwNumLogs + 1) * sizeof(WCHAR*));
-
-    if (!LogNames)
-    {
-        RegCloseKey(hKey);
-        return;
-    }
-
-    for (dwIndex = 0; dwIndex < dwNumLogs; dwIndex++)
-    {
-        LogNames[dwIndex] = HeapAlloc(GetProcessHeap(), HEAP_ZERO_MEMORY, ((dwMaxKeyLength + 1) * sizeof(WCHAR)));
-
-        if (LogNames[dwIndex] != NULL)
-        {
-            lpcName = dwMaxKeyLength + 1;
-
-            if (RegEnumKeyExW(hKey, dwIndex, LogNames[dwIndex], &lpcName, NULL, NULL, NULL, NULL) == ERROR_SUCCESS)
-            {
-                lpDisplayName = NULL;
-
-                ZeroMemory(szModuleName, sizeof(szModuleName));
-                GetDisplayNameFile(LogNames[dwIndex], szModuleName);
-                dwMessageID = GetDisplayNameID(LogNames[dwIndex]);
-
-                hLibrary = LoadLibraryExW(szModuleName, NULL, DONT_RESOLVE_DLL_REFERENCES | LOAD_LIBRARY_AS_DATAFILE);
-                if (hLibrary != NULL)
-                {
-                    FormatMessageW(FORMAT_MESSAGE_ALLOCATE_BUFFER | FORMAT_MESSAGE_FROM_HMODULE, hLibrary, dwMessageID, 0, (LPWSTR)&lpDisplayName, 0, NULL);
-                    FreeLibrary(hLibrary);
-                }
-
-                if (lpDisplayName)
-                {
-                    InsertMenuW(hMainMenu, IDM_SAVE_PROTOCOL, MF_BYCOMMAND | MF_STRING, ID_FIRST_LOG + dwIndex, lpDisplayName);
-                }
-                else
-                {
-                    InsertMenuW(hMainMenu, IDM_SAVE_PROTOCOL, MF_BYCOMMAND | MF_STRING, ID_FIRST_LOG + dwIndex, LogNames[dwIndex]);
-                }
-
-                LocalFree(lpDisplayName);
-            }
-        }
-    }
-
-    InsertMenuW(hMainMenu, IDM_SAVE_PROTOCOL, MF_BYCOMMAND | MF_SEPARATOR, ID_FIRST_LOG + dwIndex + 1, NULL);
-
-    RegCloseKey(hKey);
+FreeLogList(VOID)
+{
+    PLIST_ENTRY Entry;
+    PEVENTLOG EventLog;
+
+    while (!IsListEmpty(&EventLogList))
+    {
+        Entry = RemoveHeadList(&EventLogList);
+        EventLog = (PEVENTLOG)CONTAINING_RECORD(Entry, EVENTLOG, ListEntry);
+        EventLog_Free(EventLog);
+    }
 
     return;
 }
 
-
 VOID
-FreeLogList(void)
-{
-    DWORD dwIndex;
-
-    if (!LogNames)
-    {
-        return;
-    }
-
-<<<<<<< HEAD
-    for (dwIndex = 0; dwIndex < dwNumLogs; dwIndex++)
-    {
-        if (LogNames[dwIndex])
-        {
-            HeapFree(GetProcessHeap(), 0, LogNames[dwIndex]);
-        }
-
-        DeleteMenu(hMainMenu, ID_FIRST_LOG + dwIndex, MF_BYCOMMAND);
-    }
-
-    DeleteMenu(hMainMenu, ID_FIRST_LOG + dwIndex + 1, MF_BYCOMMAND);
-
-    HeapFree(GetProcessHeap(), 0, LogNames);
-
-    dwNumLogs = 0;
-=======
+FreeLogFilterList(VOID)
+{
+    PLIST_ENTRY Entry;
+    PEVENTLOGFILTER EventLogFilter;
+
+    while (!IsListEmpty(&EventLogFilterList))
+    {
+        Entry = RemoveHeadList(&EventLogFilterList);
+        EventLogFilter = (PEVENTLOGFILTER)CONTAINING_RECORD(Entry, EVENTLOGFILTER, ListEntry);
+        EventLogFilter_Free(EventLogFilter);
+    }
+
     ActiveFilter = NULL;
->>>>>>> 3f81e26f
 
     return;
 }
 
-<<<<<<< HEAD
-
-=======
->>>>>>> 3f81e26f
 BOOL
 InitInstance(HINSTANCE hInstance,
              int nCmdShow)
 {
+    RECT rcClient, rs;
+    LONG StatusHeight;
     HIMAGELIST hSmall;
     LVCOLUMNW lvc = {0};
     WCHAR szTemp[256];
 
     hInst = hInstance; // Store instance handle in our global variable
 
+    /* Create the main window */
     hwndMainWindow = CreateWindowW(szWindowClass,
-                                  szTitle,
-                                  WS_OVERLAPPEDWINDOW | WS_CLIPCHILDREN,
-                                  CW_USEDEFAULT, 0, CW_USEDEFAULT, 0,
-                                  NULL,
-                                  NULL,
-                                  hInstance,
-                                  NULL);
+                                   szTitle,
+                                   WS_OVERLAPPEDWINDOW | WS_CLIPCHILDREN,
+                                   CW_USEDEFAULT, 0, CW_USEDEFAULT, 0,
+                                   NULL,
+                                   NULL,
+                                   hInstance,
+                                   NULL);
     if (!hwndMainWindow)
-    {
         return FALSE;
-    }
-
+
+    /* Create the status bar */
     hwndStatus = CreateWindowExW(0,                                  // no extended styles
-                                STATUSCLASSNAMEW,                    // status bar
-                                L"Done.",                     // no text
-                                WS_CHILD | WS_BORDER | WS_VISIBLE,  // styles
-                                0, 0, 0, 0,                         // x, y, cx, cy
-                                hwndMainWindow,                     // parent window
-                                (HMENU)100,                         // window ID
-                                hInstance,                          // instance
-                                NULL);                              // window data
-
-    // Create our listview child window.  Note that I use WS_EX_CLIENTEDGE
-    // and WS_BORDER to create the normal "sunken" look.  Also note that
-    // LVS_EX_ styles cannot be set in CreateWindowEx().
-    hwndListView = CreateWindowExW(WS_EX_CLIENTEDGE,
-                                  WC_LISTVIEWW,
-                                  L"",
-                                  LVS_SHOWSELALWAYS | WS_CHILD | WS_VISIBLE | LVS_REPORT,
-                                  0,
-                                  0,
-                                  243,
-                                  200,
-                                  hwndMainWindow,
-                                  NULL,
-                                  hInstance,
-                                  NULL);
-
-    // After the ListView is created, we can add extended list view styles.
-    (void)ListView_SetExtendedListViewStyle (hwndListView, LVS_EX_FULLROWSELECT);
-
-    // Create the ImageList
+                                 STATUSCLASSNAMEW,                   // status bar
+                                 L"",                                // no text
+                                 WS_CHILD | WS_VISIBLE | CCS_BOTTOM | SBARS_SIZEGRIP, // styles
+                                 0, 0, 0, 0,                         // x, y, cx, cy
+                                 hwndMainWindow,                     // parent window
+                                 (HMENU)100,                         // window ID
+                                 hInstance,                          // instance
+                                 NULL);                              // window data
+
+    GetClientRect(hwndMainWindow, &rcClient);
+    GetWindowRect(hwndStatus, &rs);
+    StatusHeight = rs.bottom - rs.top;
+
+    /* Create a progress bar in the status bar (hidden by default) */
+    StatusBar_GetItemRect(hwndStatus, 0, &rs);
+    hwndStatusProgress = CreateWindowExW(0,                          // no extended styles
+                                         PROGRESS_CLASSW,            // status bar
+                                         NULL,                       // no text
+                                         WS_CHILD | PBS_SMOOTH,      // styles
+                                         rs.left, rs.top,            // x, y
+                                         rs.right-rs.left, rs.bottom-rs.top, // cx, cy
+                                         hwndStatus,                 // parent window
+                                         NULL,                       // window ID
+                                         hInstance,                  // instance
+                                         NULL);                      // window data
+    ProgressBar_SetStep(hwndStatusProgress, 1);
+
+    /* Initialize the splitter default positions */
+    nVSplitPos = 250;
+    nHSplitPos = 250;
+
+    /* Create the TreeView */
+    hwndTreeView = CreateWindowExW(WS_EX_CLIENTEDGE,
+                                   WC_TREEVIEWW,
+                                   NULL,
+                                   // WS_CHILD | WS_VISIBLE | TVS_HASLINES | TVS_SHOWSELALWAYS,
+                                   WS_CHILD | WS_VISIBLE | /* WS_TABSTOP | */ TVS_HASLINES | TVS_HASBUTTONS | TVS_LINESATROOT | TVS_EDITLABELS | TVS_SHOWSELALWAYS,
+                                   0, 0,
+                                   nVSplitPos - SPLIT_WIDTH/2,
+                                   (rcClient.bottom - rcClient.top) - StatusHeight,
+                                   hwndMainWindow,
+                                   NULL,
+                                   hInstance,
+                                   NULL);
+
+    /* Create the ImageList */
     hSmall = ImageList_Create(GetSystemMetrics(SM_CXSMICON),
                               GetSystemMetrics(SM_CYSMICON),
-                              ILC_COLOR32,
-                              1,
-                              1);
-
-    // Add event type icons to ImageList
-    ImageList_AddIcon (hSmall, LoadIcon(hInstance, MAKEINTRESOURCE(IDI_INFORMATIONICON)));
-    ImageList_AddIcon (hSmall, LoadIcon(hInstance, MAKEINTRESOURCE(IDI_WARNINGICON)));
-    ImageList_AddIcon (hSmall, LoadIcon(hInstance, MAKEINTRESOURCE(IDI_ERRORICON)));
-
-    // Assign ImageList to List View
-    (void)ListView_SetImageList (hwndListView, hSmall, LVSIL_SMALL);
-
-    // Now set up the listview with its columns.
+                              ILC_COLOR32 | ILC_MASK, // ILC_COLOR24
+                              1, 1);
+
+    /* Add event type icons to the ImageList: closed/opened folder, event log (normal/viewed) */
+    ImageList_AddIcon(hSmall, LoadIconW(hInstance, MAKEINTRESOURCEW(IDI_CLOSED_CATEGORY)));
+    ImageList_AddIcon(hSmall, LoadIconW(hInstance, MAKEINTRESOURCEW(IDI_OPENED_CATEGORY)));
+    ImageList_AddIcon(hSmall, LoadIconW(hInstance, MAKEINTRESOURCEW(IDI_EVENTLOG)));
+    ImageList_AddIcon(hSmall, LoadIconW(hInstance, MAKEINTRESOURCEW(IDI_EVENTVWR)));
+
+    /* Assign the ImageList to the Tree View */
+    TreeView_SetImageList(hwndTreeView, hSmall, TVSIL_NORMAL);
+
+    /* Add the event logs nodes */
+    // "System Logs"
+    LoadStringW(hInstance, IDS_EVENTLOG_SYSTEM, szTemp, ARRAYSIZE(szTemp));
+    htiSystemLogs = TreeViewAddItem(hwndTreeView, NULL, szTemp, 0, 1, (LPARAM)NULL);
+    // "Application Logs"
+    LoadStringW(hInstance, IDS_EVENTLOG_APP, szTemp, ARRAYSIZE(szTemp));
+    htiAppLogs = TreeViewAddItem(hwndTreeView, NULL, szTemp, 0, 1, (LPARAM)NULL);
+    // "User Logs"
+    LoadStringW(hInstance, IDS_EVENTLOG_USER, szTemp, ARRAYSIZE(szTemp));
+    htiUserLogs = TreeViewAddItem(hwndTreeView, NULL, szTemp, 0, 1, (LPARAM)NULL);
+
+    /* Create the Event details pane (optional) */
+    hwndEventDetails = CreateEventDetailsCtrl(hInst, hwndMainWindow, (LPARAM)NULL);
+    // hwndEventDetails = NULL;
+    if (hwndEventDetails)
+    {
+    // SetWindowLongPtrW(hwndEventDetails, GWL_STYLE,
+                      // GetWindowLongPtrW(hwndEventDetails, GWL_STYLE) | WS_BORDER);
+    SetWindowLongPtrW(hwndEventDetails, GWL_EXSTYLE,
+                      GetWindowLongPtrW(hwndEventDetails, GWL_EXSTYLE) | WS_EX_CLIENTEDGE);
+    SetWindowPos(hwndEventDetails, NULL,
+                 nVSplitPos + SPLIT_WIDTH/2,
+                 nHSplitPos + SPLIT_WIDTH/2,
+                 (rcClient.right - rcClient.left) - nVSplitPos - SPLIT_WIDTH/2,
+                 (rcClient.bottom - rcClient.top) - nHSplitPos - SPLIT_WIDTH/2 - StatusHeight,
+                 SWP_NOZORDER | SWP_NOACTIVATE | SWP_SHOWWINDOW);
+    }
+
+    /* Create the ListView */
+    hwndListView = CreateWindowExW(WS_EX_CLIENTEDGE,
+                                   WC_LISTVIEWW,
+                                   NULL,
+                                   WS_CHILD | WS_VISIBLE | LVS_SHOWSELALWAYS | LVS_REPORT,
+                                   nVSplitPos + SPLIT_WIDTH/2,
+                                   0,
+                                   (rcClient.right - rcClient.left) - nVSplitPos - SPLIT_WIDTH/2,
+                                   hwndEventDetails ? nHSplitPos - SPLIT_WIDTH/2
+                                                    : (rcClient.bottom - rcClient.top) - StatusHeight,
+                                   hwndMainWindow,
+                                   NULL,
+                                   hInstance,
+                                   NULL);
+
+    /* Add the extended ListView styles */
+    ListView_SetExtendedListViewStyle(hwndListView, LVS_EX_HEADERDRAGDROP | LVS_EX_FULLROWSELECT |LVS_EX_LABELTIP);
+
+    /* Create the ImageList */
+    hSmall = ImageList_Create(GetSystemMetrics(SM_CXSMICON),
+                              GetSystemMetrics(SM_CYSMICON),
+                              ILC_COLOR32 | ILC_MASK, // ILC_COLOR24
+                              1, 1);
+
+    /* Add event type icons to the ImageList */
+    ImageList_AddIcon(hSmall, LoadIconW(hInstance, MAKEINTRESOURCEW(IDI_INFORMATIONICON)));
+    ImageList_AddIcon(hSmall, LoadIconW(hInstance, MAKEINTRESOURCEW(IDI_WARNINGICON)));
+    ImageList_AddIcon(hSmall, LoadIconW(hInstance, MAKEINTRESOURCEW(IDI_ERRORICON)));
+    ImageList_AddIcon(hSmall, LoadIconW(hInstance, MAKEINTRESOURCEW(IDI_AUDITSUCCESSICON)));
+    ImageList_AddIcon(hSmall, LoadIconW(hInstance, MAKEINTRESOURCEW(IDI_AUDITFAILUREICON)));
+
+    /* Assign the ImageList to the List View */
+    ListView_SetImageList(hwndListView, hSmall, LVSIL_SMALL);
+
+    /* Now set up the listview with its columns */
     lvc.mask = LVCF_TEXT | LVCF_WIDTH;
     lvc.cx = 90;
     LoadStringW(hInstance,
                 IDS_COLUMNTYPE,
                 szTemp,
-                sizeof(szTemp) / sizeof(WCHAR));
+                ARRAYSIZE(szTemp));
     lvc.pszText = szTemp;
-    (void)ListView_InsertColumn(hwndListView, 0, &lvc);
+    ListView_InsertColumn(hwndListView, 0, &lvc);
 
     lvc.cx = 70;
     LoadStringW(hInstance,
                 IDS_COLUMNDATE,
                 szTemp,
-                sizeof(szTemp) / sizeof(WCHAR));
+                ARRAYSIZE(szTemp));
     lvc.pszText = szTemp;
-    (void)ListView_InsertColumn(hwndListView, 1, &lvc);
+    ListView_InsertColumn(hwndListView, 1, &lvc);
 
     lvc.cx = 70;
     LoadStringW(hInstance,
                 IDS_COLUMNTIME,
                 szTemp,
-                sizeof(szTemp) / sizeof(WCHAR));
+                ARRAYSIZE(szTemp));
     lvc.pszText = szTemp;
-    (void)ListView_InsertColumn(hwndListView, 2, &lvc);
+    ListView_InsertColumn(hwndListView, 2, &lvc);
 
     lvc.cx = 150;
     LoadStringW(hInstance,
                 IDS_COLUMNSOURCE,
                 szTemp,
-                sizeof(szTemp) / sizeof(WCHAR));
+                ARRAYSIZE(szTemp));
     lvc.pszText = szTemp;
-    (void)ListView_InsertColumn(hwndListView, 3, &lvc);
+    ListView_InsertColumn(hwndListView, 3, &lvc);
 
     lvc.cx = 100;
     LoadStringW(hInstance,
                 IDS_COLUMNCATEGORY,
                 szTemp,
-                sizeof(szTemp) / sizeof(WCHAR));
+                ARRAYSIZE(szTemp));
     lvc.pszText = szTemp;
-    (void)ListView_InsertColumn(hwndListView, 4, &lvc);
+    ListView_InsertColumn(hwndListView, 4, &lvc);
 
     lvc.cx = 60;
     LoadStringW(hInstance,
                 IDS_COLUMNEVENT,
                 szTemp,
-                sizeof(szTemp) / sizeof(WCHAR));
+                ARRAYSIZE(szTemp));
     lvc.pszText = szTemp;
-    (void)ListView_InsertColumn(hwndListView, 5, &lvc);
+    ListView_InsertColumn(hwndListView, 5, &lvc);
 
     lvc.cx = 120;
     LoadStringW(hInstance,
                 IDS_COLUMNUSER,
                 szTemp,
-                sizeof(szTemp) / sizeof(WCHAR));
+                ARRAYSIZE(szTemp));
     lvc.pszText = szTemp;
-    (void)ListView_InsertColumn(hwndListView, 6, &lvc);
+    ListView_InsertColumn(hwndListView, 6, &lvc);
 
     lvc.cx = 100;
     LoadStringW(hInstance,
                 IDS_COLUMNCOMPUTER,
                 szTemp,
-                sizeof(szTemp) / sizeof(WCHAR));
+                ARRAYSIZE(szTemp));
     lvc.pszText = szTemp;
-    (void)ListView_InsertColumn(hwndListView, 7, &lvc);
-
-<<<<<<< HEAD
-    lvc.cx = 0;
-    LoadStringW(hInstance,
-                IDS_COLUMNEVENTDATA,
-                szTemp,
-                sizeof(szTemp) / sizeof(WCHAR));
-    lvc.pszText = szTemp;
-    (void)ListView_InsertColumn(hwndListView, 8, &lvc);
-
-    // Initialize the save Dialog
-=======
+    ListView_InsertColumn(hwndListView, 7, &lvc);
+
     /* Initialize the save Dialog */
->>>>>>> 3f81e26f
     ZeroMemory(&sfn, sizeof(sfn));
     ZeroMemory(szSaveFilter, sizeof(szSaveFilter));
 
-    LoadStringW(hInst, IDS_SAVE_FILTER, szSaveFilter, MAX_LOADSTRING);
+    LoadStringW(hInst, IDS_SAVE_FILTER, szSaveFilter, ARRAYSIZE(szSaveFilter));
 
     sfn.lStructSize     = sizeof(sfn);
     sfn.hwndOwner       = hwndMainWindow;
@@ -2162,15 +2639,9 @@
     ShowWindow(hwndMainWindow, nCmdShow);
     UpdateWindow(hwndMainWindow);
 
-    BuildLogList();
-
-<<<<<<< HEAD
-    QueryEventMessages(lpComputerName, LogNames[0]);
-
-    CheckMenuRadioItem(GetMenu(hwndMainWindow), ID_FIRST_LOG, ID_FIRST_LOG + dwNumLogs, ID_FIRST_LOG, MF_BYCOMMAND);
-
     return TRUE;
-=======
+}
+
 VOID ResizeWnd(INT cx, INT cy)
 {
     HDWP hdwp;
@@ -2229,322 +2700,602 @@
 
     if (hdwp)
         EndDeferWindowPos(hdwp);
->>>>>>> 3f81e26f
 }
 
 
 LRESULT CALLBACK
-WndProc(HWND hWnd, UINT message, WPARAM wParam, LPARAM lParam)
+WndProc(HWND hWnd, UINT uMsg, WPARAM wParam, LPARAM lParam)
 {
     RECT rect;
-    NMHDR *hdr;
-
-    switch (message)
+
+    switch (uMsg)
     {
         case WM_CREATE:
             hMainMenu = GetMenu(hWnd);
             break;
 
+        case WM_DESTROY:
+            PostQuitMessage(0);
+            break;
+
         case WM_NOTIFY:
-            switch (((LPNMHDR)lParam)->code)
+        {
+            LPNMHDR hdr = (LPNMHDR)lParam;
+
+            if (hdr->hwndFrom == hwndListView)
             {
-                case NM_DBLCLK :
-                    hdr = (NMHDR FAR*)lParam;
-                    if (hdr->hwndFrom == hwndListView)
+                switch (hdr->code)
+                {
+                    case LVN_ITEMCHANGED:
                     {
-                        LPNMITEMACTIVATE lpnmitem = (LPNMITEMACTIVATE)lParam;
-
-                        if (lpnmitem->iItem != -1)
+                        LPNMLISTVIEW pnmv = (LPNMLISTVIEW)lParam;
+
+                        if ( (pnmv->uChanged  & LVIF_STATE) && /* The state has changed */
+                             (pnmv->uNewState & LVIS_SELECTED) /* The item has been (de)selected */ )
                         {
-                            DialogBox(hInst,
-                                      MAKEINTRESOURCE(IDD_EVENTPROPERTIES),
-                                      hWnd,
-                                      EventDetails);
+                            if (hwndEventDetails)
+                                SendMessageW(hwndEventDetails, EVT_DISPLAY, 0, 0);
+                        }
+                        break;
+                    }
+
+                    case NM_DBLCLK:
+                    case NM_RETURN:
+                        SendMessageW(hWnd, WM_COMMAND, IDM_EVENT_DETAILS, 0);
+                        break;
+                }
+            }
+            else if (hdr->hwndFrom == hwndTreeView)
+            {
+                switch (hdr->code)
+                {
+                    case TVN_BEGINLABELEDIT:
+                    {
+                        HTREEITEM hItem = ((LPNMTVDISPINFO)lParam)->item.hItem;
+
+                        /* Disable label editing for root nodes */
+                        return ((hItem == htiSystemLogs) ||
+                                (hItem == htiAppLogs)    ||
+                                (hItem == htiUserLogs));
+                    }
+
+                    case TVN_ENDLABELEDIT:
+                    {
+                        TVITEMW item = ((LPNMTVDISPINFO)lParam)->item;
+                        HTREEITEM hItem = item.hItem;
+
+                        /* Disable label editing for root nodes */
+                        if ((hItem == htiSystemLogs) ||
+                            (hItem == htiAppLogs)    ||
+                            (hItem == htiUserLogs))
+                        {
+                            return FALSE;
+                        }
+
+                        if (item.pszText)
+                        {
+                            LPWSTR pszText = item.pszText;
+
+                            /* Trim all whitespace */
+                            while (*pszText && iswspace(*pszText))
+                                ++pszText;
+
+                            if (!*pszText)
+                                return FALSE;
+
+                            return TRUE;
+                        }
+                        else
+                        {
+                            return FALSE;
                         }
                     }
-                    break;
-            }
-            break;
-
-        case WM_COMMAND:
-            // Parse the menu selections:
-
-            if ((LOWORD(wParam) >= ID_FIRST_LOG) && (LOWORD(wParam) <= ID_FIRST_LOG + dwNumLogs))
-            {
-                if (LogNames[LOWORD(wParam) - ID_FIRST_LOG])
-                {
-                    if (QueryEventMessages(lpComputerName, LogNames[LOWORD(wParam) - ID_FIRST_LOG]))
+
+                    case TVN_SELCHANGED:
                     {
-                        CheckMenuRadioItem(GetMenu(hWnd), ID_FIRST_LOG, ID_FIRST_LOG + dwNumLogs, LOWORD(wParam), MF_BYCOMMAND);
+                        PEVENTLOGFILTER EventLogFilter =
+                            (PEVENTLOGFILTER)((LPNMTREEVIEW)lParam)->itemNew.lParam;
+
+                        // FIXME: It might be nice to reference here the filter,
+                        // so that we don't have to reference/dereference it many times
+                        // in the other functions???
+
+                        // FIXME: This is a hack!!
+                        if (hwndEventDetails && EventLogFilter)
+                        {
+                            SendMessageW(hwndEventDetails, EVT_SETFILTER, 0, (LPARAM)EventLogFilter);
+                        }
+
+                        if (EventLogFilter)
+                        {
+                            /*
+                             * If we have selected a filter, enable the menu commands;
+                             * they will possibly be updated after events enumeration.
+                             */
+                            EnableMenuItem(hMainMenu, IDM_SAVE_EVENTLOG, MF_BYCOMMAND | MF_ENABLED);
+                            EnableMenuItem(hMainMenu, IDM_CLOSE_EVENTLOG, MF_BYCOMMAND | MF_ENABLED);
+                            EnableMenuItem(hMainMenu, IDM_CLEAR_EVENTS, MF_BYCOMMAND | MF_ENABLED);
+                            EnableMenuItem(hMainMenu, IDM_RENAME_EVENTLOG, MF_BYCOMMAND | MF_ENABLED);
+                            EnableMenuItem(hMainMenu, IDM_EVENTLOG_SETTINGS, MF_BYCOMMAND | MF_ENABLED);
+                        }
+                        else
+                        {
+                            EnableMenuItem(hMainMenu, IDM_SAVE_EVENTLOG, MF_BYCOMMAND | MF_GRAYED);
+                            EnableMenuItem(hMainMenu, IDM_CLOSE_EVENTLOG, MF_BYCOMMAND | MF_GRAYED);
+                            EnableMenuItem(hMainMenu, IDM_CLEAR_EVENTS, MF_BYCOMMAND | MF_GRAYED);
+                            EnableMenuItem(hMainMenu, IDM_RENAME_EVENTLOG, MF_BYCOMMAND | MF_GRAYED);
+                            EnableMenuItem(hMainMenu, IDM_EVENTLOG_SETTINGS, MF_BYCOMMAND | MF_GRAYED);
+                        }
+
+                        /*
+                         * The enumeration thread that is triggered by EnumEvents
+                         * will set a new value for the 'ActiveFilter'.
+                         */
+                        if (EventLogFilter)
+                            EnumEvents(EventLogFilter);
+
+                        break;
                     }
                 }
             }
-            else
-
+            break;
+        }
+
+        case WM_COMMAND:
+        {
+            /* Parse the menu selections */
             switch (LOWORD(wParam))
             {
-                case IDM_SAVE_PROTOCOL:
-                    SaveProtocol();
+                case IDM_OPEN_EVENTLOG:
+                    OpenUserEventLog();
                     break;
 
+                case IDM_SAVE_EVENTLOG:
+                    SaveEventLog(GetSelectedFilter(NULL));
+                    break;
+
+                case IDM_CLOSE_EVENTLOG:
+                {
+                    HTREEITEM hti;
+                    PEVENTLOGFILTER EventLogFilter = GetSelectedFilter(&hti);
+                    CloseUserEventLog(EventLogFilter, hti);
+                    break;
+                }
+
                 case IDM_CLEAR_EVENTS:
-                    if (ClearEvents())
+                {
+                    PEVENTLOGFILTER EventLogFilter = GetSelectedFilter(NULL);
+                    if (EventLogFilter && ClearEvents(EventLogFilter))
+                        Refresh(EventLogFilter);
+                    break;
+                }
+
+                case IDM_RENAME_EVENTLOG:
+                    if (GetFocus() == hwndTreeView)
+                        TreeView_EditLabel(hwndTreeView, TreeView_GetSelection(hwndTreeView));
+                    break;
+
+                case IDM_EVENTLOG_SETTINGS:
+                {
+                    PEVENTLOGFILTER EventLogFilter = GetSelectedFilter(NULL);
+                    // TODO: Check the returned value?
+                    if (EventLogFilter)
+                        EventLogProperties(hInst, hWnd, EventLogFilter);
+                    break;
+                }
+
+                case IDM_LIST_NEWEST:
+                {
+                    CheckMenuRadioItem(hMainMenu, IDM_LIST_NEWEST, IDM_LIST_OLDEST, IDM_LIST_NEWEST, MF_BYCOMMAND);
+                    if (!NewestEventsFirst)
                     {
-                        Refresh();
+                        NewestEventsFirst = TRUE;
+                        Refresh(GetSelectedFilter(NULL));
                     }
                     break;
+                }
+
+                case IDM_LIST_OLDEST:
+                {
+                    CheckMenuRadioItem(hMainMenu, IDM_LIST_NEWEST, IDM_LIST_OLDEST, IDM_LIST_OLDEST, MF_BYCOMMAND);
+                    if (NewestEventsFirst)
+                    {
+                        NewestEventsFirst = FALSE;
+                        Refresh(GetSelectedFilter(NULL));
+                    }
+                    break;
+                }
+
+                case IDM_EVENT_DETAILS:
+                {
+                    // LPNMITEMACTIVATE lpnmitem = (LPNMITEMACTIVATE)lParam;
+                    PEVENTLOGFILTER EventLogFilter = GetSelectedFilter(NULL);
+                    if (/*lpnmitem->iItem != -1 &&*/ EventLogFilter)
+                    {
+                        EventLogFilter_AddRef(EventLogFilter);
+                        DialogBoxParamW(hInst,
+                                        MAKEINTRESOURCEW(IDD_EVENTDETAILS_DLG),
+                                        hWnd,
+                                        EventDetails,
+                                        (LPARAM)EventLogFilter);
+                        EventLogFilter_Release(EventLogFilter);
+                    }
+                    break;
+                }
 
                 case IDM_REFRESH:
-                    Refresh();
+                    Refresh(GetSelectedFilter(NULL));
                     break;
 
                 case IDM_ABOUT:
-                    DialogBox(hInst, MAKEINTRESOURCE(IDD_ABOUTBOX), hWnd, About);
+                {
+                    HICON hIcon;
+                    WCHAR szCopyright[MAX_LOADSTRING];
+
+                    hIcon = LoadIconW(hInst, MAKEINTRESOURCEW(IDI_EVENTVWR));
+                    LoadStringW(hInst, IDS_COPYRIGHT, szCopyright, ARRAYSIZE(szCopyright));
+                    ShellAboutW(hWnd, szTitle, szCopyright, hIcon);
+                    DeleteObject(hIcon);
                     break;
+                }
 
                 case IDM_HELP:
                     MessageBoxW(hwndMainWindow,
-                               L"Help not implemented yet!",
-                               L"Event Log",
-                               MB_OK | MB_ICONINFORMATION);
-                               break;
+                                L"Help not implemented yet!",
+                                L"Event Log",
+                                MB_OK | MB_ICONINFORMATION);
+                                break;
 
                 case IDM_EXIT:
                     DestroyWindow(hWnd);
                     break;
 
                 default:
-                    return DefWindowProc(hWnd, message, wParam, lParam);
+                    return DefWindowProcW(hWnd, uMsg, wParam, lParam);
             }
             break;
-
-        case WM_SIZE:
-            // Gets the window rectangle
-            GetClientRect(hWnd, &rect);
-
-            // Relocate the listview
-            MoveWindow(hwndListView,
-                       0,
-                       0,
-                       rect.right,
-                       rect.bottom - 20,
-                       1);
-
-            // Resize the statusbar;
-            SendMessage(hwndStatus, message, wParam, lParam);
-            break;
-
-        case WM_DESTROY:
-            FreeRecords();
-            FreeLogList();
-            PostQuitMessage(0);
-            break;
-
-        default:
-            return DefWindowProc(hWnd, message, wParam, lParam);
-    }
-
-    return 0;
-}
-
-
-// Message handler for about box.
-INT_PTR CALLBACK
-About(HWND hDlg, UINT message, WPARAM wParam, LPARAM lParam)
-{
-    UNREFERENCED_PARAMETER(lParam);
-    switch (message)
-    {
-        case WM_INITDIALOG:
+        }
+
+        case WM_SETCURSOR:
+            if (LOWORD(lParam) == HTCLIENT)
             {
-                return (INT_PTR)TRUE;
+                POINT pt;
+                GetCursorPos(&pt);
+                ScreenToClient(hWnd, &pt);
+
+                /* Set the cursor for the vertical splitter */
+                if (pt.x >= nVSplitPos - SPLIT_WIDTH/2 && pt.x < nVSplitPos + SPLIT_WIDTH/2 + 1)
+                {
+                    RECT rs;
+                    GetClientRect(hWnd, &rect);
+                    GetWindowRect(hwndStatus, &rs);
+                    if (pt.y >= rect.top && pt.y < rect.bottom - (rs.bottom - rs.top))
+                    {
+                        SetCursor(LoadCursorW(NULL, IDC_SIZEWE));
+                        return TRUE;
+                    }
+                }
+                else
+                /* Set the cursor for the horizontal splitter, if the Event details pane is displayed */
+                if (hwndEventDetails &&
+                    (pt.y >= nHSplitPos - SPLIT_WIDTH/2 && pt.y < nHSplitPos + SPLIT_WIDTH/2 + 1))
+                {
+                    // RECT rs;
+                    GetClientRect(hWnd, &rect);
+                    // GetWindowRect(hwndStatus, &rs);
+                    if (pt.x >= nVSplitPos + SPLIT_WIDTH/2 + 1 /* rect.left + (rs.bottom - rs.top) */ &&
+                        pt.x < rect.right)
+                    {
+                        SetCursor(LoadCursorW(NULL, IDC_SIZENS));
+                        return TRUE;
+                    }
+                }
             }
-
-        case WM_COMMAND:
-            if (LOWORD(wParam) == IDOK || LOWORD(wParam) == IDCANCEL)
+            goto Default;
+
+        case WM_LBUTTONDOWN:
+        {
+            INT x = GET_X_LPARAM(lParam);
+            INT y = GET_Y_LPARAM(lParam);
+
+            /* Reset the splitter state */
+            bSplit = 0;
+
+            /* Capture the cursor for the vertical splitter */
+            if (x >= nVSplitPos - SPLIT_WIDTH/2 && x < nVSplitPos + SPLIT_WIDTH/2 + 1)
             {
-                EndDialog(hDlg, LOWORD(wParam));
-                return (INT_PTR)TRUE;
+                bSplit = 1;
+                SetCapture(hWnd);
+            }
+            else
+            /* Capture the cursor for the horizontal splitter, if the Event details pane is displayed */
+            if (hwndEventDetails &&
+                (y >= nHSplitPos - SPLIT_WIDTH/2 && y < nHSplitPos + SPLIT_WIDTH/2 + 1))
+            {
+                bSplit = 2;
+                SetCapture(hWnd);
             }
             break;
-    }
-
-    return (INT_PTR)FALSE;
-}
-
-VOID
-DisplayEvent(HWND hDlg)
-{
-    WCHAR szEventType[MAX_PATH];
-    WCHAR szTime[MAX_PATH];
-    WCHAR szDate[MAX_PATH];
-    WCHAR szUser[MAX_PATH];
-    WCHAR szComputer[MAX_PATH];
-    WCHAR szSource[MAX_PATH];
-    WCHAR szCategory[MAX_PATH];
-    WCHAR szEventID[MAX_PATH];
-    WCHAR szEventText[EVENT_MESSAGE_EVENTTEXT_BUFFER];
-    WCHAR szEventData[MAX_PATH];
-    BOOL bEventData = FALSE;
-    LVITEMW li;
-    EVENTLOGRECORD* pevlr;
-    int iIndex;
-
-    // Get index of selected item
-    iIndex = (int)SendMessage (hwndListView, LVM_GETNEXTITEM, -1, LVNI_SELECTED | LVNI_FOCUSED);
-
-    li.mask = LVIF_PARAM;
-    li.iItem = iIndex;
-    li.iSubItem = 0;
-
-    (void)ListView_GetItem(hwndListView, &li);
-
-    pevlr = (EVENTLOGRECORD*)li.lParam;
-
-    if (iIndex != -1)
-    {
-        ListView_GetItemText(hwndListView, iIndex, 0, szEventType, sizeof(szEventType) / sizeof(WCHAR));
-        ListView_GetItemText(hwndListView, iIndex, 1, szDate, sizeof(szDate) / sizeof(WCHAR));
-        ListView_GetItemText(hwndListView, iIndex, 2, szTime, sizeof(szTime) / sizeof(WCHAR));
-        ListView_GetItemText(hwndListView, iIndex, 3, szSource, sizeof(szSource) / sizeof(WCHAR));
-        ListView_GetItemText(hwndListView, iIndex, 4, szCategory, sizeof(szCategory) / sizeof(WCHAR));
-        ListView_GetItemText(hwndListView, iIndex, 5, szEventID, sizeof(szEventID) / sizeof(WCHAR));
-        ListView_GetItemText(hwndListView, iIndex, 6, szUser, sizeof(szUser) / sizeof(WCHAR));
-        ListView_GetItemText(hwndListView, iIndex, 7, szComputer, sizeof(szComputer) / sizeof(WCHAR));
-
-        bEventData = !(pevlr->DataLength == 0);
-
-        if (pevlr->DataLength > 0)
-        {
-            MultiByteToWideChar(CP_ACP,
-                                0,
-                                (LPCSTR)((LPBYTE)pevlr + pevlr->DataOffset),
-                                pevlr->DataLength,
-                                szEventData,
-                                MAX_PATH);
-        }
-
-        GetEventMessage(lpSourceLogName, szSource, pevlr, szEventText);
-
-        EnableWindow(GetDlgItem(hDlg, IDC_BYTESRADIO), bEventData);
-        EnableWindow(GetDlgItem(hDlg, IDC_WORDRADIO), bEventData);
-
-        SetDlgItemTextW(hDlg, IDC_EVENTDATESTATIC, szDate);
-        SetDlgItemTextW(hDlg, IDC_EVENTTIMESTATIC, szTime);
-
-        SetDlgItemTextW(hDlg, IDC_EVENTUSERSTATIC, szUser);
-        SetDlgItemTextW(hDlg, IDC_EVENTSOURCESTATIC, szSource);
-        SetDlgItemTextW(hDlg, IDC_EVENTCOMPUTERSTATIC, szComputer);
-        SetDlgItemTextW(hDlg, IDC_EVENTCATEGORYSTATIC, szCategory);
-        SetDlgItemTextW(hDlg, IDC_EVENTIDSTATIC, szEventID);
-        SetDlgItemTextW(hDlg, IDC_EVENTTYPESTATIC, szEventType);
-        SetDlgItemTextW(hDlg, IDC_EVENTTEXTEDIT, szEventText);
-        SetDlgItemTextW(hDlg, IDC_EVENTDATAEDIT, szEventData);
-    }
-    else
-    {
-        MessageBoxW(NULL,
-                   L"No Items in ListView",
-                   L"Error",
-                   MB_OK | MB_ICONINFORMATION);
-    }
-}
-
-VOID
-CopyEventEntry(HWND hWnd)
-{
-    WCHAR output[4130], tmpHeader[512];
-    WCHAR szEventType[MAX_PATH];
-    WCHAR szSource[MAX_PATH];
-    WCHAR szCategory[MAX_PATH];
-    WCHAR szEventID[MAX_PATH];
-    WCHAR szDate[MAX_PATH];
-    WCHAR szTime[MAX_PATH];
-    WCHAR szUser[MAX_PATH];
-    WCHAR szComputer[MAX_PATH];
-    WCHAR evtDesc[ENTRY_SIZE];
-    HGLOBAL hMem;
-
-    if (!OpenClipboard(hWnd))
-        return;
-
-    /* First, empty the clipboard before we begin to use it */
-    EmptyClipboard();
-
-    /* Get the formatted text needed to place the content into */
-    LoadStringW(hInst, IDS_COPY, tmpHeader, sizeof(tmpHeader) / sizeof(WCHAR));
-
-    /* Grabs all the information and get it ready for the clipboard */
-    GetDlgItemText(hWnd, IDC_EVENTTYPESTATIC, szEventType, MAX_PATH);
-    GetDlgItemText(hWnd, IDC_EVENTSOURCESTATIC, szSource, MAX_PATH);
-    GetDlgItemText(hWnd, IDC_EVENTCATEGORYSTATIC, szCategory, MAX_PATH);
-    GetDlgItemText(hWnd, IDC_EVENTIDSTATIC, szEventID, MAX_PATH);
-    GetDlgItemText(hWnd, IDC_EVENTDATESTATIC, szDate, MAX_PATH);
-    GetDlgItemText(hWnd, IDC_EVENTTIMESTATIC, szTime, MAX_PATH);
-    GetDlgItemText(hWnd, IDC_EVENTUSERSTATIC, szUser, MAX_PATH);
-    GetDlgItemText(hWnd, IDC_EVENTCOMPUTERSTATIC, szComputer, MAX_PATH);
-    GetDlgItemText(hWnd, IDC_EVENTTEXTEDIT, evtDesc, ENTRY_SIZE);
-
-    /* Consolidate the information into on big piece */
-    wsprintfW(output, tmpHeader, szEventType, szSource, szCategory, szEventID, szDate, szTime, szUser, szComputer, evtDesc);
-
-    /* Sort out the memory needed to write to the clipboard */
-    hMem = GlobalAlloc(GMEM_MOVEABLE, ENTRY_SIZE);
-    memcpy(GlobalLock(hMem), output, ENTRY_SIZE);
-    GlobalUnlock(hMem);
-
-    /* Write the final content to the clipboard */
-    SetClipboardData(CF_UNICODETEXT, hMem);
-
-    /* Close the clipboard once we're done with it */
-    CloseClipboard();
-}
-
-static
-INT_PTR CALLBACK
-StatusMessageWindowProc(IN HWND hwndDlg,
-                        IN UINT uMsg,
-                        IN WPARAM wParam,
-                        IN LPARAM lParam)
-{
-    UNREFERENCED_PARAMETER(wParam);
-
-    switch (uMsg)
-    {
-        case WM_INITDIALOG:
-        {
-            return TRUE;
-        }
-    }
-    return FALSE;
-}
+        }
+
+        case WM_LBUTTONUP:
+        case WM_RBUTTONDOWN:
+            if (GetCapture() == hWnd)
+            {
+                /* Adjust the correct splitter position */
+                if (bSplit == 1)
+                    nVSplitPos = GET_X_LPARAM(lParam);
+                else if (bSplit == 2)
+                    nHSplitPos = GET_Y_LPARAM(lParam);
+
+                /* If we are splitting, resize the windows */
+                if (bSplit != 0)
+                {
+                    GetClientRect(hWnd, &rect);
+                    ResizeWnd(rect.right - rect.left, rect.bottom - rect.top);
+                }
+
+                /* Reset the splitter state */
+                bSplit = 0;
+
+                ReleaseCapture();
+            }
+            break;
+
+        case WM_MOUSEMOVE:
+            if (GetCapture() == hWnd)
+            {
+                /* Move the correct splitter */
+                if (bSplit == 1)
+                {
+                    INT x = GET_X_LPARAM(lParam);
+
+                    GetClientRect(hWnd, &rect);
+
+                    x = min(max(x, SPLIT_WIDTH/2), rect.right - rect.left - SPLIT_WIDTH/2);
+                    if (nVSplitPos != x)
+                    {
+                        nVSplitPos = x;
+                        ResizeWnd(rect.right - rect.left, rect.bottom - rect.top);
+                    }
+                }
+                else if (bSplit == 2)
+                {
+                    RECT rs;
+                    INT y = GET_Y_LPARAM(lParam);
+
+                    GetClientRect(hWnd, &rect);
+                    GetWindowRect(hwndStatus, &rs);
+
+                    y = min(max(y, SPLIT_WIDTH/2), rect.bottom - rect.top - SPLIT_WIDTH/2 - (rs.bottom - rs.top));
+                    if (nHSplitPos != y)
+                    {
+                        nHSplitPos = y;
+                        ResizeWnd(rect.right - rect.left, rect.bottom - rect.top);
+                    }
+                }
+            }
+            break;
+
+        case WM_SIZE:
+        {
+            if (wParam != SIZE_MINIMIZED)
+            {
+                SendMessageW(hwndStatus, WM_SIZE, 0, 0);
+                ResizeWnd(LOWORD(lParam), HIWORD(lParam));
+                break;
+            }
+            /* Fall through the default case */
+        }
+
+        default: Default:
+            return DefWindowProcW(hWnd, uMsg, wParam, lParam);
+    }
+
+    return 0;
+}
+
 
 static
 VOID
-InitDetailsDlg(HWND hDlg)
-{
-    HANDLE nextIcon = LoadImage(hInst, MAKEINTRESOURCE(IDI_NEXT), IMAGE_ICON, 16, 16, LR_DEFAULTCOLOR);
-    HANDLE prevIcon = LoadImage(hInst, MAKEINTRESOURCE(IDI_PREV), IMAGE_ICON, 16, 16, LR_DEFAULTCOLOR);
-    HANDLE copyIcon = LoadImage(hInst, MAKEINTRESOURCE(IDI_COPY), IMAGE_ICON, 16, 16, LR_DEFAULTCOLOR);
-
-    SendMessage(GetDlgItem(hDlg, IDC_NEXT), BM_SETIMAGE, (WPARAM)IMAGE_ICON, (LPARAM)nextIcon);
-    SendMessage(GetDlgItem(hDlg, IDC_PREVIOUS), BM_SETIMAGE, (WPARAM)IMAGE_ICON, (LPARAM)prevIcon);
-    SendMessage(GetDlgItem(hDlg, IDC_COPY), BM_SETIMAGE, (WPARAM)IMAGE_ICON, (LPARAM)copyIcon);
-}
-
-// Message handler for event details box.
+InitPropertiesDlg(HWND hDlg, PEVENTLOG EventLog)
+{
+    LPWSTR lpLogName = EventLog->LogName;
+
+    DWORD Result, Type;
+    DWORD dwMaxSize = 0, dwRetention = 0;
+    BOOL Success;
+    WIN32_FIND_DATAW FileInfo; // WIN32_FILE_ATTRIBUTE_DATA
+    ULARGE_INTEGER FileSize;
+    WCHAR wszBuf[MAX_PATH];
+    WCHAR szTemp[MAX_LOADSTRING];
+    LPWSTR FileName;
+
+    HKEY hLogKey;
+    WCHAR *KeyPath;
+    DWORD cbData;
+    SIZE_T cbKeyPath;
+
+    if (EventLog->Permanent)
+    {
+
+    cbKeyPath = (wcslen(EVENTLOG_BASE_KEY) + wcslen(lpLogName) + 1) * sizeof(WCHAR);
+    KeyPath = HeapAlloc(GetProcessHeap(), 0, cbKeyPath);
+    if (!KeyPath)
+    {
+        goto Quit;
+    }
+
+    StringCbCopyW(KeyPath, cbKeyPath, EVENTLOG_BASE_KEY);
+    StringCbCatW(KeyPath, cbKeyPath, lpLogName);
+
+    if (RegOpenKeyExW(HKEY_LOCAL_MACHINE, KeyPath, 0, KEY_QUERY_VALUE, &hLogKey) != ERROR_SUCCESS)
+    {
+        HeapFree(GetProcessHeap(), 0, KeyPath);
+        goto Quit;
+    }
+    HeapFree(GetProcessHeap(), 0, KeyPath);
+
+
+    cbData = sizeof(dwMaxSize);
+    Result = RegQueryValueExW(hLogKey,
+                              L"MaxSize",
+                              NULL,
+                              &Type,
+                              (LPBYTE)&dwMaxSize,
+                              &cbData);
+    if ((Result != ERROR_SUCCESS) || (Type != REG_DWORD))
+    {
+        // dwMaxSize = 512 * 1024; /* 512 kBytes */
+        dwMaxSize = 0;
+    }
+    /* Convert in KB */
+    dwMaxSize /= 1024;
+
+    cbData = sizeof(dwRetention);
+    Result = RegQueryValueExW(hLogKey,
+                              L"Retention",
+                              NULL,
+                              &Type,
+                              (LPBYTE)&dwRetention,
+                              &cbData);
+    if ((Result != ERROR_SUCCESS) || (Type != REG_DWORD))
+    {
+        /* On Windows 2003 it is 604800 (secs) == 7 days */
+        dwRetention = 0;
+    }
+    /* Convert in days, rounded up */ // ROUND_UP
+    // dwRetention = ROUND_UP(dwRetention, 24*3600) / (24*3600);
+    dwRetention = (dwRetention + 24*3600 - 1) / (24*3600);
+
+
+    RegCloseKey(hLogKey);
+
+    }
+
+
+Quit:
+
+    SetDlgItemTextW(hDlg, IDC_DISPLAYNAME, lpLogName); // FIXME!
+    SetDlgItemTextW(hDlg, IDC_LOGNAME, lpLogName);
+
+    FileName = EventLog->FileName;
+    if (FileName && *FileName)
+    {
+        ExpandEnvironmentStringsW(FileName, wszBuf, MAX_PATH);
+        FileName = wszBuf;
+    }
+    SetDlgItemTextW(hDlg, IDC_LOGFILE, FileName);
+
+    /*
+     * The general problem here (and in the shell as well) is that
+     * GetFileAttributesEx fails for files that are opened without
+     * shared access. To retrieve file information for those we need
+     * to use something else: FindFirstFile, on the full file name.
+     */
+
+    Success = GetFileAttributesExW(FileName,
+                                   GetFileExInfoStandard,
+                                   (LPWIN32_FILE_ATTRIBUTE_DATA)&FileInfo);
+    if (!Success)
+    {
+        HANDLE hFind = FindFirstFileW(FileName, &FileInfo);
+        Success = (hFind != INVALID_HANDLE_VALUE);
+        if (Success)
+            FindClose(hFind);
+    }
+
+    // Starting there, FileName is invalid (because it uses wszBuf)
+
+    if (Success)
+    {
+        FileSize.u.LowPart = FileInfo.nFileSizeLow;
+        FileSize.u.HighPart = FileInfo.nFileSizeHigh;
+        if (FormatFileSizeWithBytes(&FileSize, wszBuf, ARRAYSIZE(wszBuf)))
+            SetDlgItemTextW(hDlg, IDC_SIZE_LABEL, wszBuf);
+
+        LoadStringW(hInst, IDS_NOT_AVAILABLE, szTemp, ARRAYSIZE(szTemp));
+
+        if (GetFileTimeString(&FileInfo.ftCreationTime, wszBuf, ARRAYSIZE(wszBuf)))
+            SetDlgItemTextW(hDlg, IDC_CREATED_LABEL, wszBuf);
+        else
+            SetDlgItemTextW(hDlg, IDC_CREATED_LABEL, szTemp);
+
+        if (GetFileTimeString(&FileInfo.ftLastWriteTime, wszBuf, ARRAYSIZE(wszBuf)))
+            SetDlgItemTextW(hDlg, IDC_MODIFIED_LABEL, wszBuf);
+        else
+            SetDlgItemTextW(hDlg, IDC_MODIFIED_LABEL, szTemp);
+
+        if (GetFileTimeString(&FileInfo.ftLastAccessTime, wszBuf, ARRAYSIZE(wszBuf)))
+            SetDlgItemTextW(hDlg, IDC_ACCESSED_LABEL, wszBuf);
+        else
+            SetDlgItemTextW(hDlg, IDC_MODIFIED_LABEL, szTemp);
+    }
+    else
+    {
+        LoadStringW(hInst, IDS_NOT_AVAILABLE, szTemp, ARRAYSIZE(szTemp));
+
+        SetDlgItemTextW(hDlg, IDC_SIZE_LABEL, szTemp);
+        SetDlgItemTextW(hDlg, IDC_CREATED_LABEL, szTemp);
+        SetDlgItemTextW(hDlg, IDC_MODIFIED_LABEL, szTemp);
+        SetDlgItemTextW(hDlg, IDC_ACCESSED_LABEL, szTemp);
+    }
+
+    if (EventLog->Permanent)
+    {
+        SendDlgItemMessageW(hDlg, IDC_UPDOWN_MAXLOGSIZE, UDM_SETRANGE32, (WPARAM)1, (LPARAM)0x3FFFC0);
+        SendDlgItemMessageW(hDlg, IDC_UPDOWN_EVENTS_AGE, UDM_SETRANGE, 0, (LPARAM)MAKELONG(365, 1));
+
+        SetDlgItemInt(hDlg, IDC_EDIT_MAXLOGSIZE, dwMaxSize, FALSE);
+        SetDlgItemInt(hDlg, IDC_EDIT_EVENTS_AGE, dwRetention, FALSE);
+
+        if (dwRetention == 0)
+        {
+            CheckRadioButton(hDlg, IDC_OVERWRITE_AS_NEEDED, IDC_NO_OVERWRITE, IDC_OVERWRITE_AS_NEEDED);
+            EnableDlgItem(hDlg, IDC_EDIT_EVENTS_AGE, FALSE);
+            EnableDlgItem(hDlg, IDC_UPDOWN_EVENTS_AGE, FALSE);
+        }
+        else if (dwRetention == INFINITE)
+        {
+            CheckRadioButton(hDlg, IDC_OVERWRITE_AS_NEEDED, IDC_NO_OVERWRITE, IDC_NO_OVERWRITE);
+            EnableDlgItem(hDlg, IDC_EDIT_EVENTS_AGE, FALSE);
+            EnableDlgItem(hDlg, IDC_UPDOWN_EVENTS_AGE, FALSE);
+        }
+        else
+        {
+            CheckRadioButton(hDlg, IDC_OVERWRITE_AS_NEEDED, IDC_NO_OVERWRITE, IDC_OVERWRITE_OLDER_THAN);
+            EnableDlgItem(hDlg, IDC_EDIT_EVENTS_AGE, TRUE);
+            EnableDlgItem(hDlg, IDC_UPDOWN_EVENTS_AGE, TRUE);
+        }
+    }
+    else
+    {
+        // TODO: Hide the unused controls! Or, just use another type of property sheet!
+    }
+}
+
+/* Message handler for EventLog Properties dialog */
 INT_PTR CALLBACK
-EventDetails(HWND hDlg, UINT message, WPARAM wParam, LPARAM lParam)
-{
-    UNREFERENCED_PARAMETER(lParam);
-
-    switch (message)
+EventLogPropProc(HWND hDlg, UINT uMsg, WPARAM wParam, LPARAM lParam)
+{
+    PEVENTLOG EventLog;
+
+    EventLog = (PEVENTLOG)GetWindowLongPtrW(hDlg, DWLP_USER);
+
+    switch (uMsg)
     {
         case WM_INITDIALOG:
-            InitDetailsDlg(hDlg);
-
-            // Show event info on dialog box
-            DisplayEvent(hDlg);
+        {
+            EventLog = (PEVENTLOG)((LPPROPSHEETPAGE)lParam)->lParam;
+            SetWindowLongPtrW(hDlg, DWLP_USER, (LONG_PTR)EventLog);
+
+            InitPropertiesDlg(hDlg, EventLog);
+
+            PropSheet_UnChanged(GetParent(hDlg), hDlg);
+            return (INT_PTR)TRUE;
+        }
+
+        case WM_DESTROY:
             return (INT_PTR)TRUE;
 
         case WM_COMMAND:
@@ -2555,35 +3306,35 @@
                     EndDialog(hDlg, LOWORD(wParam));
                     return (INT_PTR)TRUE;
 
-                case IDC_PREVIOUS:
-                    SendMessage(hwndListView, WM_KEYDOWN, VK_UP, 0);
-
-                    // Show event info on dialog box
-                    DisplayEvent(hDlg);
-                    return (INT_PTR)TRUE;
-
-                case IDC_NEXT:
-                    SendMessage(hwndListView, WM_KEYDOWN, VK_DOWN, 0);
-
-                    // Show event info on dialog box
-                    DisplayEvent(hDlg);
-                    return (INT_PTR)TRUE;
-
-                case IDC_COPY:
-                    CopyEventEntry(hDlg);
-                    return (INT_PTR)TRUE;
-
-                case IDC_BYTESRADIO:
-                    return (INT_PTR)TRUE;
-
-                case IDC_WORDRADIO:
-                    return (INT_PTR)TRUE;
+                case IDC_OVERWRITE_AS_NEEDED:
+                {
+                    CheckRadioButton(hDlg, IDC_OVERWRITE_AS_NEEDED, IDC_NO_OVERWRITE, IDC_OVERWRITE_AS_NEEDED);
+                    EnableDlgItem(hDlg, IDC_EDIT_EVENTS_AGE, FALSE);
+                    EnableDlgItem(hDlg, IDC_UPDOWN_EVENTS_AGE, FALSE);
+                    break;
+                }
+
+                case IDC_OVERWRITE_OLDER_THAN:
+                {
+                    CheckRadioButton(hDlg, IDC_OVERWRITE_AS_NEEDED, IDC_NO_OVERWRITE, IDC_OVERWRITE_OLDER_THAN);
+                    EnableDlgItem(hDlg, IDC_EDIT_EVENTS_AGE, TRUE);
+                    EnableDlgItem(hDlg, IDC_UPDOWN_EVENTS_AGE, TRUE);
+                    break;
+                }
+
+                case IDC_NO_OVERWRITE:
+                {
+                    CheckRadioButton(hDlg, IDC_OVERWRITE_AS_NEEDED, IDC_NO_OVERWRITE, IDC_NO_OVERWRITE);
+                    EnableDlgItem(hDlg, IDC_EDIT_EVENTS_AGE, FALSE);
+                    EnableDlgItem(hDlg, IDC_UPDOWN_EVENTS_AGE, FALSE);
+                    break;
+                }
 
                 case IDHELP:
                     MessageBoxW(hDlg,
-                               L"Help not implemented yet!",
-                               L"Event Log",
-                               MB_OK | MB_ICONINFORMATION);
+                                L"Help not implemented yet!",
+                                L"Event Log",
+                                MB_OK | MB_ICONINFORMATION);
                     return (INT_PTR)TRUE;
 
                 default:
@@ -2593,4 +3344,317 @@
     }
 
     return (INT_PTR)FALSE;
+}
+
+INT_PTR
+EventLogProperties(HINSTANCE hInstance, HWND hWndParent, PEVENTLOGFILTER EventLogFilter)
+{
+    INT_PTR ret = 0;
+    PROPSHEETHEADERW psh;
+    PROPSHEETPAGEW   psp[1]; // 2
+
+    /*
+     * Bail out if there is no available filter, or if the filter
+     * contains more than one log.
+     */
+    if (!EventLogFilter)
+        return 0;
+
+    EventLogFilter_AddRef(EventLogFilter);
+
+    if (EventLogFilter->NumOfEventLogs > 1 ||
+        EventLogFilter->EventLogs[0] == NULL)
+    {
+        goto Quit;
+    }
+
+    /* Header */
+    psh.dwSize      = sizeof(psh);
+    psh.dwFlags     = PSH_PROPSHEETPAGE /*| PSH_USEICONID */ | PSH_PROPTITLE | PSH_HASHELP /*| PSH_NOCONTEXTHELP */ /*| PSH_USECALLBACK */;
+    psh.hInstance   = hInstance;
+    psh.hwndParent  = hWndParent;
+    // psh.pszIcon     = MAKEINTRESOURCEW(IDI_APPICON); // Disabled because it only sets the small icon; the big icon is a stretched version of the small one.
+    psh.pszCaption  = EventLogFilter->EventLogs[0]->LogName;
+    psh.nStartPage  = 0;
+    psh.ppsp        = psp;
+    psh.nPages      = ARRAYSIZE(psp);
+    // psh.pfnCallback = PropSheetCallback;
+
+    /* Log properties page */
+    psp[0].dwSize      = sizeof(psp[0]);
+    psp[0].dwFlags     = PSP_HASHELP;
+    psp[0].hInstance   = hInstance;
+    psp[0].pszTemplate = MAKEINTRESOURCEW(IDD_LOGPROPERTIES_GENERAL);
+    psp[0].pfnDlgProc  = EventLogPropProc;
+    psp[0].lParam      = (LPARAM)EventLogFilter->EventLogs[0];
+
+#if 0
+    /* TODO: Log sources page */
+    psp[1].dwSize      = sizeof(psp[1]);
+    psp[1].dwFlags     = PSP_HASHELP;
+    psp[1].hInstance   = hInstance;
+    psp[1].pszTemplate = MAKEINTRESOURCEW(IDD_GENERAL_PAGE);
+    psp[1].pfnDlgProc  = GeneralPageWndProc;
+    psp[0].lParam      = (LPARAM)EventLogFilter->EventLogs[0];
+#endif
+
+    /* Create the property sheet */
+    ret = PropertySheetW(&psh);
+
+Quit:
+    EventLogFilter_Release(EventLogFilter);
+    return ret;
+}
+
+/* Message handler for Event Details dialog */
+static HWND hWndDetailsCtrl = NULL; // May go into the DWLP_USER
+static HWND hWndGrip = NULL;
+static INT cxMin, cyMin;    // In window coordinates
+static INT cxOld, cyOld;    // In client coordinates
+
+INT_PTR CALLBACK
+EventDetails(HWND hDlg, UINT uMsg, WPARAM wParam, LPARAM lParam)
+{
+    switch (uMsg)
+    {
+        case WM_INITDIALOG:
+        {
+            LONG_PTR dwStyle;
+            INT sbVXSize, sbHYSize;
+            RECT rcWnd, rect;
+
+            hWndDetailsCtrl = CreateEventDetailsCtrl(hInst, hDlg, lParam);
+            if (!hWndDetailsCtrl)
+            {
+                EndDialog(hDlg, 0);
+                return (INT_PTR)TRUE;
+            }
+
+            /* Create a size grip if the dialog has a sizing border */
+            GetClientRect(hDlg, &rcWnd);
+            dwStyle  = GetWindowLongPtrW(hDlg, GWL_STYLE);
+            sbVXSize = GetSystemMetrics(SM_CXVSCROLL);
+            sbHYSize = GetSystemMetrics(SM_CYHSCROLL);
+            if (dwStyle & WS_THICKFRAME /* == WS_SIZEBOX */)
+            {
+                hWndGrip = CreateWindowW(WC_SCROLLBARW,
+                                         NULL,
+                                         WS_CHILD | WS_VISIBLE | /**/ WS_CLIPSIBLINGS | /**/ SBS_SIZEGRIP | SBS_SIZEBOXBOTTOMRIGHTALIGN,
+                                         rcWnd.right - sbVXSize,
+                                         rcWnd.bottom - sbHYSize,
+                                         sbVXSize, sbHYSize,
+                                         hDlg,
+                                         NULL,
+                                         hInst,
+                                         NULL);
+            }
+
+            // SetWindowLongPtrW(hDlg, DWLP_USER, (LONG_PTR)hWndDetailsCtrl);
+
+            /*
+             * Compute the minimum window size (in window coordinates) by
+             * adding the widths/heights of the "Help" and "Close" buttons,
+             * together with the margins, and add some minimal spacing
+             * between the buttons.
+             */
+            GetWindowRect(hDlg, &rcWnd);
+            cxMin = cyMin = 0;
+
+            GetWindowRect(GetDlgItem(hDlg, IDHELP), &rect);
+            cxMin += (rect.right - rect.left) + (rect.left - rcWnd.left); // == (rect.right - rcWnd.left);
+            cyMin += (rect.bottom - rect.top) + (rcWnd.bottom - rect.bottom); // == (rcWnd.bottom - rect.top);
+
+            GetWindowRect(GetDlgItem(hDlg, IDOK), &rect);
+            cxMin += (rect.right - rect.left) + (rcWnd.right - rect.right); // == (rcWnd.right - rect.left);
+            cyMin += (rect.bottom - rect.top) + (rcWnd.bottom - rect.bottom); // == (rcWnd.bottom - rect.top);
+
+            /*
+             * Convert the window rect from window to client coordinates
+             * in order to retrieve the sizes of the left and top margins,
+             * and add some extra space.
+             */
+            MapWindowPoints(HWND_DESKTOP /*NULL*/, hDlg, (LPPOINT)&rcWnd, sizeof(RECT)/sizeof(POINT));
+
+            cxMin += -2*rcWnd.left;   // Minimal spacing between the buttons == 2 * left margin
+            cyMin += -rcWnd.top + 12; // Add some space on top
+
+            GetClientRect(hDlg, &rcWnd);
+            cxOld = rcWnd.right - rcWnd.left;
+            cyOld = rcWnd.bottom - rcWnd.top;
+
+            /* Show event info on dialog control */
+            SendMessageW(hWndDetailsCtrl, EVT_DISPLAY, 0, 0);
+
+            // SetWindowPos(hWndDetailsCtrl, NULL,
+                         // 0, 0,
+                         // (rcWnd.right - rcWnd.left),
+                         // (rcWnd.bottom - rcWnd.top),
+                         // SWP_NOZORDER | SWP_NOACTIVATE | SWP_SHOWWINDOW);
+
+            /*
+             * Hide the placeholder static control and show the event details
+             * control instead. Note that the placeholder is here so far just
+             * to get the dimensions right in the dialog resource editor.
+             * I plan to remove it and use a custom control with a suitable
+             * window class for it, that would create the event details control
+             * instead.
+             */
+            ShowWindow(GetDlgItem(hDlg, IDC_STATIC), SW_HIDE);
+            ShowWindow(hWndDetailsCtrl, SW_SHOW);
+            return (INT_PTR)TRUE;
+        }
+
+        case WM_DESTROY:
+            if (IsWindow(hWndDetailsCtrl))
+                DestroyWindow(hWndDetailsCtrl);
+            hWndDetailsCtrl = NULL;
+            return (INT_PTR)TRUE;
+
+        case WM_COMMAND:
+            switch (LOWORD(wParam))
+            {
+                case IDOK:
+                case IDCANCEL:
+                    EndDialog(hDlg, LOWORD(wParam));
+                    return (INT_PTR)TRUE;
+
+                case IDHELP:
+                    MessageBoxW(hDlg,
+                                L"Help not implemented yet!",
+                                L"Event Log",
+                                MB_OK | MB_ICONINFORMATION);
+                    return (INT_PTR)TRUE;
+
+                default:
+                    break;
+            }
+            break;
+
+        case WM_SETCURSOR:
+            if (((HWND)wParam == hWndGrip) && (LOWORD(lParam) == HTCLIENT))
+            {
+                SetCursor(LoadCursorW(NULL, IDC_SIZENWSE));
+                SetWindowLongPtrW(hDlg, DWLP_MSGRESULT, TRUE);
+                return (INT_PTR)TRUE;
+            }
+            break;
+
+        case WM_SIZING:
+        {
+            /* Forbid resizing the dialog smaller than its minimal size */
+            PRECT dragRect = (PRECT)lParam;
+
+            if ((wParam == WMSZ_LEFT) || (wParam == WMSZ_TOPLEFT) || (wParam == WMSZ_BOTTOMLEFT))
+            {
+                if (dragRect->right - dragRect->left < cxMin)
+                    dragRect->left = dragRect->right - cxMin;
+            }
+
+            if ((wParam == WMSZ_RIGHT) || (wParam == WMSZ_TOPRIGHT) || (wParam == WMSZ_BOTTOMRIGHT))
+            {
+                if (dragRect->right - dragRect->left < cxMin)
+                    dragRect->right = dragRect->left + cxMin;
+            }
+
+            if ((wParam == WMSZ_TOP) || (wParam == WMSZ_TOPLEFT) || (wParam == WMSZ_TOPRIGHT))
+            {
+                if (dragRect->bottom - dragRect->top < cyMin)
+                    dragRect->top = dragRect->bottom - cyMin;
+            }
+
+            if ((wParam == WMSZ_BOTTOM) || (wParam == WMSZ_BOTTOMLEFT) || (wParam == WMSZ_BOTTOMRIGHT))
+            {
+                if (dragRect->bottom - dragRect->top < cyMin)
+                    dragRect->bottom = dragRect->top + cyMin;
+            }
+
+            SetWindowLongPtrW(hDlg, DWLP_MSGRESULT, TRUE);
+            return (INT_PTR)TRUE;
+        }
+
+        case WM_SIZE:
+        {
+            INT cx = LOWORD(lParam);
+            INT cy = HIWORD(lParam);
+
+            HDWP hdwp;
+            HWND hItemWnd;
+            RECT rect;
+
+            hdwp = BeginDeferWindowPos(4);
+
+            /* Resize the event details control window */
+
+            hItemWnd = hWndDetailsCtrl;
+            GetWindowRect(hItemWnd, &rect);
+            MapWindowPoints(HWND_DESKTOP /*NULL*/, hDlg, (LPPOINT)&rect, sizeof(RECT)/sizeof(POINT));
+
+            if (hdwp)
+                hdwp = DeferWindowPos(hdwp,
+                                      hItemWnd,
+                                      HWND_TOP,
+                                      0, 0,
+                                      (rect.right - rect.left) + (cx - cxOld),
+                                      (rect.bottom - rect.top) + (cy - cyOld),
+                                      SWP_NOMOVE | SWP_NOZORDER | SWP_NOACTIVATE);
+
+            /* Move the buttons */
+
+            hItemWnd = GetDlgItem(hDlg, IDHELP);
+            GetWindowRect(hItemWnd, &rect);
+            MapWindowPoints(HWND_DESKTOP /*NULL*/, hDlg, (LPPOINT)&rect, sizeof(RECT)/sizeof(POINT));
+
+            if (hdwp)
+                hdwp = DeferWindowPos(hdwp,
+                                      hItemWnd,
+                                      HWND_TOP,
+                                      rect.left,
+                                      rect.top + (cy - cyOld),
+                                      0, 0,
+                                      SWP_NOSIZE | SWP_NOZORDER | SWP_NOACTIVATE);
+
+            hItemWnd = GetDlgItem(hDlg, IDOK);
+            GetWindowRect(hItemWnd, &rect);
+            MapWindowPoints(HWND_DESKTOP /*NULL*/, hDlg, (LPPOINT)&rect, sizeof(RECT)/sizeof(POINT));
+
+            if (hdwp)
+                hdwp = DeferWindowPos(hdwp,
+                                      hItemWnd,
+                                      HWND_TOP,
+                                      rect.left + (cx - cxOld),
+                                      rect.top  + (cy - cyOld),
+                                      0, 0,
+                                      SWP_NOSIZE | SWP_NOZORDER | SWP_NOACTIVATE);
+
+            /* Move the size grip */
+            if (hWndGrip && hdwp)
+            {
+                GetWindowRect(hWndGrip, &rect);
+                MapWindowPoints(HWND_DESKTOP /*NULL*/, hDlg, (LPPOINT)&rect, sizeof(RECT)/sizeof(POINT));
+
+                hdwp = DeferWindowPos(hdwp,
+                                      hWndGrip,
+                                      HWND_TOP,
+                                      rect.left + (cx - cxOld),
+                                      rect.top  + (cy - cyOld),
+                                      0, 0,
+                                      SWP_NOSIZE | SWP_NOZORDER | SWP_NOACTIVATE);
+            }
+
+            if (hdwp)
+                EndDeferWindowPos(hdwp);
+
+            /* Hide the size grip if we are in maximized mode */
+            if (hWndGrip)
+                ShowWindow(hWndGrip, (wParam == SIZE_MAXIMIZED) ? SW_HIDE : SW_SHOW);
+
+            cxOld = cx;
+            cyOld = cy;
+
+            SetWindowLongPtrW(hDlg, DWLP_MSGRESULT, 0);
+            return (INT_PTR)TRUE;
+        }
+    }
+
+    return (INT_PTR)FALSE;
 }