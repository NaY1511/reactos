--- conflicted
+++ resolved
@@ -30,7 +30,7 @@
   USHORT      cExclusiveLock;
   USHORT      BaseFlags;
   PTHREADINFO Tid;
-} BASEOBJECT, *PBASEOBJECT;
+} BASEOBJECT, *PBASEOBJECT, *POBJ;;
 
 typedef BOOL (APIENTRY *GDICLEANUPPROC)(PVOID ObjectBody);
 
@@ -67,30 +67,9 @@
 PVOID       APIENTRY GDIOBJ_LockObj (HGDIOBJ hObj, DWORD ObjectType);
 ULONG       FASTCALL GDIOBJ_UnlockObjByPtr(PBASEOBJECT Object);
 
-<<<<<<< HEAD
 PVOID       APIENTRY GDIOBJ_ShareLockObj (HGDIOBJ hObj, DWORD ObjectType);
-=======
-BOOL FASTCALL GreDeleteObject(HGDIOBJ hObject);
-BOOL FASTCALL IsObjectDead(HGDIOBJ);
-BOOL FASTCALL IntGdiSetDCOwnerEx( HDC, DWORD, BOOL);
-BOOL FASTCALL IntGdiSetRegionOwner(HRGN,DWORD);
 
-/*!
- * Release GDI object. Every object locked by GDIOBJ_LockObj() must be unlocked.
- * You should unlock the object
- * as soon as you don't need to have access to it's data.
-
- * \param Object 	Object pointer (as returned by GDIOBJ_LockObj).
- */
-ULONG
-FORCEINLINE
-GDIOBJ_UnlockObjByPtr(POBJ Object)
-{
-    INT cLocks = InterlockedDecrement((PLONG)&Object->cExclusiveLock);
-    ASSERT(cLocks >= 0);
-    return cLocks;
-}
->>>>>>> 23e550f7
+VOID        FASTCALL GreDeleteObject(HGDIOBJ hBitmap);
 
 /* Inlines */
 ULONG
@@ -103,11 +82,13 @@
     ASSERT(cLocks >= 0);
     if ((flags & BASEFLAG_READY_TO_DIE) && (cLocks == 0))
     {
-        GDIOBJ_SetOwnership(hobj, PsGetCurrentProcess());
         GDIOBJ_FreeObjByHandle(hobj, GDI_OBJECT_TYPE_DONTCARE);
     }
     return cLocks;
 }
+
+#define GDIOBJ_GetObjectType(Handle) \
+  GDI_HANDLE_GET_TYPE(Handle)
 
 /* Handle mapping */
 VOID NTAPI GDI_InitHandleMapping();
