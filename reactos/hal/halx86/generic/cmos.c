--- conflicted
+++ resolved
@@ -4,12 +4,8 @@
  * FILE:            hal/halx86/generic/cmos.c
  * PURPOSE:         CMOS Access Routines (Real Time Clock and LastKnownGood)
  * PROGRAMMERS:     Alex Ionescu (alex.ionescu@reactos.org)
-<<<<<<< HEAD
- *                  Eric Kohl (ekohl@abo.rhein-zeitung.de)
+ *                  Eric Kohl
  *                  Timo Kreuzer (timo.kreuzer@reactos.org)
-=======
- *                  Eric Kohl
->>>>>>> 1e2a5d67
  */
 
 /* INCLUDES ******************************************************************/
