--- conflicted
+++ resolved
@@ -23,8 +23,6 @@
 #include <shellapi.h>
 #include <htiframe.h>
 #include <strsafe.h>
-
-#define USE_CUSTOM_EXPLORERBAND 1
 
 extern HRESULT IUnknown_ShowDW(IUnknown * punk, BOOL fShow);
 
@@ -118,14 +116,6 @@
     "language='*'\"")
 #endif // __GNUC__
 
-struct categoryCacheHeader
-{
-    long                dwSize;         // size of header only
-    long                version;        // currently 1
-    SYSTEMTIME          writeTime;      // time we were written to registry
-    long                classCount;     // number of classes following
-};
-
 static const unsigned int                   folderOptionsPageCountMax = 20;
 static const long                           BTP_DONT_UPDATE_HISTORY = 0;
 static const long                           BTP_UPDATE_CUR_HISTORY = 1;
@@ -136,14 +126,6 @@
 
 // this class is private to browseui.dll and is not registered externally?
 //DEFINE_GUID(CLSID_ShellFldSetExt, 0x6D5313C0, 0x8C62, 0x11D1, 0xB2, 0xCD, 0x00, 0x60, 0x97, 0xDF, 0x8C, 0x11);
-
-
-extern HRESULT CreateTravelLog(REFIID riid, void **ppv);
-extern HRESULT CreateBaseBar(REFIID riid, void **ppv);
-extern HRESULT CreateBaseBarSite(REFIID riid, void **ppv);
-
-// temporary
-extern HRESULT CreateInternetToolbar(REFIID riid, void **ppv);
 
 void DeleteMenuItems(HMENU theMenu, unsigned int firstIDToDelete, unsigned int lastIDToDelete)
 {
@@ -184,8 +166,8 @@
     return desktop->BindToObject (path, NULL, IID_PPV_ARG(IShellFolder, newFolder));
 }
 
-static const TCHAR szCabinetWndClass[] = TEXT("CabinetWClassX");
-static const TCHAR szExploreWndClass[] = TEXT("ExploreWClassX");
+static const TCHAR szCabinetWndClass[] = TEXT("CabinetWClass");
+static const TCHAR szExploreWndClass[] = TEXT("ExploreWClass");
 
 class CDockManager;
 class CShellBrowser;
@@ -197,7 +179,7 @@
     CComPtr<IExplorerToolbar>               fExplorerToolbar;
 public:
     void Initialize(HWND parent, IUnknown *explorerToolbar);
-
+    void Destroy();
 private:
 
     // message handlers
@@ -225,6 +207,12 @@
     }
 }
 
+void CToolbarProxy::Destroy()
+{
+    DestroyWindow();
+    fExplorerToolbar = NULL;
+}
+
 LRESULT CToolbarProxy::OnAddBitmap(UINT uMsg, WPARAM wParam, LPARAM lParam, BOOL &bHandled)
 {
     long int                                result;
@@ -257,6 +245,11 @@
     where vaIn will be a VT_UNKNOWN with the new bar. It also sends a RB_SHOWBAND to the
     rebar
 */
+
+struct MenuBandInfo {
+    GUID barGuid;
+    BOOL fVertical;
+};
 
 class CShellBrowser :
     public CWindowImpl<CShellBrowser, CWindow, CFrameWinTraits>,
@@ -304,6 +297,7 @@
     IOleObject                              *fHistoryObject;
     IStream                                 *fHistoryStream;
     IBindCtx                                *fHistoryBindContext;
+    HDSA menuDsa;
     HACCEL m_hAccel;
 public:
 #if 0
@@ -321,18 +315,22 @@
 
     CShellBrowser();
     ~CShellBrowser();
-    HRESULT Initialize(LPITEMIDLIST pidl, long b, long c, long d);
+    HRESULT Initialize(LPITEMIDLIST pidl, DWORD dwFlags);
 public:
     HRESULT BrowseToPIDL(LPCITEMIDLIST pidl, long flags);
     HRESULT BrowseToPath(IShellFolder *newShellFolder, LPCITEMIDLIST absolutePIDL,
         FOLDERSETTINGS *folderSettings, long flags);
     HRESULT GetMenuBand(REFIID riid, void **shellMenu);
-    HRESULT GetBaseBar(bool vertical, IUnknown **theBaseBar);
+    HRESULT GetBaseBar(bool vertical, REFIID riid, void **theBaseBar);
+    BOOL IsBandLoaded(const CLSID clsidBand, bool verticali, DWORD *pdwBandID);
     HRESULT ShowBand(const CLSID &classID, bool vertical);
     HRESULT NavigateToParent();
     HRESULT DoFolderOptions();
     static LRESULT CALLBACK WindowProc(HWND hWnd, UINT uMsg, WPARAM wParam, LPARAM lParam);
     void RepositionBars();
+    HRESULT BuildExplorerBandMenu();
+    HRESULT BuildExplorerBandCategory(HMENU hBandsMenu, CATID category, DWORD dwPos, UINT *nbFound);
+    BOOL IsBuiltinBand(CLSID &bandID);
     virtual WNDPROC GetWindowProc()
     {
         return WindowProc;
@@ -605,7 +603,6 @@
     LRESULT OnGoUpLevel(WORD wNotifyCode, WORD wID, HWND hWndCtl, BOOL &bHandled);
     LRESULT OnBackspace(WORD wNotifyCode, WORD wID, HWND hWndCtl, BOOL &bHandled);
     LRESULT OnGoHome(WORD wNotifyCode, WORD wID, HWND hWndCtl, BOOL &bHandled);
-    LRESULT OnIsThisLegal(WORD wNotifyCode, WORD wID, HWND hWndCtl, BOOL &bHandled);
     LRESULT OnOrganizeFavorites(WORD wNotifyCode, WORD wID, HWND hWndCtl, BOOL &bHandled);
     LRESULT OnToggleStatusBarVisible(WORD wNotifyCode, WORD wID, HWND hWndCtl, BOOL &bHandled);
     LRESULT OnToggleToolbarLock(WORD wNotifyCode, WORD wID, HWND hWndCtl, BOOL &bHandled);
@@ -615,12 +612,10 @@
     LRESULT OnToggleTextLabels(WORD wNotifyCode, WORD wID, HWND hWndCtl, BOOL &bHandled);
     LRESULT OnToolbarCustomize(WORD wNotifyCode, WORD wID, HWND hWndCtl, BOOL &bHandled);
     LRESULT OnGoTravel(WORD wNotifyCode, WORD wID, HWND hWndCtl, BOOL &bHandled);
-<<<<<<< HEAD
-=======
     LRESULT OnRefresh(WORD wNotifyCode, WORD wID, HWND hWndCtl, BOOL &bHandled);
     LRESULT OnExplorerBar(WORD wNotifyCode, WORD wID, HWND hWndCtl, BOOL &bHandled);
->>>>>>> 3f81e26f
     LRESULT RelayCommands(UINT uMsg, WPARAM wParam, LPARAM lParam, BOOL &bHandled);
+    HRESULT OnSearch();
 
     static ATL::CWndClassInfo& GetWndClassInfo()
     {
@@ -653,7 +648,6 @@
         COMMAND_ID_HANDLER(IDM_GOTO_UPONELEVEL, OnGoUpLevel)
         COMMAND_ID_HANDLER(IDM_GOTO_HOMEPAGE, OnGoHome)
         COMMAND_ID_HANDLER(IDM_FAVORITES_ORGANIZEFAVORITES, OnOrganizeFavorites)
-        COMMAND_ID_HANDLER(IDM_HELP_ISTHISCOPYLEGAL, OnIsThisLegal)
         COMMAND_ID_HANDLER(IDM_VIEW_STATUSBAR, OnToggleStatusBarVisible)
         COMMAND_ID_HANDLER(IDM_VIEW_REFRESH, OnRefresh)
         COMMAND_ID_HANDLER(IDM_TOOLBARS_LOCKTOOLBARS, OnToggleToolbarLock)
@@ -662,8 +656,13 @@
         COMMAND_ID_HANDLER(IDM_TOOLBARS_LINKSBAR, OnToggleLinksBandVisible)
         COMMAND_ID_HANDLER(IDM_TOOLBARS_TEXTLABELS, OnToggleTextLabels)
         COMMAND_ID_HANDLER(IDM_TOOLBARS_CUSTOMIZE, OnToolbarCustomize)
+        COMMAND_ID_HANDLER(IDM_EXPLORERBAR_SEARCH, OnExplorerBar)
+        COMMAND_ID_HANDLER(IDM_EXPLORERBAR_FOLDERS, OnExplorerBar)
+        COMMAND_ID_HANDLER(IDM_EXPLORERBAR_HISTORY, OnExplorerBar)
+        COMMAND_ID_HANDLER(IDM_EXPLORERBAR_FAVORITES, OnExplorerBar)
         COMMAND_ID_HANDLER(IDM_BACKSPACE, OnBackspace)
         COMMAND_RANGE_HANDLER(IDM_GOTO_TRAVEL_FIRSTTARGET, IDM_GOTO_TRAVEL_LASTTARGET, OnGoTravel)
+        COMMAND_RANGE_HANDLER(IDM_EXPLORERBAND_BEGINCUSTOM, IDM_EXPLORERBAND_ENDCUSTOM, OnExplorerBar)
         MESSAGE_HANDLER(WM_COMMAND, RelayCommands)
     END_MSG_MAP()
 
@@ -711,15 +710,21 @@
 
 CShellBrowser::~CShellBrowser()
 {
-}
-
-HRESULT CShellBrowser::Initialize(LPITEMIDLIST pidl, long b, long c, long d)
+    if (menuDsa)
+        DSA_Destroy(menuDsa);
+}
+
+HRESULT CShellBrowser::Initialize(LPITEMIDLIST pidl, DWORD dwFlags)
 {
     CComPtr<IPersistStreamInit>             persistStreamInit;
     HRESULT                                 hResult;
     CComPtr<IUnknown> clientBar;
 
     _AtlInitialConstruct();
+
+    menuDsa = DSA_Create(sizeof(MenuBandInfo), 5);
+    if (!menuDsa)
+        return E_OUTOFMEMORY;
 
     fCabinetState.cLength = sizeof(fCabinetState);
     if (ReadCabinetState(&fCabinetState, sizeof(fCabinetState)) == FALSE)
@@ -731,15 +736,9 @@
     if (m_hWnd == NULL)
         return E_FAIL;
 
-#if 0
-    hResult = CoCreateInstance(CLSID_InternetToolbar, NULL, CLSCTX_INPROC_SERVER, IID_PPV_ARG(IUnknown, &fClientBars[BIInternetToolbar].clientBar));
+    hResult = CInternetToolbar_CreateInstance(IID_PPV_ARG(IUnknown, &clientBar));
     if (FAILED_UNEXPECTEDLY(hResult))
         return hResult;
-#else
-    hResult = CreateInternetToolbar(IID_PPV_ARG(IUnknown, &clientBar));
-    if (FAILED_UNEXPECTEDLY(hResult))
-        return hResult;
-#endif
 
     fClientBars[BIInternetToolbar].clientBar = clientBar;
 
@@ -788,6 +787,9 @@
     hResult = BrowseToPIDL(pidl, BTP_UPDATE_NEXT_HISTORY);
     if (FAILED_UNEXPECTEDLY(hResult))
         return hResult;
+
+    if ((dwFlags & SBSP_EXPLOREMODE) != NULL)
+        ShowBand(CLSID_ExplorerBand, true);
 
     ShowWindow(SW_SHOWNORMAL);
 
@@ -1049,25 +1051,27 @@
         HIMAGELIST himlSmall, himlLarge;
 
         CComPtr<IShellFolder> sf;
-        SHBindToParent(absolutePIDL, IID_PPV_ARG(IShellFolder, &sf), &pidlChild);
-
-        index = SHMapPIDLToSystemImageListIndex(sf, pidlChild, &indexOpen);
-
-        Shell_GetImageLists(&himlLarge, &himlSmall);
-
-        HICON icSmall = ImageList_GetIcon(himlSmall, indexOpen, 0);
-        HICON icLarge = ImageList_GetIcon(himlLarge, indexOpen, 0);
-
-        /* Hack to make it possible to release the old icons */
-        /* Something seems to go wrong with WM_SETICON */
-        HICON oldSmall = (HICON)SendMessage(WM_GETICON, ICON_SMALL, 0);
-        HICON oldLarge = (HICON)SendMessage(WM_GETICON, ICON_BIG,   0);
-
-        SendMessage(WM_SETICON, ICON_SMALL, reinterpret_cast<LPARAM>(icSmall));
-        SendMessage(WM_SETICON, ICON_BIG,   reinterpret_cast<LPARAM>(icLarge));
-
-        DestroyIcon(oldSmall);
-        DestroyIcon(oldLarge);
+        hResult = SHBindToParent(absolutePIDL, IID_PPV_ARG(IShellFolder, &sf), &pidlChild);
+        if (SUCCEEDED(hResult))
+        {
+            index = SHMapPIDLToSystemImageListIndex(sf, pidlChild, &indexOpen);
+
+            Shell_GetImageLists(&himlLarge, &himlSmall);
+
+            HICON icSmall = ImageList_GetIcon(himlSmall, indexOpen, 0);
+            HICON icLarge = ImageList_GetIcon(himlLarge, indexOpen, 0);
+
+            /* Hack to make it possible to release the old icons */
+            /* Something seems to go wrong with WM_SETICON */
+            HICON oldSmall = (HICON)SendMessage(WM_GETICON, ICON_SMALL, 0);
+            HICON oldLarge = (HICON)SendMessage(WM_GETICON, ICON_BIG,   0);
+
+            SendMessage(WM_SETICON, ICON_SMALL, reinterpret_cast<LPARAM>(icSmall));
+            SendMessage(WM_SETICON, ICON_BIG,   reinterpret_cast<LPARAM>(icLarge));
+
+            DestroyIcon(oldSmall);
+            DestroyIcon(oldLarge);
+        }
     }
 
     FireCommandStateChangeAll();
@@ -1096,7 +1100,7 @@
     return deskBand->QueryInterface(riid, shellMenu);
 }
 
-HRESULT CShellBrowser::GetBaseBar(bool vertical, IUnknown **theBaseBar)
+HRESULT CShellBrowser::GetBaseBar(bool vertical, REFIID riid, void **theBaseBar)
 {
     CComPtr<IUnknown>                       newBaseBar;
     CComPtr<IDeskBar>                       deskBar;
@@ -1111,13 +1115,17 @@
         cache = &fClientBars[BIHorizontalBaseBar].clientBar.p;
     if (*cache == NULL)
     {
-        hResult = CreateBaseBar(IID_PPV_ARG(IUnknown, &newBaseBar));
+        hResult = CBaseBar_CreateInstance(IID_PPV_ARG(IUnknown, &newBaseBar), vertical);
         if (FAILED_UNEXPECTEDLY(hResult))
             return hResult;
-        hResult = CreateBaseBarSite(IID_PPV_ARG(IUnknown, &newBaseBarSite));
+        hResult = CBaseBarSite_CreateInstance(IID_PPV_ARG(IUnknown, &newBaseBarSite), vertical);
         if (FAILED_UNEXPECTEDLY(hResult))
             return hResult;
-
+    
+        // we have to store our basebar into cache now
+        *cache = newBaseBar;
+        newBaseBar->AddRef();
+        
         // tell the new base bar about the shell browser
         hResult = IUnknown_SetSite(newBaseBar, static_cast<IDropTarget *>(this));
         if (FAILED_UNEXPECTEDLY(hResult))
@@ -1139,9 +1147,57 @@
         if (FAILED_UNEXPECTEDLY(hResult))
             return hResult;
 
-        *cache = newBaseBar.Detach();
-    }
-    return (*cache)->QueryInterface(IID_PPV_ARG(IUnknown, theBaseBar));
+    }
+    return (*cache)->QueryInterface(riid, theBaseBar);
+}
+
+BOOL CShellBrowser::IsBandLoaded(const CLSID clsidBand, bool vertical, DWORD *pdwBandID)
+{
+    HRESULT                                 hResult;
+    CComPtr<IDeskBar>                       deskBar;
+    CComPtr<IUnknown>                       baseBarSite;
+    CComPtr<IBandSite>                      bandSite;
+    CLSID                                   clsidTmp;
+    DWORD                                   numBands;
+    DWORD                                   dwBandID;
+    DWORD                                   i;
+
+    /* Get our basebarsite to be able to enumerate bands */
+    hResult = GetBaseBar(vertical, IID_PPV_ARG(IDeskBar, &deskBar));
+    if (FAILED_UNEXPECTEDLY(hResult))
+        return FALSE;
+    hResult = deskBar->GetClient(&baseBarSite);
+    if (FAILED_UNEXPECTEDLY(hResult))
+        return FALSE;
+    hResult = baseBarSite->QueryInterface(IID_PPV_ARG(IBandSite, &bandSite));
+    if (FAILED_UNEXPECTEDLY(hResult))
+        return FALSE;
+
+    hResult = bandSite->EnumBands(-1, &numBands);
+    if (FAILED_UNEXPECTEDLY(hResult))
+        return FALSE;
+
+    for(i = 0; i < numBands; i++)
+    {
+        CComPtr<IPersist> bandPersist;
+
+        hResult = bandSite->EnumBands(i, &dwBandID);
+        if (FAILED_UNEXPECTEDLY(hResult))
+            return FALSE;
+
+        hResult = bandSite->GetBandObject(dwBandID, IID_PPV_ARG(IPersist, &bandPersist));
+        if (FAILED_UNEXPECTEDLY(hResult))
+            return FALSE;
+        hResult = bandPersist->GetClassID(&clsidTmp);
+        if (FAILED_UNEXPECTEDLY(hResult))
+            return FALSE;
+        if (IsEqualGUID(clsidBand, clsidTmp))
+        {
+            if (pdwBandID) *pdwBandID = dwBandID;
+            return TRUE;
+        }
+    }
+    return FALSE;
 }
 
 HRESULT CShellBrowser::ShowBand(const CLSID &classID, bool vertical)
@@ -1149,46 +1205,70 @@
     CComPtr<IDockingWindow>                 dockingWindow;
     CComPtr<IUnknown>                       baseBarSite;
     CComPtr<IUnknown>                       newBand;
-    CComPtr<IUnknown>                       theBaseBar;
     CComPtr<IDeskBar>                       deskBar;
     VARIANT                                 vaIn;
     HRESULT                                 hResult;
-
-    hResult = GetBaseBar(vertical, (IUnknown **)&theBaseBar);
+    DWORD                                   dwBandID;
+
+    hResult = GetBaseBar(vertical, IID_PPV_ARG(IDeskBar, &deskBar));
     if (FAILED_UNEXPECTEDLY(hResult))
         return hResult;
-
-#if USE_CUSTOM_EXPLORERBAND
-    TRACE("ShowBand called for CLSID %s, vertical=%d...\n", wine_dbgstr_guid(&classID), vertical);
-    if (IsEqualCLSID(CLSID_ExplorerBand, classID))
-    {
-        TRACE("CLSID_ExplorerBand requested, building internal band.\n");
-        hResult = CExplorerBand_Constructor(IID_PPV_ARG(IUnknown, &newBand));
-        if (FAILED_UNEXPECTEDLY(hResult))
-            return hResult;
+    
+    hResult = deskBar->GetClient(&baseBarSite);
+    if (FAILED_UNEXPECTEDLY(hResult))
+        return hResult;
+
+    hResult = deskBar->QueryInterface(IID_PPV_ARG(IDockingWindow, &dockingWindow));
+    if (FAILED_UNEXPECTEDLY(hResult))
+        return hResult;
+    
+    if (!IsBandLoaded(classID, vertical, &dwBandID))
+    {
+        TRACE("ShowBand called for CLSID %s, vertical=%d...\n", wine_dbgstr_guid(&classID), vertical);
+        if (IsEqualCLSID(CLSID_ExplorerBand, classID))
+        {
+            TRACE("CLSID_ExplorerBand requested, building internal band.\n");
+            hResult = CExplorerBand_CreateInstance(IID_PPV_ARG(IUnknown, &newBand));
+            if (FAILED_UNEXPECTEDLY(hResult))
+                return hResult;
+        }
+        else
+        {
+            TRACE("A different CLSID requested, using CoCreateInstance.\n");
+            hResult = CoCreateInstance(classID, NULL, CLSCTX_INPROC_SERVER, IID_PPV_ARG(IUnknown, &newBand));
+            if (FAILED_UNEXPECTEDLY(hResult))
+                return hResult;
+        }
     }
     else
-#endif
-    {
-        TRACE("A different CLSID requested, using CoCreateInstance.\n");
-        hResult = CoCreateInstance(classID, NULL, CLSCTX_INPROC_SERVER, IID_PPV_ARG(IUnknown, &newBand));
-        if (FAILED_UNEXPECTEDLY(hResult))
-            return hResult;
-    }
-    hResult = theBaseBar->QueryInterface(IID_PPV_ARG(IDeskBar, &deskBar));
-    if (FAILED_UNEXPECTEDLY(hResult))
-        return hResult;
-    hResult = deskBar->GetClient(&baseBarSite);
-    if (FAILED_UNEXPECTEDLY(hResult))
-        return hResult;
-    hResult = theBaseBar->QueryInterface(IID_PPV_ARG(IDockingWindow, &dockingWindow));
-    if (FAILED_UNEXPECTEDLY(hResult))
-        return hResult;
+    {
+        CComPtr<IBandSite>                  pBandSite;
+
+        hResult = baseBarSite->QueryInterface(IID_PPV_ARG(IBandSite, &pBandSite));
+        if (!SUCCEEDED(hResult))
+        {
+            ERR("Can't get IBandSite interface\n");
+            return E_FAIL;
+        }
+        hResult = pBandSite->GetBandObject(dwBandID, IID_PPV_ARG(IUnknown, &newBand));
+        if (!SUCCEEDED(hResult))
+        {
+            ERR("Can't find band object\n");
+            return E_FAIL;
+        }
+
+        // It's hackish, but we should be able to show the wanted band until we
+        // find the proper way to do this (but it seems to work to add a new band)
+        // Here we'll just re-add the existing band to the site, causing it to display.
+    }
     V_VT(&vaIn) = VT_UNKNOWN;
     V_UNKNOWN(&vaIn) = newBand.p;
     hResult = IUnknown_Exec(baseBarSite, CGID_IDeskBand, 1, 1, &vaIn, NULL);
     if (FAILED_UNEXPECTEDLY(hResult))
+    {
         return hResult;
+    }
+
     hResult = dockingWindow->ShowDW(TRUE);
     if (FAILED_UNEXPECTEDLY(hResult))
         return hResult;
@@ -1260,6 +1340,9 @@
     if (FAILED_UNEXPECTEDLY(hResult))
         return E_FAIL;
 
+// CORE-11140 : Disabled this bit, because it prevents the folder options from showing.
+//              It returns 'E_NOTIMPL'
+#if 0
     if (fCurrentShellView != NULL)
     {
         hResult = fCurrentShellView->AddPropertySheetPages(
@@ -1267,6 +1350,7 @@
         if (FAILED_UNEXPECTEDLY(hResult))
             return E_FAIL;
     }
+#endif
 
     // show sheet
     m_PropSheet.dwSize = sizeof(PROPSHEETHEADER);
@@ -1635,9 +1719,124 @@
         SetMenuItemInfo(theMenu, IDM_VIEW_TOOLBARS, FALSE, &menuItemInfo);
     }
     SHCheckMenuItem(theMenu, IDM_VIEW_STATUSBAR, fStatusBarVisible ? TRUE : FALSE);
-
-    // TODO: Implement
-    SHEnableMenuItem(theMenu, IDM_VIEW_EXPLORERBAR, FALSE);
+}
+
+HRESULT CShellBrowser::BuildExplorerBandMenu()
+{
+    HMENU                                   hBandsMenu;
+    UINT                                    nbFound;
+
+    hBandsMenu = SHGetMenuFromID(fCurrentMenuBar, IDM_VIEW_EXPLORERBAR);
+    if (!hBandsMenu)
+    {
+        OutputDebugString(L"No menu !\n");
+        return E_FAIL;
+    }
+    DSA_DeleteAllItems(menuDsa);
+    BuildExplorerBandCategory(hBandsMenu, CATID_InfoBand, 4, NULL);
+    BuildExplorerBandCategory(hBandsMenu, CATID_CommBand, 20, &nbFound);
+    if (!nbFound)
+    {
+        // Remove separator
+        DeleteMenu(hBandsMenu, IDM_EXPLORERBAR_SEPARATOR, MF_BYCOMMAND); 
+    }
+    // Remove media menu since XP does it (according to API Monitor)
+    DeleteMenu(hBandsMenu, IDM_EXPLORERBAR_MEDIA, MF_BYCOMMAND);
+    return S_OK;
+}
+
+HRESULT CShellBrowser::BuildExplorerBandCategory(HMENU hBandsMenu, CATID category, DWORD dwPos, UINT *nbFound)
+{
+    HRESULT                                 hr;
+    CComPtr<IEnumGUID>                      pEnumGUID;
+    WCHAR                                   wszBandName[MAX_PATH];
+    WCHAR                                   wszBandGUID[MAX_PATH];
+    WCHAR                                   wRegKey[MAX_PATH];
+    UINT                                    cBands;
+    DWORD                                   dwRead;
+    DWORD                                   dwDataSize;
+    GUID                                    iter;
+    MenuBandInfo                            mbi;
+
+    mbi.fVertical = IsEqualGUID(category, CATID_InfoBand);
+    cBands = 0;
+    hr = SHEnumClassesOfCategories(1, &category, 0, NULL, &pEnumGUID);
+    if (FAILED_UNEXPECTEDLY(hr))
+    {
+        return hr;
+    }
+    do
+    {
+        pEnumGUID->Next(1, &iter, &dwRead);
+        if (dwRead)
+        {
+            // Get the band name
+            if (IsBuiltinBand(iter))
+                continue;
+            if (!StringFromGUID2(iter, wszBandGUID, MAX_PATH))
+                continue;
+            StringCchPrintfW(wRegKey, MAX_PATH, L"CLSID\\%s", wszBandGUID);
+            dwDataSize = MAX_PATH;
+            SHGetValue(HKEY_CLASSES_ROOT, wRegKey, NULL, NULL, wszBandName, &dwDataSize);
+
+            mbi.barGuid = iter;
+            InsertMenu(hBandsMenu, dwPos + cBands, MF_BYPOSITION, IDM_EXPLORERBAND_BEGINCUSTOM + DSA_GetItemCount(menuDsa), wszBandName);
+            DSA_AppendItem(menuDsa, &mbi);
+            cBands++;
+        }
+    }
+    while (dwRead > 0);
+    if (nbFound)
+        *nbFound = cBands;
+    return S_OK;
+}
+
+BOOL CShellBrowser::IsBuiltinBand(CLSID &bandID)
+{
+    if (IsEqualCLSID(bandID, CLSID_ExplorerBand))
+        return TRUE;
+    if (IsEqualCLSID(bandID, CLSID_SH_SearchBand) || IsEqualCLSID(bandID, CLSID_SearchBand))
+        return TRUE;
+    if (IsEqualCLSID(bandID, CLSID_IE_SearchBand) || IsEqualCLSID(bandID, CLSID_FileSearchBand))
+        return TRUE;
+    if (IsEqualCLSID(bandID, CLSID_SH_HistBand))
+        return TRUE;
+    if (IsEqualCLSID(bandID, CLSID_SH_FavBand))
+        return TRUE;
+    if (IsEqualCLSID(bandID, CLSID_ChannelsBand))
+        return TRUE;
+    return FALSE;
+}
+
+HRESULT CShellBrowser::OnSearch()
+{
+    CComPtr<IObjectWithSite>                objectWithSite;
+    CComPtr<IContextMenu>                   contextMenu;
+    CMINVOKECOMMANDINFO                     commandInfo;
+    const char                              *searchGUID = "{169A0691-8DF9-11d1-A1C4-00C04FD75D13}";
+    HRESULT                                 hResult;
+
+    // TODO: Query shell if this command is enabled first
+
+    memset(&commandInfo, 0, sizeof(commandInfo));
+    commandInfo.cbSize = sizeof(commandInfo);
+    commandInfo.hwnd = m_hWnd;
+    commandInfo.lpParameters = searchGUID;
+    commandInfo.nShow = SW_SHOWNORMAL;
+
+    hResult = CoCreateInstance(CLSID_ShellSearchExt, NULL, CLSCTX_INPROC_SERVER,
+        IID_PPV_ARG(IContextMenu, &contextMenu));
+    if (FAILED_UNEXPECTEDLY(hResult))
+        return 0;
+    hResult = contextMenu->QueryInterface(IID_PPV_ARG(IObjectWithSite, &objectWithSite));
+    if (FAILED_UNEXPECTEDLY(hResult))
+        return 0;
+    hResult = objectWithSite->SetSite(dynamic_cast<IShellBrowser*>(this));
+    if (FAILED_UNEXPECTEDLY(hResult))
+        return 0;
+    hResult = contextMenu->InvokeCommand(&commandInfo);
+    hResult = objectWithSite->SetSite(NULL);
+    return hResult;
 }
 
 bool IUnknownIsEqual(IUnknown *int1, IUnknown *int2)
@@ -1775,6 +1974,11 @@
 {
     HRESULT                                 hResult;
 
+    if (!pguidCmdGroup)
+    {
+        TRACE("Unhandled null CGID %d %d %p %p\n", nCmdID, nCmdexecopt, pvaIn, pvaOut);
+        return E_NOTIMPL;
+    }
     if (IsEqualIID(*pguidCmdGroup, CGID_Explorer))
     {
         switch (nCmdID)
@@ -1838,6 +2042,9 @@
             case 0x12:
                 // refresh on toolbar clicked
                 return S_OK;
+            case 0x26:
+                // called for unknown bands ?
+                return S_OK;
             case 0x4d:
                 // tell the view if it should hide the task pane or not
                 return (fClientBars[BIVerticalBaseBar].clientBar.p == NULL) ? S_FALSE : S_OK;
@@ -1868,6 +2075,20 @@
                 break;
         }
     }
+    else if (IsEqualIID(*pguidCmdGroup, CLSID_CommonButtons))
+    {
+        // Windows seems to use this as proxy for toolbar buttons.
+        // We use it for search band for now to remove code duplication,
+        // let's see if it could be useful in the future.
+        switch (nCmdID)
+        {
+            case 0x123:
+                // Show search band from toolbar
+                OnSearch();
+                return S_OK;
+        }
+        return E_NOTIMPL;
+    }
     else
     {
         return E_NOTIMPL;
@@ -1916,20 +2137,22 @@
     if (FAILED_UNEXPECTEDLY(hResult))
         return hResult;
 
-    if (hmenuShared)
-    {
-        // FIXME: Figure out the proper way to do this.
-        HMENU hMenuFavs = GetSubMenu(hmenuShared, 3);
-        if (hMenuFavs)
-        {
-            DeleteMenu(hMenuFavs, IDM_FAVORITES_EMPTY, MF_BYCOMMAND);
-        }
+    if (!hmenuShared)
+    {
+        hmenuShared = LoadMenu(_AtlBaseModule.GetResourceInstance(), MAKEINTRESOURCE(IDM_CABINET_MAINMENU));
+    }
+    // FIXME: Figure out the proper way to do this.
+    HMENU hMenuFavs = GetSubMenu(hmenuShared, 3);
+    if (hMenuFavs)
+    {
+        DeleteMenu(hMenuFavs, IDM_FAVORITES_EMPTY, MF_BYCOMMAND);
     }
 
     hResult = shellMenu->SetMenu(hmenuShared, m_hWnd, SMSET_DONTOWN);
     if (FAILED_UNEXPECTEDLY(hResult))
         return hResult;
     fCurrentMenuBar = hmenuShared;
+    BuildExplorerBandMenu();
     return S_OK;
 }
 
@@ -1954,7 +2177,7 @@
     {
 
     }
-    return E_NOTIMPL;
+    return S_OK;
 }
 
 HRESULT STDMETHODCALLTYPE CShellBrowser::EnableModelessSB(BOOL fEnable)
@@ -1971,6 +2194,9 @@
 
 HRESULT STDMETHODCALLTYPE CShellBrowser::BrowseObject(LPCITEMIDLIST pidl, UINT wFlags)
 {
+    if ((wFlags & SBSP_EXPLOREMODE) != NULL)
+        ShowBand(CLSID_ExplorerBand, true);
+
     return BrowseToPIDL(pidl, BTP_UPDATE_CUR_HISTORY | BTP_UPDATE_NEXT_HISTORY);
 }
 
@@ -1984,7 +2210,7 @@
     if (lphwnd == NULL)
         return E_POINTER;
     *lphwnd = NULL;
-    switch(id)
+    switch (id)
     {
         case FCW_TOOLBAR:
             *lphwnd = fToolbarProxy.m_hWnd;
@@ -2010,7 +2236,7 @@
 
     if (pret != NULL)
         *pret = 0;
-    switch(id)
+    switch (id)
     {
         case FCW_TOOLBAR:
             result = fToolbarProxy.SendMessage(uMsg, wParam, lParam);
@@ -2150,7 +2376,7 @@
     *pptl = NULL;
     if (fTravelLog.p == NULL)
     {
-        hResult = CreateTravelLog(IID_PPV_ARG(ITravelLog, &fTravelLog));
+        hResult = CTravelLog_CreateInstance(IID_PPV_ARG(ITravelLog, &fTravelLog));
         if (FAILED_UNEXPECTEDLY(hResult))
             return hResult;
     }
@@ -2660,7 +2886,17 @@
 HRESULT STDMETHODCALLTYPE CShellBrowser::Navigate(BSTR URL, VARIANT *Flags,
     VARIANT *TargetFrameName, VARIANT *PostData, VARIANT *Headers)
 {
-    return E_NOTIMPL;
+    CComHeapPtr<ITEMIDLIST> pidl;
+    HRESULT hResult;
+    CComPtr<IShellFolder> pDesktop;
+
+    hResult = SHGetDesktopFolder(&pDesktop);
+    if (FAILED_UNEXPECTEDLY(hResult))
+        return hResult;
+    hResult = pDesktop->ParseDisplayName(NULL, NULL, URL, NULL, &pidl, NULL);
+    if (FAILED_UNEXPECTEDLY(hResult))
+        return hResult;
+    return BrowseObject(pidl, 1);
 }
 
 HRESULT STDMETHODCALLTYPE CShellBrowser::Refresh()
@@ -2880,14 +3116,23 @@
 HRESULT STDMETHODCALLTYPE CShellBrowser::Navigate2(VARIANT *URL, VARIANT *Flags,
     VARIANT *TargetFrameName, VARIANT *PostData, VARIANT *Headers)
 {
+    LPITEMIDLIST pidl = NULL;
+    HRESULT hResult;
     // called from drive combo box to navigate to a directory
-    if (V_VT(URL) != (VT_ARRAY | VT_UI1))
-        return E_INVALIDARG;
-    if (V_ARRAY(URL)->cDims != 1 || V_ARRAY(URL)->cbElements != 1)
-        return E_INVALIDARG;
-
-    LPITEMIDLIST pidl = static_cast<LPITEMIDLIST>(V_ARRAY(URL)->pvData);
-    HRESULT hResult = BrowseToPIDL(pidl, BTP_UPDATE_CUR_HISTORY | BTP_UPDATE_NEXT_HISTORY);
+    // Also called by search band to display shell results folder view
+
+    if (V_VT(URL) == VT_BSTR)
+    {
+        return this->Navigate(V_BSTR(URL), Flags, TargetFrameName, PostData, Headers);
+    }
+    if (V_VT(URL) == (VT_ARRAY | VT_UI1))
+    {
+        if (V_ARRAY(URL)->cDims != 1 || V_ARRAY(URL)->cbElements != 1)
+            return E_INVALIDARG;
+
+        pidl = static_cast<LPITEMIDLIST>(V_ARRAY(URL)->pvData);
+    }
+    hResult = BrowseToPIDL(pidl, BTP_UPDATE_CUR_HISTORY | BTP_UPDATE_NEXT_HISTORY);
     if (FAILED_UNEXPECTEDLY(hResult))
         return hResult;
     return S_OK;
@@ -3120,25 +3365,52 @@
 LRESULT CShellBrowser::OnDestroy(UINT uMsg, WPARAM wParam, LPARAM lParam, BOOL &bHandled)
 {
     HRESULT hr;
+
+    /* The current thread is about to go down so render any IDataObject that may be left in the clipboard */
+    OleFlushClipboard();
+
     // TODO: rip down everything
     {
+        fToolbarProxy.Destroy();
+
         fCurrentShellView->DestroyViewWindow();
         fCurrentShellView->UIActivate(SVUIA_DEACTIVATE);
-        ReleaseCComPtrExpectZero(fCurrentShellView);
 
         for (int i = 0; i < 3; i++)
         {
+            CComPtr<IDockingWindow> pdw;
+            CComPtr<IDeskBar> bar;
+            CComPtr<IUnknown> pBarSite;
+            CComPtr<IDeskBarClient> pClient;
+ 
             if (fClientBars[i].clientBar == NULL)
                 continue;
-            IDockingWindow * pdw;
+
             hr = fClientBars[i].clientBar->QueryInterface(IID_PPV_ARG(IDockingWindow, &pdw));
             if (FAILED_UNEXPECTEDLY(hr))
                 continue;
-            pdw->ShowDW(FALSE);
+            
+            /* We should destroy our basebarsite too */
+            hr = pdw->QueryInterface(IID_PPV_ARG(IDeskBar, &bar));
+            if (SUCCEEDED(hr))
+            {
+                hr = bar->GetClient(&pBarSite);
+                if (SUCCEEDED(hr) && pBarSite)
+                {
+                    hr = pBarSite->QueryInterface(IID_PPV_ARG(IDeskBarClient, &pClient));
+                    if (SUCCEEDED(hr))
+                        pClient->SetDeskBarSite(NULL);
+                }
+            }
             pdw->CloseDW(0);
-            pdw->Release();
+
+            pClient = NULL;
+            pBarSite = NULL;
+            pdw = NULL;
+            bar = NULL;
             ReleaseCComPtrExpectZero(fClientBars[i].clientBar);
         }
+        ReleaseCComPtrExpectZero(fCurrentShellView);
         ReleaseCComPtrExpectZero(fTravelLog);
 
         fCurrentShellFolder.Release();
@@ -3209,7 +3481,8 @@
         SHEnableMenuItem(theMenu, IDM_TOOLS_MAPNETWORKDRIVE, FALSE);
         SHEnableMenuItem(theMenu, IDM_TOOLS_DISCONNECTNETWORKDRIVE, FALSE);
         SHEnableMenuItem(theMenu, IDM_TOOLS_SYNCHRONIZE, FALSE);
-        SHEnableMenuItem(theMenu, IDM_TOOLS_FOLDEROPTIONS, FALSE);
+        FIXME("Folder options dialog is stubbed: CORE-11141\n");
+        SHEnableMenuItem(theMenu, IDM_TOOLS_FOLDEROPTIONS, FALSE);  // Remove when CORE-11141 is fixed.
         menuIndex = 4;
     }
     else if (theMenu == SHGetMenuFromID(fCurrentMenuBar, FCIDM_MENU_HELP))
@@ -3335,33 +3608,6 @@
     return 0;
 }
 
-LRESULT CShellBrowser::OnIsThisLegal(WORD wNotifyCode, WORD wID, HWND hWndCtl, BOOL &bHandled)
-{
-    /* TODO: Implement properly */
-
-    LPCWSTR strSite = L"https://www.reactos.org/user-faq";
-
-    /* TODO: Make localizable */
-    LPCWSTR strCaption = L"Sorry";
-    LPCWSTR strMessage = L"ReactOS could not browse to '%s' (error %d). Please make sure there is a web browser installed.";
-    WCHAR tmpMessage[512];
-
-    /* TODO: Read from the registry */
-    LPCWSTR strVerb = NULL; /* default */
-    LPCWSTR strPath = strSite;
-    LPCWSTR strParams = NULL;
-
-    /* The return value is defined as HINSTANCE for backwards compatibility only, the cast is needed */
-    int result = (int) ShellExecuteW(m_hWnd, strVerb, strPath, strParams, NULL, SW_SHOWNORMAL);
-    if (result <= 32)
-    {
-        StringCchPrintfW(tmpMessage, 512, strMessage, strSite, result);
-        MessageBoxExW(m_hWnd, tmpMessage, strCaption, MB_OK, 0);
-    }
-
-    return 0;
-}
-
 LRESULT CShellBrowser::OnToggleStatusBarVisible(WORD wNotifyCode, WORD wID, HWND hWndCtl, BOOL &bHandled)
 {
     fStatusBarVisible = !fStatusBarVisible;
@@ -3433,6 +3679,40 @@
     return 0;
 }
 
+LRESULT CShellBrowser::OnExplorerBar(WORD wNotifyCode, WORD wID, HWND hWndCtl, BOOL &bHandled)
+{
+    // TODO: HACK ! use the proper mechanism to show the band (i.e. pass the BSTR to basebar)
+    if (wID >= IDM_EXPLORERBAND_BEGINCUSTOM && wID <= IDM_EXPLORERBAND_ENDCUSTOM)
+    {
+        MenuBandInfo *mbi;
+        mbi = (MenuBandInfo*)DSA_GetItemPtr(menuDsa, (wID - IDM_EXPLORERBAND_BEGINCUSTOM));
+        if (!mbi)
+            return 0;
+        ShowBand(mbi->barGuid, mbi->fVertical);
+        bHandled = TRUE;
+        return 1;
+    }
+    switch (wID)
+    {
+    case IDM_EXPLORERBAR_SEARCH:
+        Exec(&CLSID_CommonButtons, 0x123, 1, NULL, NULL);
+        break;
+    case IDM_EXPLORERBAR_FOLDERS:
+        ShowBand(CLSID_ExplorerBand, true);
+        break;
+    case IDM_EXPLORERBAR_HISTORY:
+        ShowBand(CLSID_SH_HistBand, true);
+        break;
+    case IDM_EXPLORERBAR_FAVORITES:
+        ShowBand(CLSID_SH_FavBand, true);
+        break;
+    default:
+        WARN("Unknown id %x\n", wID);
+    }
+    bHandled = TRUE;
+    return 1;
+}
+
 LRESULT CShellBrowser::RelayCommands(UINT uMsg, WPARAM wParam, LPARAM lParam, BOOL &bHandled)
 {
     if (HIWORD(wParam) == 0 && LOWORD(wParam) < FCIDM_SHVIEWLAST && fCurrentShellViewWindow != NULL)
@@ -3440,72 +3720,7 @@
     return 0;
 }
 
-static HRESULT ExplorerMessageLoop(IEThreadParamBlock * parameters)
-{
-    CComPtr<CShellBrowser>    theCabinet;
-    HRESULT                   hResult;
-    MSG Msg;
-    BOOL Ret;
-
-    // Tell the thread ref we are using it.
-    if (parameters && parameters->offsetF8)
-        parameters->offsetF8->AddRef();
-    
-    ATLTRY(theCabinet = new CComObject<CShellBrowser>);
-    if (theCabinet == NULL)
-    {
-        return E_OUTOFMEMORY;
-    }
-    
-    hResult = theCabinet->Initialize(parameters->directoryPIDL, 0, 0, 0);
-    if (FAILED_UNEXPECTEDLY(hResult))
-        return E_OUTOFMEMORY;
-
-    while ((Ret = GetMessage(&Msg, NULL, 0, 0)) != 0)
-    {
-        if (Ret == -1)
-        {
-            // Error: continue or exit?
-            break;
-        }
-
-        if (Msg.message == WM_QUIT)
-            break;
-
-        if (theCabinet->v_MayTranslateAccelerator(&Msg) != S_OK)
-        {
-            TranslateMessage(&Msg);
-            DispatchMessage(&Msg);
-        }
-    }
-
-    int nrc = theCabinet->Release();
-    if (nrc > 0)
-    {
-        DbgPrint("WARNING: There are %d references to the CShellBrowser active or leaked.\n", nrc);
-    }
-
-    theCabinet.Detach();
-
-    // Tell the thread ref we are not using it anymore.
-    if (parameters && parameters->offsetF8)
-        parameters->offsetF8->Release();
-
-    return hResult;
-}
-
-DWORD WINAPI BrowserThreadProc(LPVOID lpThreadParameter)
-{
-    HRESULT hr;
-    IEThreadParamBlock * parameters = (IEThreadParamBlock *) lpThreadParameter;
-
-    OleInitialize(NULL);
-
-    ATLTRY(hr = ExplorerMessageLoop(parameters));
-
-    OleUninitialize();
-
-    SHDestroyIETHREADPARAM(parameters);
-
-    return hr;
+HRESULT CShellBrowser_CreateInstance(LPITEMIDLIST pidl, DWORD dwFlags, REFIID riid, void **ppv)
+{
+    return ShellObjectCreatorInit<CShellBrowser>(pidl, dwFlags, riid, ppv);
 }