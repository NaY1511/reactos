#include "precomp.h"

#if 1
#undef UNIMPLEMENTED

#define UNIMPLEMENTED DbgPrint("%s is UNIMPLEMENTED!\n", __FUNCTION__)
#endif

<<<<<<< HEAD
extern "C"
HRESULT WINAPI CExplorerBand_Constructor(REFIID riid, LPVOID *ppv)
=======
/*
 * TODO:
 *  - Monitor correctly "external" shell interrupts (seems like we need to register/deregister them for each folder)
 *  - find and fix what cause explorer crashes sometimes (seems to be explorer that does more releases than addref)
 *  - TESTING
 */

typedef struct _PIDLDATA
{
    BYTE type;
    BYTE data[1];
} PIDLDATA, *LPPIDLDATA;

#define PT_GUID 0x1F
#define PT_SHELLEXT 0x2E
#define PT_YAGUID 0x70

static BOOL _ILIsSpecialFolder (LPCITEMIDLIST pidl)
{
    LPPIDLDATA lpPData = (LPPIDLDATA)&pidl->mkid.abID;

    return (pidl &&
        ((lpPData && (PT_GUID == lpPData->type || PT_SHELLEXT== lpPData->type ||
        PT_YAGUID == lpPData->type)) || (pidl && pidl->mkid.cb == 0x00)));
}

static BOOL _ILIsDesktop (LPCITEMIDLIST pidl)
{
    return (pidl && pidl->mkid.cb == 0x00);
}


HRESULT GetDisplayName(LPCITEMIDLIST pidlDirectory,TCHAR *szDisplayName,UINT cchMax,DWORD uFlags)
{
    IShellFolder *pShellFolder = NULL;
    LPCITEMIDLIST pidlRelative = NULL;
    STRRET str;
    HRESULT hr;

    if (pidlDirectory == NULL || szDisplayName == NULL)
    {
        return E_FAIL;
    }

    hr = SHBindToParent(pidlDirectory, IID_PPV_ARG(IShellFolder, &pShellFolder), &pidlRelative);

    if (SUCCEEDED(hr))
    {
        hr = pShellFolder->GetDisplayNameOf(pidlRelative,uFlags,&str);
        if (SUCCEEDED(hr))
        {
            hr = StrRetToBuf(&str,pidlDirectory,szDisplayName,cchMax);
        }
        pShellFolder->Release();
    }
    return hr;
}

extern "C"
HRESULT WINAPI CExplorerBand_Constructor(REFIID riid, LPVOID *ppv)
{
#ifdef __REACTOS__
    return ShellObjectCreator<CExplorerBand>(riid, ppv);
#else
    return S_OK;
#endif
}

/*
 This is a Windows hack, because shell event messages in Windows gives an 
 ill-formed PIDL stripped from useful data that parses incorrectly with SHGetFileInfo.
 So we need to re-enumerate subfolders until we find one with the same name.
 */
HRESULT _ReparsePIDL(LPITEMIDLIST buggyPidl, LPITEMIDLIST *cleanPidl)
{
    HRESULT                             hr;
    CComPtr<IShellFolder>               folder;
    CComPtr<IPersistFolder2>            persist;
    CComPtr<IEnumIDList>                pEnumIDList;
    LPITEMIDLIST                        childPidl;
    LPITEMIDLIST                        correctChild;
    LPITEMIDLIST                        correctParent;
    ULONG                               fetched;
    DWORD                               EnumFlags;


    EnumFlags = SHCONTF_FOLDERS | SHCONTF_INCLUDEHIDDEN;
    hr = SHBindToParent(buggyPidl, IID_PPV_ARG(IShellFolder, &folder), (LPCITEMIDLIST*)&childPidl);
    *cleanPidl = NULL;
    if (!SUCCEEDED(hr))
    {
        ERR("Can't bind to parent folder\n");
        return hr;
    }
    hr = folder->QueryInterface(IID_PPV_ARG(IPersistFolder2, &persist));
    if (!SUCCEEDED(hr))
    {
        ERR("PIDL doesn't belong to the shell namespace, aborting\n");
        return hr;
    }

    hr = persist->GetCurFolder(&correctParent);
    if (!SUCCEEDED(hr))
    {
        ERR("Unable to get current folder\n");
        return hr;
    }

    hr = folder->EnumObjects(NULL,EnumFlags,&pEnumIDList);
    // avoid broken IShellFolder implementations that return null pointer with success
    if (!SUCCEEDED(hr) || !pEnumIDList)
    {
        ERR("Can't enum the folder !\n");
        return hr;
    }

    while(SUCCEEDED(pEnumIDList->Next(1, &correctChild, &fetched)) && correctChild && fetched)
    {
        if (!folder->CompareIDs(0, childPidl, correctChild))
        {
            *cleanPidl = ILCombine(correctParent, correctChild);
            ILFree(correctChild);
            goto Cleanup;
        }
        ILFree(correctChild);
    }
Cleanup:
    ILFree(correctParent);
    return hr;
}

CExplorerBand::CExplorerBand() :
    pSite(NULL), fVisible(FALSE), bNavigating(FALSE), dwBandID(0), pidlCurrent(NULL)
>>>>>>> 3f81e26f
{
    return ShellObjectCreator<CExplorerBand>(riid, ppv);
}

<<<<<<< HEAD
CExplorerBand::CExplorerBand() :
    m_OnWinEventShown(FALSE)
=======
CExplorerBand::~CExplorerBand()
{
    if(pidlCurrent)
    {
        ILFree(pidlCurrent);
    }
}

void CExplorerBand::InitializeExplorerBand()
>>>>>>> 3f81e26f
{
#if 0
    HRESULT hResult = CoCreateInstance(CLSID_ExplorerBand, NULL, CLSCTX_INPROC_SERVER, IID_PPV_ARG(IUnknown, &m_internalBand));
    if (FAILED(hResult))
    {
        ERR("Could not create internal band (hr=%08lx).\n", hResult);
        m_internalBand = NULL;
        return;
    }
    hResult = m_internalBand->QueryInterface(IID_PPV_ARG(IDeskBand, &m_internalDeskBand));
    if (FAILED(hResult))
    {
<<<<<<< HEAD
        ERR("Could not obtain interface IDeskBand from internal band (hr=%08lx).\n", hResult);
        m_internalBand = NULL;
        m_internalDeskBand = NULL;
        return;
=======
        ERR("Something went wrong, error %08x\n", GetLastError());
    }
    // Register browser connection endpoint
    hr = IUnknown_QueryService(pSite, SID_SWebBrowserApp, IID_PPV_ARG(IWebBrowser2, &browserService));
    if (FAILED_UNEXPECTEDLY(hr))
        return;

    hr = AtlAdvise(browserService, dynamic_cast<IDispatch*>(this), DIID_DWebBrowserEvents, &adviseCookie);
    if (FAILED_UNEXPECTEDLY(hr))
        return;

    ILFree(pidl);
}

void CExplorerBand::DestroyExplorerBand()
{
    HRESULT hr;
    CComPtr <IWebBrowser2> browserService;

    TRACE("Cleaning up explorer band ...\n");

    hr = IUnknown_QueryService(pSite, SID_SWebBrowserApp, IID_PPV_ARG(IWebBrowser2, &browserService));
    if (FAILED_UNEXPECTEDLY(hr))
        return;

    hr = AtlUnadvise(browserService, DIID_DWebBrowserEvents, adviseCookie);
    /* Remove all items of the treeview */
    RevokeDragDrop(m_hWnd);
    TreeView_DeleteAllItems(m_hWnd);
    pDesktop = NULL;
    hRoot = NULL;
    TRACE("Cleanup done !\n");
}

CExplorerBand::NodeInfo* CExplorerBand::GetNodeInfo(HTREEITEM hItem)
{
    TVITEM tvItem;

    tvItem.mask = TVIF_PARAM;
    tvItem.hItem = hItem;

    if (!TreeView_GetItem(m_hWnd, &tvItem))
        return 0;

    return reinterpret_cast<NodeInfo*>(tvItem.lParam);
}

HRESULT CExplorerBand::ExecuteCommand(CComPtr<IContextMenu>& menu, UINT nCmd)
{
    CComPtr<IOleWindow>                 pBrowserOleWnd;
    CMINVOKECOMMANDINFO                 cmi;
    HWND                                browserWnd;
    HRESULT                             hr;

    hr = IUnknown_QueryService(pSite, SID_SShellBrowser, IID_PPV_ARG(IOleWindow, &pBrowserOleWnd));
    if (FAILED_UNEXPECTEDLY(hr))
        return hr;

    hr = pBrowserOleWnd->GetWindow(&browserWnd);
    if (FAILED_UNEXPECTEDLY(hr))
        return hr;

    ZeroMemory(&cmi, sizeof(cmi));
    cmi.cbSize = sizeof(cmi);
    cmi.lpVerb = MAKEINTRESOURCEA(nCmd);
    cmi.hwnd = browserWnd;
    if (GetKeyState(VK_SHIFT) & 0x8000)
        cmi.fMask |= CMIC_MASK_SHIFT_DOWN;
    if (GetKeyState(VK_CONTROL) & 0x8000)
        cmi.fMask |= CMIC_MASK_CONTROL_DOWN;

    return menu->InvokeCommand(&cmi);
}

HRESULT CExplorerBand::UpdateBrowser(LPITEMIDLIST pidlGoto)
{
    CComPtr<IShellBrowser>              pBrowserService;
    HRESULT                             hr;

    hr = IUnknown_QueryService(pSite, SID_STopLevelBrowser, IID_PPV_ARG(IShellBrowser, &pBrowserService));
    if (FAILED_UNEXPECTEDLY(hr))
        return hr;

    hr = pBrowserService->BrowseObject(pidlGoto, SBSP_SAMEBROWSER | SBSP_ABSOLUTE);
    if (FAILED_UNEXPECTEDLY(hr))
        return hr;

    if(pidlCurrent)
    {
        ILFree(pidlCurrent);
        pidlCurrent = ILClone(pidlGoto);
    }
    return hr;
}

// *** notifications handling ***
BOOL CExplorerBand::OnTreeItemExpanding(LPNMTREEVIEW pnmtv)
{
    NodeInfo *pNodeInfo;

    if (pnmtv->action == TVE_COLLAPSE) {
        if (pnmtv->itemNew.hItem == hRoot)
        {
            // Prenvent root from collapsing
            pnmtv->itemNew.mask |= TVIF_STATE;
            pnmtv->itemNew.stateMask |= TVIS_EXPANDED;
            pnmtv->itemNew.state &= ~TVIS_EXPANDED;
            pnmtv->action = TVE_EXPAND;
            return TRUE;
        }
    }
    if (pnmtv->action == TVE_EXPAND) {
        // Grab our directory PIDL
        pNodeInfo = GetNodeInfo(pnmtv->itemNew.hItem);
        // We have it, let's try
        if (pNodeInfo && !pNodeInfo->expanded)
            if (!InsertSubitems(pnmtv->itemNew.hItem, pNodeInfo)) {
                // remove subitem "+" since we failed to add subitems
                TV_ITEM tvItem;

                tvItem.mask = TVIF_CHILDREN;
                tvItem.hItem = pnmtv->itemNew.hItem;
                tvItem.cChildren = 0;

                TreeView_SetItem(m_hWnd, &tvItem);
            }
    }
    return FALSE;
}

BOOL CExplorerBand::OnTreeItemDeleted(LPNMTREEVIEW pnmtv)
{
    /* Destroy memory associated to our node */
    NodeInfo* ptr = GetNodeInfo(pnmtv->itemNew.hItem);

    ILFree(ptr->relativePidl);
    ILFree(ptr->absolutePidl);
    delete ptr;
    return TRUE;
}

void CExplorerBand::OnSelectionChanged(LPNMTREEVIEW pnmtv)
{
    NodeInfo* pNodeInfo = GetNodeInfo(pnmtv->itemNew.hItem);

    /* Prevents navigation if selection is initiated inside the band */
    if (bNavigating)
        return;

    UpdateBrowser(pNodeInfo->absolutePidl);

    SetFocus();
    // Expand the node
    //TreeView_Expand(m_hWnd, pnmtv->itemNew.hItem, TVE_EXPAND);
}

void CExplorerBand::OnTreeItemDragging(LPNMTREEVIEW pnmtv, BOOL isRightClick)
{
    CComPtr<IShellFolder>               pSrcFolder;
    CComPtr<IDataObject>                pObj;
    LPCITEMIDLIST                       pLast;
    HRESULT                             hr;
    DWORD                               dwEffect;
    DWORD                               dwEffect2;

    dwEffect = DROPEFFECT_COPY | DROPEFFECT_MOVE;
    if (!pnmtv->itemNew.lParam)
        return;
    NodeInfo* pNodeInfo = GetNodeInfo(pnmtv->itemNew.hItem);
    hr = SHBindToParent(pNodeInfo->absolutePidl, IID_PPV_ARG(IShellFolder, &pSrcFolder), &pLast);
    if (!SUCCEEDED(hr))
        return;
    hr = pSrcFolder->GetUIObjectOf(m_hWnd, 1, &pLast, IID_IDataObject, 0, reinterpret_cast<void**>(&pObj));
    if (!SUCCEEDED(hr))
        return;
    DoDragDrop(pObj, this, dwEffect, &dwEffect2);
    return;
}


// *** ATL event handlers ***
LRESULT CExplorerBand::OnContextMenu(UINT uMsg, WPARAM wParam, LPARAM lParam, BOOL &bHandled)
{
    HTREEITEM                           item;
    NodeInfo                            *info;
    HMENU                               treeMenu;
    WORD                                x;
    WORD                                y;
    CComPtr<IShellFolder>               pFolder;
    CComPtr<IContextMenu>               contextMenu;
    HRESULT                             hr;
    UINT                                uCommand;
    LPITEMIDLIST                        pidlChild;

    treeMenu = NULL;
    item = TreeView_GetSelection(m_hWnd);
    bHandled = TRUE;
    if (!item)
    {
        goto Cleanup;
>>>>>>> 3f81e26f
    }
    hResult = m_internalBand->QueryInterface(IID_PPV_ARG(IObjectWithSite, &m_internalObjectWithSite));
    if (FAILED(hResult))
    {
        ERR("Could not obtain interface IObjectWithSite from internal band (hr=%08lx).\n", hResult);
        m_internalBand = NULL;
        m_internalDeskBand = NULL;
        m_internalObjectWithSite = NULL;
        return;
    }
    hResult = m_internalBand->QueryInterface(IID_PPV_ARG(IInputObject, &m_internalInputObject));
    if (FAILED(hResult))
    {
        ERR("Could not obtain interface IInputObject from internal band (hr=%08lx).\n", hResult);
        m_internalBand = NULL;
        m_internalDeskBand = NULL;
        m_internalObjectWithSite = NULL;
        m_internalInputObject = NULL;
        return;
    }
    hResult = m_internalBand->QueryInterface(IID_PPV_ARG(IPersistStream, &m_internalPersistStream));
    if (FAILED(hResult))
    {
        ERR("Could not obtain interface IPersistStream from internal band (hr=%08lx).\n", hResult);
        m_internalBand = NULL;
        m_internalDeskBand = NULL;
        m_internalObjectWithSite = NULL;
        m_internalInputObject = NULL;
        m_internalPersistStream = NULL;
        return;
    }
    hResult = m_internalBand->QueryInterface(IID_PPV_ARG(IOleCommandTarget, &m_internalOleCommandTarget));
    if (FAILED(hResult))
    {
        ERR("Could not obtain interface IOleCommandTarget from internal band (hr=%08lx).\n", hResult);
        m_internalBand = NULL;
        m_internalDeskBand = NULL;
        m_internalObjectWithSite = NULL;
        m_internalInputObject = NULL;
        m_internalPersistStream = NULL;
        m_internalOleCommandTarget = NULL;
        return;
    }
    hResult = m_internalBand->QueryInterface(IID_PPV_ARG(IServiceProvider, &m_internalServiceProvider));
    if (FAILED(hResult))
    {
        ERR("Could not obtain interface IServiceProvider from internal band (hr=%08lx).\n", hResult);
        m_internalBand = NULL;
        m_internalDeskBand = NULL;
        m_internalObjectWithSite = NULL;
        m_internalInputObject = NULL;
        m_internalPersistStream = NULL;
        m_internalOleCommandTarget = NULL;
        m_internalServiceProvider = NULL;
        return;
    }
    hResult = m_internalBand->QueryInterface(IID_PPV_ARG(IBandNavigate, &m_internalBandNavigate));
    if (FAILED(hResult))
    {
        ERR("Could not obtain interface IBandNavigate from internal band (hr=%08lx).\n", hResult);
        m_internalBand = NULL;
        m_internalDeskBand = NULL;
        m_internalObjectWithSite = NULL;
        m_internalInputObject = NULL;
        m_internalPersistStream = NULL;
        m_internalOleCommandTarget = NULL;
        m_internalServiceProvider = NULL;
        m_internalBandNavigate = NULL;
        return;
    }
<<<<<<< HEAD
    hResult = m_internalBand->QueryInterface(IID_PPV_ARG(IWinEventHandler, &m_internalWinEventHandler));
    if (FAILED(hResult))
    {
        ERR("Could not obtain interface IWinEventHandler from internal band (hr=%08lx).\n", hResult);
        m_internalBand = NULL;
        m_internalDeskBand = NULL;
        m_internalObjectWithSite = NULL;
        m_internalInputObject = NULL;
        m_internalPersistStream = NULL;
        m_internalOleCommandTarget = NULL;
        m_internalServiceProvider = NULL;
        m_internalBandNavigate = NULL;
        m_internalWinEventHandler = NULL;
        return;
=======
    return FALSE; /* let the wndproc process the message */
}

LRESULT CExplorerBand::OnShellEvent(UINT uMsg, WPARAM wParam, LPARAM lParam, BOOL &bHandled)
{
    LPITEMIDLIST *dest;
    LPITEMIDLIST clean;
    HTREEITEM pItem;

    dest = (LPITEMIDLIST*)wParam;
    /* TODO: handle shell notifications */
    switch(lParam & ~SHCNE_INTERRUPT)
    {
    case SHCNE_MKDIR:
        if (!SUCCEEDED(_ReparsePIDL(dest[0], &clean)))
        {
            ERR("Can't reparse PIDL to a valid one\n");
            return FALSE;
        }
        NavigateToPIDL(clean, &pItem, FALSE, TRUE, FALSE);
        ILFree(clean);
        break;
    case SHCNE_RMDIR:
        DeleteItem(dest[0]);
        break;
    case SHCNE_RENAMEFOLDER:
        if (!SUCCEEDED(_ReparsePIDL(dest[1], &clean)))
        {
            ERR("Can't reparse PIDL to a valid one\n");
            return FALSE;
        }
        if (NavigateToPIDL(dest[0], &pItem, FALSE, FALSE, FALSE))
            RenameItem(pItem, clean);
        ILFree(clean);
        break;
    case SHCNE_UPDATEDIR:
        // We don't take care of this message
        TRACE("Directory updated\n");
        break;
    default:
        TRACE("Unhandled message\n");
    }
    return TRUE;
}

LRESULT CExplorerBand::OnSetFocus(UINT uMsg, WPARAM wParam, LPARAM lParam, BOOL &bHandled)
{
    bFocused = TRUE;
    IUnknown_OnFocusChangeIS(pSite, reinterpret_cast<IUnknown*>(this), TRUE);
    bHandled = FALSE;
    return TRUE;
}

LRESULT CExplorerBand::OnKillFocus(UINT uMsg, WPARAM wParam, LPARAM lParam, BOOL &bHandled)
{
    IUnknown_OnFocusChangeIS(pSite, reinterpret_cast<IUnknown*>(this), FALSE);
    bHandled = FALSE;
    return TRUE;
}

// *** Helper functions ***
HTREEITEM CExplorerBand::InsertItem(HTREEITEM hParent, IShellFolder *psfParent, LPITEMIDLIST pElt, LPITEMIDLIST pEltRelative, BOOL bSort)
{
    TV_INSERTSTRUCT                     tvInsert;
    HTREEITEM                           htiCreated;

    /* Get the attributes of the node */
    SFGAOF attrs = SFGAO_STREAM | SFGAO_HASSUBFOLDER;
    HRESULT hr = psfParent->GetAttributesOf(1, &pEltRelative, &attrs);
    if (FAILED_UNEXPECTEDLY(hr))
        return NULL;

    /* Ignore streams */
    if ((attrs & SFGAO_STREAM))
    {
        TRACE("Ignoring stream\n");
        return NULL;
>>>>>>> 3f81e26f
    }
    hResult = m_internalBand->QueryInterface(IID_PPV_ARG(INamespaceProxy, &m_internalNamespaceProxy));
    if (FAILED(hResult))
    {
        ERR("Could not obtain interface INamespaceProxy from internal band (hr=%08lx).\n", hResult);
        m_internalBand = NULL;
        m_internalDeskBand = NULL;
        m_internalObjectWithSite = NULL;
        m_internalInputObject = NULL;
        m_internalPersistStream = NULL;
        m_internalOleCommandTarget = NULL;
        m_internalServiceProvider = NULL;
        m_internalBandNavigate = NULL;
        m_internalWinEventHandler = NULL;
        m_internalNamespaceProxy = NULL;
        return;
    }
    hResult = m_internalBand->QueryInterface(IID_PPV_ARG(IDispatch, &m_internalDispatch));
    if (FAILED(hResult))
    {
        ERR("Could not obtain interface INamespaceProxy from internal band (hr=%08lx).\n", hResult);
        m_internalBand = NULL;
        m_internalDeskBand = NULL;
        m_internalObjectWithSite = NULL;
        m_internalInputObject = NULL;
        m_internalPersistStream = NULL;
        m_internalOleCommandTarget = NULL;
        m_internalServiceProvider = NULL;
        m_internalBandNavigate = NULL;
        m_internalWinEventHandler = NULL;
        m_internalNamespaceProxy = NULL;
        m_internalDispatch = NULL;
        return;
    }
<<<<<<< HEAD
#endif
=======

    // Store our node info
    pChildInfo->absolutePidl = ILClone(pElt);
    pChildInfo->relativePidl = ILClone(pEltRelative);
    pChildInfo->expanded = FALSE;

    // Set up our treeview template
    tvInsert.hParent = hParent;
    tvInsert.hInsertAfter = TVI_LAST;
    tvInsert.item.mask = TVIF_PARAM | TVIF_TEXT | TVIF_IMAGE | TVIF_SELECTEDIMAGE | TVIF_CHILDREN;
    tvInsert.item.cchTextMax = MAX_PATH;
    tvInsert.item.pszText = wszDisplayName;
    tvInsert.item.iImage = tvInsert.item.iSelectedImage = iIcon;
    tvInsert.item.cChildren = (attrs & SFGAO_HASSUBFOLDER) ? 1 : 0;
    tvInsert.item.lParam = (LPARAM)pChildInfo;

    htiCreated = TreeView_InsertItem(m_hWnd, &tvInsert);

    if (bSort)
    {
        TVSORTCB sortCallback;
        sortCallback.hParent = hParent;
        sortCallback.lpfnCompare = CompareTreeItems;
        sortCallback.lParam = (LPARAM)this;
        SendMessage(TVM_SORTCHILDRENCB, 0, (LPARAM)&sortCallback);
    }

    return htiCreated;
>>>>>>> 3f81e26f
}

CExplorerBand::~CExplorerBand()
{
}

// *** IOleWindow methods ***
HRESULT STDMETHODCALLTYPE CExplorerBand::GetWindow(HWND *lphwnd)
{
<<<<<<< HEAD
    HRESULT hr;
    if (m_internalDeskBand)
=======
    CComPtr<IEnumIDList>                pEnumIDList;
    LPITEMIDLIST                        pidlSub;
    LPITEMIDLIST                        entry;
    SHCONTF                             EnumFlags;
    HRESULT                             hr;
    ULONG                               fetched;
    ULONG                               uItemCount;
    CComPtr<IShellFolder>               pFolder;
    TVSORTCB                            sortCallback;

    entry = pNodeInfo->absolutePidl;
    fetched = 1;
    uItemCount = 0;
    EnumFlags = SHCONTF_FOLDERS;

    hr = SHGetFolderLocation(m_hWnd, CSIDL_DESKTOP, NULL, 0, &pidlSub);
    if (!SUCCEEDED(hr))
    {
        ERR("Can't get desktop PIDL !\n");
        return FALSE;
    }

    if (!pDesktop->CompareIDs(NULL, pidlSub, entry))
    {
        // We are the desktop, so use pDesktop as pFolder
        pFolder = pDesktop;
    }
    else
    {
        // Get an IShellFolder of our pidl
        hr = pDesktop->BindToObject(entry, NULL, IID_PPV_ARG(IShellFolder, &pFolder));
        if (!SUCCEEDED(hr))
        {
            ILFree(pidlSub);
            ERR("Can't bind folder to desktop !\n");
            return FALSE;
        }
    }
    ILFree(pidlSub);

    // TODO: handle hidden folders according to settings !
    EnumFlags |= SHCONTF_INCLUDEHIDDEN;

    // Enum through objects
    hr = pFolder->EnumObjects(NULL,EnumFlags,&pEnumIDList);

    // avoid broken IShellFolder implementations that return null pointer with success
    if (!SUCCEEDED(hr) || !pEnumIDList)
    {
        ERR("Can't enum the folder !\n");
        return FALSE;
    }

    /* Don't redraw while we add stuff into the tree */
    SendMessage(WM_SETREDRAW, FALSE, 0);
    while(SUCCEEDED(pEnumIDList->Next(1, &pidlSub, &fetched)) && pidlSub && fetched)
>>>>>>> 3f81e26f
    {
        DbgPrint("HRESULT STDMETHODCALLTYPE CExplorerBand::GetWindow(HWND *lphwnd=%p)\n", lphwnd);
        hr = m_internalDeskBand->GetWindow(lphwnd);
        if (lphwnd)
            DbgPrint("\t*lphwnd=%p\n", *lphwnd);
        DbgPrint("CExplorerBand::GetWindow returning %08lx\n", hr);
        return hr;
    }
<<<<<<< HEAD
=======
    pNodeInfo->expanded = TRUE;
    /* Let's do sorting */
    sortCallback.hParent = hItem;
    sortCallback.lpfnCompare = CompareTreeItems;
    sortCallback.lParam = (LPARAM)this;
    SendMessage(TVM_SORTCHILDRENCB, 0, (LPARAM)&sortCallback);

    /* Now we can redraw */
    SendMessage(WM_SETREDRAW, TRUE, 0);

    return (uItemCount > 0) ? TRUE : FALSE;
}

/**
 * Navigate to a given PIDL in the treeview, and return matching tree item handle
 *  - dest: The absolute PIDL we should navigate in the treeview
 *  - item: Handle of the tree item matching the PIDL
 *  - bExpand: expand collapsed nodes in order to find the right element
 *  - bInsert: insert the element at the right place if we don't find it
 *  - bSelect: select the item after we found it
 */
BOOL CExplorerBand::NavigateToPIDL(LPITEMIDLIST dest, HTREEITEM *item, BOOL bExpand, BOOL bInsert,
        BOOL bSelect)
{
    HTREEITEM                           current;
    HTREEITEM                           tmp;
    HTREEITEM                           parent;
    BOOL                                found;
    NodeInfo                            *nodeData;
    LPITEMIDLIST                        relativeChild;
    TVITEM                              tvItem;

    if (!item)
        return FALSE;

    found = FALSE;
    current = hRoot;
    parent = NULL;
    while(!found)
    {
        nodeData = GetNodeInfo(current);
        if (!nodeData)
        {
            ERR("Something has gone wrong, no data associated to node !\n");
            *item = NULL;
            return FALSE;
        }
        // If we found our node, give it back
        if (!pDesktop->CompareIDs(0, nodeData->absolutePidl, dest))
        {
            if (bSelect)
                TreeView_SelectItem(m_hWnd, current);
            *item = current;
            return TRUE;
        }

        // Check if we are a parent of the requested item
        relativeChild = ILFindChild(nodeData->absolutePidl, dest);
        if (relativeChild != 0)
        {
            // Notify treeview we have children
            tvItem.mask = TVIF_CHILDREN;
            tvItem.hItem = current;
            tvItem.cChildren = 1;
            TreeView_SetItem(m_hWnd, &tvItem);

            // If we can expand and the node isn't expanded yet, do it
            if (bExpand)
            {
                if (!nodeData->expanded)
                    InsertSubitems(current, nodeData);
                TreeView_Expand(m_hWnd, current, TVE_EXPAND);
            }

            // Try to get a child
            tmp = TreeView_GetChild(m_hWnd, current);
            if (tmp)
            { 
                // We have a child, let's continue with it
                parent = current;
                current = tmp;
                continue;
            }

            if (bInsert && nodeData->expanded)
            {
                // Happens when we have to create a subchild inside a child
                current = InsertItem(current, dest, relativeChild, TRUE);
            }
            // We end up here, without any children, so we found nothing
            // Tell the parent node it has children
            ZeroMemory(&tvItem, sizeof(tvItem));
            *item = NULL;
            return FALSE;
        }
>>>>>>> 3f81e26f

    UNIMPLEMENTED;
    return E_NOTIMPL;
}

HRESULT STDMETHODCALLTYPE CExplorerBand::ContextSensitiveHelp(BOOL fEnterMode)
{
    HRESULT hr;
    if (m_internalDeskBand)
    {
        DbgPrint("HRESULT STDMETHODCALLTYPE CExplorerBand::ContextSensitiveHelp(BOOL fEnterMode=%s)\n", fEnterMode ? "TRUE" : "FALSE");
        hr = m_internalDeskBand->ContextSensitiveHelp(fEnterMode);
        DbgPrint("CExplorerBand::ContextSensitiveHelp returning %08lx\n", hr);
        return hr;
    }

<<<<<<< HEAD
=======
BOOL CExplorerBand::DeleteItem(LPITEMIDLIST idl)
{
    HTREEITEM                           toDelete;
    TVITEM                              tvItem;
    HTREEITEM                           parentNode;

    if (!NavigateToPIDL(idl, &toDelete, FALSE, FALSE, FALSE))
        return FALSE;

    // TODO: check that the treeview item is really deleted

    parentNode = TreeView_GetParent(m_hWnd, toDelete);
    // Navigate to parent when deleting child item
    if (!pDesktop->CompareIDs(0, idl, pidlCurrent))
    {
        TreeView_SelectItem(m_hWnd, parentNode);
    }

    // Remove the child item
    TreeView_DeleteItem(m_hWnd, toDelete);
    // Probe parent to see if it has children
    if (!TreeView_GetChild(m_hWnd, parentNode))
    {
        // Decrement parent's child count
        ZeroMemory(&tvItem, sizeof(tvItem));
        tvItem.mask = TVIF_CHILDREN;
        tvItem.hItem = parentNode;
        tvItem.cChildren = 0;
        TreeView_SetItem(m_hWnd, &tvItem);
    }
    return TRUE;
}

BOOL CExplorerBand::RenameItem(HTREEITEM toRename, LPITEMIDLIST newPidl)
{
    WCHAR                               wszDisplayName[MAX_PATH];
    TVITEM                              itemInfo;
    LPCITEMIDLIST                       relPidl;
    NodeInfo                            *treeInfo;
    TVSORTCB                            sortCallback;
    HTREEITEM                           child;

    ZeroMemory(&itemInfo, sizeof(itemInfo));
    itemInfo.mask = TVIF_PARAM;
    itemInfo.hItem = toRename;

    // Change PIDL associated to the item
    relPidl = ILFindLastID(newPidl);
    TreeView_GetItem(m_hWnd, &itemInfo);
    if (!itemInfo.lParam)
    {
        ERR("Unable to fetch lParam\n");
        return FALSE;
    }
    SendMessage(WM_SETREDRAW, FALSE, 0);
    treeInfo = (NodeInfo*)itemInfo.lParam;
    ILFree(treeInfo->absolutePidl);
    ILFree(treeInfo->relativePidl);
    treeInfo->absolutePidl = ILClone(newPidl);
    treeInfo->relativePidl = ILClone(relPidl);

    // Change the display name
    GetDisplayName(newPidl, wszDisplayName, MAX_PATH, SHGDN_INFOLDER);
    ZeroMemory(&itemInfo, sizeof(itemInfo));
    itemInfo.hItem = toRename;
    itemInfo.mask = TVIF_TEXT;
    itemInfo.pszText = wszDisplayName;
    TreeView_SetItem(m_hWnd, &itemInfo);

    if((child = TreeView_GetChild(m_hWnd, toRename)) != NULL)
    {
        RefreshTreePidl(child, newPidl);
    }

    // Sorting
    sortCallback.hParent = TreeView_GetParent(m_hWnd, toRename);
    sortCallback.lpfnCompare = CompareTreeItems;
    sortCallback.lParam = (LPARAM)this;
    SendMessage(TVM_SORTCHILDRENCB, 0, (LPARAM)&sortCallback);
    SendMessage(WM_SETREDRAW, TRUE, 0);
    return TRUE;
}

BOOL CExplorerBand::RefreshTreePidl(HTREEITEM tree, LPITEMIDLIST pidlParent)
{
    HTREEITEM                           tmp;
    NodeInfo                            *pInfo;

    // Update our node data
    pInfo = GetNodeInfo(tree);
    if (!pInfo)
    {
        WARN("No tree info !\n");
        return FALSE;
    }
    ILFree(pInfo->absolutePidl);
    pInfo->absolutePidl = ILCombine(pidlParent, pInfo->relativePidl);
    if (!pInfo->absolutePidl)
    {
        WARN("PIDL allocation failed\n");
        return FALSE;
    }
    // Recursively update children
    if ((tmp = TreeView_GetChild(m_hWnd, tree)) != NULL)
    {
        RefreshTreePidl(tmp, pInfo->absolutePidl);
    }

    tmp = TreeView_GetNextSibling(m_hWnd, tree);
    while(tmp != NULL)
    {
        pInfo = GetNodeInfo(tmp);
        if(!pInfo)
        {
            WARN("No tree info !\n");
            continue;
        }
        ILFree(pInfo->absolutePidl);
        pInfo->absolutePidl = ILCombine(pidlParent, pInfo->relativePidl);
        tmp = TreeView_GetNextSibling(m_hWnd, tmp);
    }
    return TRUE;
}

// *** Tree item sorting callback ***
int CALLBACK CExplorerBand::CompareTreeItems(LPARAM p1, LPARAM p2, LPARAM p3)
{
    /*
     * We first sort drive letters (Path root), then PIDLs and then regular folder
     * display name.
     * This is not how Windows sorts item, but it gives decent results.
     */
    NodeInfo                            *info1;
    NodeInfo                            *info2;
    CExplorerBand                       *pThis;
    WCHAR                               wszFolder1[MAX_PATH];
    WCHAR                               wszFolder2[MAX_PATH];

    info1 = (NodeInfo*)p1;
    info2 = (NodeInfo*)p2;
    pThis = (CExplorerBand*)p3;

    GetDisplayName(info1->absolutePidl, wszFolder1, MAX_PATH, SHGDN_FORPARSING);
    GetDisplayName(info2->absolutePidl, wszFolder2, MAX_PATH, SHGDN_FORPARSING);
    if (PathIsRoot(wszFolder1) && PathIsRoot(wszFolder2))
    {
        return lstrcmpiW(wszFolder1,wszFolder2);
    }
    if (PathIsRoot(wszFolder1) && !PathIsRoot(wszFolder2))
    {
        return -1;
    }
    if (!PathIsRoot(wszFolder1) && PathIsRoot(wszFolder2))
    {
        return 1;
    }
    // Now, we compare non-root folders, grab display name
    GetDisplayName(info1->absolutePidl, wszFolder1, MAX_PATH, SHGDN_INFOLDER);
    GetDisplayName(info2->absolutePidl, wszFolder2, MAX_PATH, SHGDN_INFOLDER);

    if (_ILIsSpecialFolder(info1->relativePidl) && !_ILIsSpecialFolder(info2->relativePidl))
    {
        return -1;
    }
    if (!_ILIsSpecialFolder(info1->relativePidl) && _ILIsSpecialFolder(info2->relativePidl))
    {
        return 1;
    }
    if (_ILIsSpecialFolder(info1->relativePidl) && !_ILIsSpecialFolder(info2->relativePidl))
    {
        HRESULT hr;
        hr = pThis->pDesktop->CompareIDs(0, info1->absolutePidl, info2->absolutePidl);
        if (!hr) return 0;
        return (hr > 0) ? -1 : 1;
    }
    return StrCmpLogicalW(wszFolder1, wszFolder2);
}

// *** IOleWindow methods ***
HRESULT STDMETHODCALLTYPE CExplorerBand::GetWindow(HWND *lphwnd)
{
    if (!lphwnd)
        return E_INVALIDARG;
    *lphwnd = m_hWnd;
    return S_OK;
}

HRESULT STDMETHODCALLTYPE CExplorerBand::ContextSensitiveHelp(BOOL fEnterMode)
{
>>>>>>> 3f81e26f
    UNIMPLEMENTED;
    return E_NOTIMPL;
}


// *** IDockingWindow methods ***
HRESULT STDMETHODCALLTYPE CExplorerBand::CloseDW(DWORD dwReserved)
{
    HRESULT hr;
    if (m_internalDeskBand)
    {
        DbgPrint("HRESULT STDMETHODCALLTYPE CExplorerBand::CloseDW(DWORD dwReserved=%u)\n", dwReserved);
        hr = m_internalDeskBand->CloseDW(dwReserved);
        DbgPrint("CExplorerBand::CloseDW returning %08lx\n", hr);
        return hr;
    }

    UNIMPLEMENTED;
    return E_NOTIMPL;
}

HRESULT STDMETHODCALLTYPE CExplorerBand::ResizeBorderDW(const RECT *prcBorder, IUnknown *punkToolbarSite, BOOL fReserved)
{
    HRESULT hr;
    if (m_internalDeskBand)
    {
        DbgPrint("HRESULT STDMETHODCALLTYPE CExplorerBand::ResizeBorderDW(const RECT *prcBorder=%p, IUnknown *punkToolbarSite=%p, BOOL fReserved=%s)\n",
                 prcBorder, punkToolbarSite, fReserved ? "TRUE" : "FALSE");
        if (prcBorder)
            DbgPrint("\t*prcBorder={%u, %u, %u, %u}\n", prcBorder->left, prcBorder->top, prcBorder->right, prcBorder->bottom);
        hr = m_internalDeskBand->ResizeBorderDW(prcBorder, punkToolbarSite, fReserved);
        DbgPrint("CExplorerBand::ResizeBorderDW returning %08lx\n", hr);
        return hr;
    }

    UNIMPLEMENTED;
    return E_NOTIMPL;
}

HRESULT STDMETHODCALLTYPE CExplorerBand::ShowDW(BOOL fShow)
{
    HRESULT hr;
    if (m_internalDeskBand)
    {
        DbgPrint("HRESULT STDMETHODCALLTYPE CExplorerBand::ShowDW(BOOL fShow=%s)\n", fShow ? "TRUE" : "FALSE");
        hr = m_internalDeskBand->ShowDW(fShow);
        DbgPrint("CExplorerBand::ShowDW returning %08lx\n", hr);
        return hr;
    }

    UNIMPLEMENTED;
    return E_NOTIMPL;
}


// *** IDeskBand methods ***
HRESULT STDMETHODCALLTYPE CExplorerBand::GetBandInfo(DWORD dwBandID, DWORD dwViewMode, DESKBANDINFO *pdbi)
{
    HRESULT hr;
    if (m_internalDeskBand)
    {
        DbgPrint("HRESULT STDMETHODCALLTYPE CExplorerBand::GetBandInfo(DWORD dwBandID=%u, DWORD dwViewMode=%u, DESKBANDINFO *pdbi=%p)\n", 
                 dwBandID, dwViewMode, pdbi);
        if (pdbi)
            DbgPrint("\t*pdbi={dwMask=%u, ...}\n", pdbi->dwMask);
        hr = m_internalDeskBand->GetBandInfo(dwBandID, dwViewMode, pdbi);
        if (pdbi)
            DbgPrint("\t*pdbi={dwMask=%u, crBkgnd=%u, ...}\n", pdbi->dwMask, pdbi->crBkgnd);
        DbgPrint("CExplorerBand::GetBandInfo returning %08lx\n", hr);
        return hr;
    }

    UNIMPLEMENTED;
    return E_NOTIMPL;
}


// *** IObjectWithSite methods ***
HRESULT STDMETHODCALLTYPE CExplorerBand::SetSite(IUnknown *pUnkSite)
{
    HRESULT hr;
    if (m_internalObjectWithSite)
    {
        DbgPrint("HRESULT STDMETHODCALLTYPE CExplorerBand::SetSite(IUnknown *pUnkSite=%p)\n", pUnkSite);
        hr = m_internalObjectWithSite->SetSite(pUnkSite);
        DbgPrint("CExplorerBand::SetSite returning %08lx\n", hr);
        return hr;
    }

    UNIMPLEMENTED;
    return E_NOTIMPL;
}

HRESULT STDMETHODCALLTYPE CExplorerBand::GetSite(REFIID riid, void **ppvSite)
{
    HRESULT hr;
    if (m_internalObjectWithSite)
    {
        DbgPrint("HRESULT STDMETHODCALLTYPE CExplorerBand::GetSite(REFIID riid=%s, void **ppvSite=%p)\n", wine_dbgstr_guid(&riid), ppvSite);
        hr = m_internalObjectWithSite->GetSite(riid, ppvSite);
        if (ppvSite)
            DbgPrint("\t*ppvSite=%p\n", *ppvSite);
        DbgPrint("CExplorerBand::GetSite returning %08lx\n", hr);
        return hr;
    }

    UNIMPLEMENTED;
    return E_NOTIMPL;
}


// *** IOleCommandTarget methods ***
HRESULT STDMETHODCALLTYPE CExplorerBand::QueryStatus(const GUID *pguidCmdGroup, ULONG cCmds, OLECMD prgCmds [], OLECMDTEXT *pCmdText)
{
    HRESULT hr;
    if (m_internalOleCommandTarget)
    {
        DbgPrint("HRESULT STDMETHODCALLTYPE CExplorerBand::QueryStatus(const GUID *pguidCmdGroup=%s, ULONG cCmds=%08x, OLECMD prgCmds []=%p, OLECMDTEXT *pCmdText=%p)\n",
                 wine_dbgstr_guid(pguidCmdGroup), cCmds, prgCmds, pCmdText);
        hr = m_internalOleCommandTarget->QueryStatus(pguidCmdGroup, cCmds, prgCmds, pCmdText);
        DbgPrint("CExplorerBand::QueryStatus returning %08lx\n", hr);
        return hr;
    }

    UNIMPLEMENTED;
    return E_NOTIMPL;
}

HRESULT STDMETHODCALLTYPE CExplorerBand::Exec(const GUID *pguidCmdGroup, DWORD nCmdID, DWORD nCmdexecopt, VARIANT *pvaIn, VARIANT *pvaOut)
{
    HRESULT hr;
    if (m_internalOleCommandTarget)
    {
        DbgPrint("HRESULT STDMETHODCALLTYPE CExplorerBand::Exec(const GUID *pguidCmdGroup=%s, DWORD nCmdID=%u, DWORD nCmdexecopt=%u, VARIANT *pvaIn=%p, VARIANT *pvaOut=%p)\n",
                 wine_dbgstr_guid(pguidCmdGroup), nCmdID, nCmdexecopt, pvaIn, pvaOut);
        hr = m_internalOleCommandTarget->Exec(pguidCmdGroup, nCmdID, nCmdexecopt, pvaIn, pvaOut);
        DbgPrint("CExplorerBand::Exec returning %08lx\n", hr);
        return hr;
    }

    UNIMPLEMENTED;
    return E_NOTIMPL;
}


// *** IServiceProvider methods ***
HRESULT STDMETHODCALLTYPE CExplorerBand::QueryService(REFGUID guidService, REFIID riid, void **ppvObject)
{
    HRESULT hr;
    if (m_internalServiceProvider)
    {
        DbgPrint("HRESULT STDMETHODCALLTYPE CExplorerBand::QueryService(REFGUID guidService=%s, REFIID riid=%s, void **ppvObject=%p)\n",
                 wine_dbgstr_guid(&guidService), wine_dbgstr_guid(&riid), ppvObject);
        hr = m_internalServiceProvider->QueryService(guidService, riid, ppvObject);
        if (ppvObject)
            DbgPrint("\t*ppvObject=%p\n", *ppvObject);
        DbgPrint("CExplorerBand::QueryService returning %08lx\n", hr);
        return hr;
    }

    UNIMPLEMENTED;
    return E_NOTIMPL;
}


// *** IInputObject methods ***
HRESULT STDMETHODCALLTYPE CExplorerBand::UIActivateIO(BOOL fActivate, LPMSG lpMsg)
{
    HRESULT hr;
    if (m_internalInputObject)
    {
        DbgPrint("HRESULT STDMETHODCALLTYPE CExplorerBand::UIActivateIO(BOOL fActivate=%s, LPMSG lpMsg=%p)\n",
                 fActivate ? "TRUE" : "FALSE", lpMsg);
        hr = m_internalInputObject->UIActivateIO(fActivate, lpMsg);
        if (lpMsg)
            DbgPrint("\t*lpMsg={hwnd=%p, message=%x, wParam=%x, lParam=%x, time=%x, pt={%u %u}}\n",
            lpMsg->hwnd, lpMsg->message, lpMsg->wParam, lpMsg->lParam, lpMsg->time, lpMsg->pt.x, lpMsg->pt.y);
        DbgPrint("CExplorerBand::UIActivateIO returning %08lx\n", hr);
        return hr;
    }

    UNIMPLEMENTED;
    return E_NOTIMPL;
}

HRESULT STDMETHODCALLTYPE CExplorerBand::HasFocusIO()
{
    HRESULT hr;
    if (m_internalInputObject)
    {
        DbgPrint("HRESULT STDMETHODCALLTYPE CExplorerBand::HasFocusIO()\n");
        hr = m_internalInputObject->HasFocusIO();
        DbgPrint("CExplorerBand::HasFocusIO returning %08lx\n", hr);
        return hr;
    }

    UNIMPLEMENTED;
    return E_NOTIMPL;
}

HRESULT STDMETHODCALLTYPE CExplorerBand::TranslateAcceleratorIO(LPMSG lpMsg)
{
    HRESULT hr;
    if (m_internalInputObject)
    {
        DbgPrint("HRESULT STDMETHODCALLTYPE CExplorerBand::TranslateAcceleratorIO(LPMSG lpMsg=%p)\n", lpMsg);
        hr = m_internalInputObject->TranslateAcceleratorIO(lpMsg);
        if (lpMsg)
            DbgPrint("\t*lpMsg={hwnd=%p, message=%x, wParam=%x, lParam=%x, time=%x, pt={%u %u}}\n",
            lpMsg->hwnd, lpMsg->message, lpMsg->wParam, lpMsg->lParam, lpMsg->time, lpMsg->pt.x, lpMsg->pt.y);
        DbgPrint("CExplorerBand::TranslateAcceleratorIO returning %08lx\n", hr);
        return hr;
    }

    UNIMPLEMENTED;
    return E_NOTIMPL;
}


// *** IPersist methods ***
HRESULT STDMETHODCALLTYPE CExplorerBand::GetClassID(CLSID *pClassID)
{
    HRESULT hr;
    if (m_internalPersistStream)
    {
        DbgPrint("HRESULT STDMETHODCALLTYPE CExplorerBand::GetClassID(CLSID *pClassID=%p)\n", pClassID);
        hr = m_internalPersistStream->GetClassID(pClassID);
        if (pClassID)
            DbgPrint("\t*pClassID=%s\n", wine_dbgstr_guid(pClassID));
        DbgPrint("CExplorerBand::GetClassID returning %08lx\n", hr);
        return hr;
    }

    UNIMPLEMENTED;
    return E_NOTIMPL;
}


// *** IPersistStream methods ***
HRESULT STDMETHODCALLTYPE CExplorerBand::IsDirty()
{
    HRESULT hr;
    if (m_internalPersistStream)
    {
        DbgPrint("HRESULT STDMETHODCALLTYPE CExplorerBand::IsDirty()\n");
        hr = m_internalPersistStream->IsDirty();
        DbgPrint("CExplorerBand::IsDirty returning %08lx\n", hr);
        return hr;
    }

    UNIMPLEMENTED;
    return E_NOTIMPL;
}

HRESULT STDMETHODCALLTYPE CExplorerBand::Load(IStream *pStm)
{
    HRESULT hr;
    if (m_internalPersistStream)
    {
        DbgPrint("HRESULT STDMETHODCALLTYPE CExplorerBand::Load(IStream *pStm=%p)\n", pStm);
        hr = m_internalPersistStream->Load(pStm);
        DbgPrint("CExplorerBand::Load returning %08lx\n", hr);
        return hr;
    }

    UNIMPLEMENTED;
    return E_NOTIMPL;
}

HRESULT STDMETHODCALLTYPE CExplorerBand::Save(IStream *pStm, BOOL fClearDirty)
{
    HRESULT hr;
    if (m_internalPersistStream)
    {
        DbgPrint("HRESULT STDMETHODCALLTYPE CExplorerBand::Save(IStream *pStm=%p, BOOL fClearDirty=%s)\n",
                 pStm, fClearDirty ? "TRUE" : "FALSE");
        hr = m_internalPersistStream->Save(pStm, fClearDirty);
        DbgPrint("CExplorerBand::Save returning %08lx\n", hr);
        return hr;
    }

    UNIMPLEMENTED;
    return E_NOTIMPL;
}

HRESULT STDMETHODCALLTYPE CExplorerBand::GetSizeMax(ULARGE_INTEGER *pcbSize)
{
<<<<<<< HEAD
    HRESULT hr;
    if (m_internalPersistStream)
    {
        DbgPrint("HRESULT STDMETHODCALLTYPE CExplorerBand::GetSizeMax(ULARGE_INTEGER *pcbSize=%p)\n", pcbSize);
        hr = m_internalPersistStream->GetSizeMax(pcbSize);
        if (pcbSize)
            DbgPrint("\t*pcbSize=%llx\n", pcbSize->QuadPart);
        DbgPrint("CExplorerBand::GetSizeMax returning %08lx\n", hr);
        return hr;
    }

=======
    // TODO: calculate max size
>>>>>>> 3f81e26f
    UNIMPLEMENTED;
    return E_NOTIMPL;
}


// *** IWinEventHandler methods ***
HRESULT STDMETHODCALLTYPE CExplorerBand::OnWinEvent(HWND hWnd, UINT uMsg, WPARAM wParam, LPARAM lParam, LRESULT *theResult)
{
<<<<<<< HEAD
    HRESULT hr;
    if (m_internalWinEventHandler)
    {
        if (m_OnWinEventShown)
            return m_internalWinEventHandler->OnWinEvent(hWnd, uMsg, wParam, lParam, theResult);
        m_OnWinEventShown = TRUE;

        DbgPrint("HRESULT STDMETHODCALLTYPE CExplorerBand::OnWinEvent(HWND hWnd=%x, UINT uMsg=%x, WPARAM wParam=%x, LPARAM lParam=%x, LRESULT *theResult=%p)\n",
                 hWnd, uMsg, wParam, lParam, theResult);
        hr = m_internalWinEventHandler->OnWinEvent(hWnd, uMsg, wParam, lParam, theResult);
        if (theResult)
            DbgPrint("\t*theResult=%x\n", *theResult);
        DbgPrint("CExplorerBand::OnWinEvent returning %08lx\n", hr);
        return hr;
=======
    BOOL bHandled;
    if (uMsg == WM_NOTIFY)
    {
        NMHDR *pNotifyHeader = (NMHDR*)lParam;
        switch (pNotifyHeader->code)
        {
            case TVN_ITEMEXPANDING:
                *theResult = OnTreeItemExpanding((LPNMTREEVIEW)lParam);
                break;
            case TVN_SELCHANGED:
                OnSelectionChanged((LPNMTREEVIEW)lParam);
                break;
            case TVN_DELETEITEM:
                OnTreeItemDeleted((LPNMTREEVIEW)lParam);
                break;
            case NM_RCLICK:
                OnContextMenu(WM_CONTEXTMENU, (WPARAM)m_hWnd, GetMessagePos(), bHandled);
                *theResult = 1;
                break;
            case TVN_BEGINDRAG:
            case TVN_BEGINRDRAG:
                OnTreeItemDragging((LPNMTREEVIEW)lParam, pNotifyHeader->code == TVN_BEGINRDRAG);
            case TVN_BEGINLABELEDITW:
            {
                // TODO: put this in a function ? (mostly copypasta from CDefView)
                DWORD dwAttr = SFGAO_CANRENAME;
                LPNMTVDISPINFO dispInfo = (LPNMTVDISPINFO)lParam;
                CComPtr<IShellFolder> pParent;
                LPCITEMIDLIST pChild;
                HRESULT hr;

                *theResult = 1;
                NodeInfo *info = GetNodeInfo(dispInfo->item.hItem);
                if (!info)
                    return E_FAIL;
                hr = SHBindToParent(info->absolutePidl, IID_PPV_ARG(IShellFolder, &pParent), &pChild);
                if (!SUCCEEDED(hr) || !pParent.p)
                    return E_FAIL;

                hr = pParent->GetAttributesOf(1, &pChild, &dwAttr);
                if (SUCCEEDED(hr) && (dwAttr & SFGAO_CANRENAME))
                    *theResult = 0;
                return S_OK;
            }
            case TVN_ENDLABELEDITW:
            {
                LPNMTVDISPINFO dispInfo = (LPNMTVDISPINFO)lParam;
                NodeInfo *info = GetNodeInfo(dispInfo->item.hItem);
                HRESULT hr;

                *theResult = 0;
                if (dispInfo->item.pszText)
                {
                    LPITEMIDLIST pidlNew;
                    CComPtr<IShellFolder> pParent;
                    LPCITEMIDLIST pidlChild;

                    hr = SHBindToParent(info->absolutePidl, IID_PPV_ARG(IShellFolder, &pParent), &pidlChild);
                if (!SUCCEEDED(hr) || !pParent.p)
                    return E_FAIL;

                    hr = pParent->SetNameOf(0, pidlChild, dispInfo->item.pszText, SHGDN_INFOLDER, &pidlNew);
                    if(SUCCEEDED(hr) && pidlNew)
                    {
                        CComPtr<IPersistFolder2> pPersist;
                        LPITEMIDLIST pidlParent, pidlNewAbs;

                        hr = pParent->QueryInterface(IID_PPV_ARG(IPersistFolder2, &pPersist));
                        if(!SUCCEEDED(hr))
                            return E_FAIL;

                        hr = pPersist->GetCurFolder(&pidlParent);
                        if(!SUCCEEDED(hr))
                            return E_FAIL;
                        pidlNewAbs = ILCombine(pidlParent, pidlNew);

                        // Navigate to our new location
                        UpdateBrowser(pidlNewAbs);

                        ILFree(pidlNewAbs);
                        ILFree(pidlNew);
                        *theResult = 1;
                    }
                    return S_OK;
                }
            }
            default:
                break;
        }
>>>>>>> 3f81e26f
    }

    UNIMPLEMENTED;
    return E_NOTIMPL;
}

HRESULT STDMETHODCALLTYPE CExplorerBand::IsWindowOwner(HWND hWnd)
{
    HRESULT hr;
    if (m_internalWinEventHandler)
    {
        DbgPrint("HRESULT STDMETHODCALLTYPE CExplorerBand::IsWindowOwner(HWND hWnd=%x)\n", hWnd);
        hr = m_internalWinEventHandler->IsWindowOwner(hWnd);
        DbgPrint("CExplorerBand::IsWindowOwner returning %08lx\n", hr);
        return hr;
    }

    UNIMPLEMENTED;
    return E_NOTIMPL;
}


// *** IBandNavigate methods ***
HRESULT STDMETHODCALLTYPE CExplorerBand::Select(long paramC)
{
    HRESULT hr;
    if (m_internalBandNavigate)
    {
        DbgPrint("HRESULT STDMETHODCALLTYPE CExplorerBand::Select(long paramC=%x)\n", paramC);
        hr = m_internalBandNavigate->Select(paramC);
        DbgPrint("CExplorerBand::Select returning %08lx\n", hr);
        return hr;
    }

    UNIMPLEMENTED;
    return E_NOTIMPL;
}


// *** INamespaceProxy ***
HRESULT STDMETHODCALLTYPE CExplorerBand::GetNavigateTarget(long paramC, long param10, long param14)
{
    HRESULT hr;
    if (m_internalNamespaceProxy)
    {
        DbgPrint("HRESULT STDMETHODCALLTYPE CExplorerBand::GetNavigateTarget(long paramC=%08x, long param10=%08x, long param14=%08x)\n",
                 paramC, param10, param14);
        hr = m_internalNamespaceProxy->GetNavigateTarget(paramC, param10, param14);
        DbgPrint("CExplorerBand::GetNavigateTarget returning %08lx\n", hr);
        return hr;
    }

    UNIMPLEMENTED;
    return E_NOTIMPL;
}

HRESULT STDMETHODCALLTYPE CExplorerBand::Invoke(long paramC)
{
    HRESULT hr;
    if (m_internalNamespaceProxy)
    {
        DbgPrint("HRESULT STDMETHODCALLTYPE CExplorerBand::Invoke(long paramC=%08x)\n", paramC);
        hr = m_internalNamespaceProxy->Invoke(paramC);
        DbgPrint("CExplorerBand::Invoke returning %08lx\n", hr);
        return hr;
    }

    UNIMPLEMENTED;
    return E_NOTIMPL;
}

HRESULT STDMETHODCALLTYPE CExplorerBand::OnSelectionChanged(long paramC)
{
    HRESULT hr;
    if (m_internalNamespaceProxy)
    {
        DbgPrint("HRESULT STDMETHODCALLTYPE CExplorerBand::OnSelectionChanged(long paramC=%08x)\n", paramC);
        hr = m_internalNamespaceProxy->OnSelectionChanged(paramC);
        DbgPrint("CExplorerBand::OnSelectionChanged returning %08lx\n", hr);
        return hr;
    }

    UNIMPLEMENTED;
    return E_NOTIMPL;
}

HRESULT STDMETHODCALLTYPE CExplorerBand::RefreshFlags(long paramC, long param10, long param14)
{
    HRESULT hr;
    if (m_internalNamespaceProxy)
    {
        DbgPrint("HRESULT STDMETHODCALLTYPE CExplorerBand::RefreshFlags(long paramC=%08x, long param10=%08x, long param14=%08x)\n",
                 paramC, param10, param14);
        hr = m_internalNamespaceProxy->RefreshFlags(paramC, param10, param14);
        DbgPrint("CExplorerBand::RefreshFlags returning %08lx\n", hr);
        return hr;
    }

    UNIMPLEMENTED;
    return E_NOTIMPL;
}

HRESULT STDMETHODCALLTYPE CExplorerBand::CacheItem(long paramC)
{
    HRESULT hr;
    if (m_internalNamespaceProxy)
    {
        DbgPrint("HRESULT STDMETHODCALLTYPE CExplorerBand::CacheItem(long paramC=%08x)\n", paramC);
        hr = m_internalNamespaceProxy->CacheItem(paramC);
        DbgPrint("CExplorerBand::CacheItem returning %08lx\n", hr);
        return hr;
    }

    UNIMPLEMENTED;
    return E_NOTIMPL;
}


// *** IDispatch methods ***
HRESULT STDMETHODCALLTYPE CExplorerBand::GetTypeInfoCount(UINT *pctinfo)
{
    HRESULT hr;
    if (m_internalDispatch)
    {
        DbgPrint("HRESULT STDMETHODCALLTYPE CExplorerBand::GetTypeInfoCount(UINT *pctinfo=%p)\n", pctinfo);
        hr = m_internalDispatch->GetTypeInfoCount(pctinfo);
        if (pctinfo)
            DbgPrint("\t*pctinfo=%08x\n", *pctinfo);
        DbgPrint("CExplorerBand::GetTypeInfoCount returning %08lx\n", hr);
        return hr;
    }

    UNIMPLEMENTED;
    return E_NOTIMPL;
}

HRESULT STDMETHODCALLTYPE CExplorerBand::GetTypeInfo(UINT iTInfo, LCID lcid, ITypeInfo **ppTInfo)
{
    HRESULT hr;
    if (m_internalDispatch)
    {
        DbgPrint("HRESULT STDMETHODCALLTYPE CExplorerBand::GetTypeInfo(UINT iTInfo=%u, LCID lcid=%08x, ITypeInfo **ppTInfo=%p)\n",
                 iTInfo, lcid, ppTInfo);
        hr = m_internalDispatch->GetTypeInfo(iTInfo, lcid, ppTInfo);
        if (ppTInfo)
            DbgPrint("\t*ppTInfo=%08x\n", *ppTInfo);
        DbgPrint("CExplorerBand::GetTypeInfo returning %08lx\n", hr);
        return hr;
    }

    UNIMPLEMENTED;
    return E_NOTIMPL;
}

HRESULT STDMETHODCALLTYPE CExplorerBand::GetIDsOfNames(REFIID riid, LPOLESTR *rgszNames, UINT cNames, LCID lcid, DISPID *rgDispId)
{
    HRESULT hr;
    if (m_internalDispatch)
    {
        DbgPrint("HRESULT STDMETHODCALLTYPE CExplorerBand::GetIDsOfNames(REFIID riid=%s, LPOLESTR *rgszNames=%S, UINT cNames=%u, LCID lcid=%08x, DISPID *rgDispId=%p)\n",
                 wine_dbgstr_guid(&riid), rgszNames, cNames, lcid, rgDispId);
        hr = m_internalDispatch->GetIDsOfNames(riid, rgszNames, cNames, lcid, rgDispId);
        if (rgDispId && SUCCEEDED(hr))
        {
            for (UINT i = 0; i < cNames; i++)
            {
                DbgPrint("\trgDispId[%d]=%08x\n", rgDispId[i]);
            }
        }
        DbgPrint("CExplorerBand::GetTypeInfo returning %08lx\n", hr);
        return hr;
    }
<<<<<<< HEAD

    UNIMPLEMENTED;
    return E_NOTIMPL;
=======
    TRACE("Unknown dispid requested: %08x\n", dispIdMember);
    return E_INVALIDARG;
}

// *** IDropTarget methods ***
HRESULT STDMETHODCALLTYPE CExplorerBand::DragEnter(IDataObject *pObj, DWORD glfKeyState, POINTL pt, DWORD *pdwEffect)
{
    ERR("Entering drag\n");
    pCurObject = pObj;
    oldSelected = TreeView_GetSelection(m_hWnd);
    return DragOver(glfKeyState, pt, pdwEffect);
}

HRESULT STDMETHODCALLTYPE CExplorerBand::DragOver(DWORD glfKeyState, POINTL pt, DWORD *pdwEffect)
{
    TVHITTESTINFO                           info;
    CComPtr<IShellFolder>                   pShellFldr;
    NodeInfo                                *nodeInfo;
    //LPCITEMIDLIST                         pChild;
    HRESULT                                 hr;

    info.pt.x = pt.x;
    info.pt.y = pt.y;
    info.flags = TVHT_ONITEM;
    info.hItem = NULL;
    ScreenToClient(&info.pt);

    // Move to the item selected by the treeview (don't change right pane)
    TreeView_HitTest(m_hWnd, &info);

    if (info.hItem)
    {
        bNavigating = TRUE;
        TreeView_SelectItem(m_hWnd, info.hItem);
        bNavigating = FALSE;
        // Delegate to shell folder
        if (pDropTarget && info.hItem != childTargetNode)
        {
            pDropTarget = NULL;
        }
        if (info.hItem != childTargetNode)
        {
            nodeInfo = GetNodeInfo(info.hItem);
            if (!nodeInfo)
                return E_FAIL;
#if 0
            hr = SHBindToParent(nodeInfo->absolutePidl, IID_PPV_ARG(IShellFolder, &pShellFldr), &pChild);
            if (!SUCCEEDED(hr))
                return E_FAIL;
            hr = pShellFldr->GetUIObjectOf(m_hWnd, 1, &pChild, IID_IDropTarget, NULL, reinterpret_cast<void**>(&pDropTarget));
            if (!SUCCEEDED(hr))
                return E_FAIL;
#endif
            if(_ILIsDesktop(nodeInfo->absolutePidl))
                pShellFldr = pDesktop;
            else
            {
                hr = pDesktop->BindToObject(nodeInfo->absolutePidl, 0, IID_PPV_ARG(IShellFolder, &pShellFldr));
                if (!SUCCEEDED(hr))
                {
                    /* Don't allow dnd since we couldn't get our folder object */
                    ERR("Can't bind to folder object\n");
                    *pdwEffect = DROPEFFECT_NONE;
                    return E_FAIL;
                }
            }
            hr = pShellFldr->CreateViewObject(m_hWnd, IID_PPV_ARG(IDropTarget, &pDropTarget));
            if (!SUCCEEDED(hr))
            {
                /* Don't allow dnd since we couldn't get our drop target */
                ERR("Can't get drop target for folder object\n");
                *pdwEffect = DROPEFFECT_NONE;
                return E_FAIL;
            }
            hr = pDropTarget->DragEnter(pCurObject, glfKeyState, pt, pdwEffect);
            childTargetNode = info.hItem;
        }
        hr = pDropTarget->DragOver(glfKeyState, pt, pdwEffect);
    }
    else
    {
        childTargetNode = NULL;
        pDropTarget = NULL;
        *pdwEffect = DROPEFFECT_NONE;
    }
    return S_OK;
}

HRESULT STDMETHODCALLTYPE CExplorerBand::DragLeave()
{
    bNavigating = TRUE;
    TreeView_SelectItem(m_hWnd, oldSelected);
    bNavigating = FALSE;
    childTargetNode = NULL;
    if (pCurObject)
    {
        pCurObject = NULL;
    }
    return S_OK;
}

HRESULT STDMETHODCALLTYPE CExplorerBand::Drop(IDataObject *pObj, DWORD glfKeyState, POINTL pt, DWORD *pdwEffect)
{
    if (!pDropTarget)
        return E_FAIL;
    pDropTarget->Drop(pObj, glfKeyState, pt, pdwEffect);
    DragLeave();
    return S_OK;
>>>>>>> 3f81e26f
}

HRESULT STDMETHODCALLTYPE CExplorerBand::Invoke(DISPID dispIdMember, REFIID riid, LCID lcid, WORD wFlags, DISPPARAMS *pDispParams, VARIANT *pVarResult, EXCEPINFO *pExcepInfo, UINT *puArgErr)
{
    if (fEscapePressed)
        return DRAGDROP_S_CANCEL;
    if ((grfKeyState & MK_LBUTTON) || (grfKeyState & MK_RBUTTON))
        return S_OK;
    return DRAGDROP_S_DROP;
}
<<<<<<< HEAD
=======

HRESULT STDMETHODCALLTYPE CExplorerBand::GiveFeedback(DWORD dwEffect)
{
    return DRAGDROP_S_USEDEFAULTCURSORS;
}
>>>>>>> 3f81e26f
<|MERGE_RESOLUTION|>--- conflicted
+++ resolved
@@ -1,4 +1,26 @@
+/*
+ * ReactOS Explorer
+ *
+ * Copyright 2016 Sylvain Deverre <deverre dot sylv at gmail dot com>
+ *
+ * This library is free software; you can redistribute it and/or
+ * modify it under the terms of the GNU Lesser General Public
+ * License as published by the Free Software Foundation; either
+ * version 2.1 of the License, or (at your option) any later version.
+ *
+ * This library is distributed in the hope that it will be useful,
+ * but WITHOUT ANY WARRANTY; without even the implied warranty of
+ * MERCHANTABILITY or FITNESS FOR A PARTICULAR PURPOSE.  See the GNU
+ * Lesser General Public License for more details.
+ *
+ * You should have received a copy of the GNU Lesser General Public
+ * License along with this library; if not, write to the Free Software
+ * Foundation, Inc., 59 Temple Place, Suite 330, Boston, MA  02111-1307  USA
+ */
+
 #include "precomp.h"
+#include <commoncontrols.h>
+#include <undocshell.h>
 
 #if 1
 #undef UNIMPLEMENTED
@@ -6,10 +28,6 @@
 #define UNIMPLEMENTED DbgPrint("%s is UNIMPLEMENTED!\n", __FUNCTION__)
 #endif
 
-<<<<<<< HEAD
-extern "C"
-HRESULT WINAPI CExplorerBand_Constructor(REFIID riid, LPVOID *ppv)
-=======
 /*
  * TODO:
  *  - Monitor correctly "external" shell interrupts (seems like we need to register/deregister them for each folder)
@@ -143,15 +161,9 @@
 
 CExplorerBand::CExplorerBand() :
     pSite(NULL), fVisible(FALSE), bNavigating(FALSE), dwBandID(0), pidlCurrent(NULL)
->>>>>>> 3f81e26f
-{
-    return ShellObjectCreator<CExplorerBand>(riid, ppv);
-}
-
-<<<<<<< HEAD
-CExplorerBand::CExplorerBand() :
-    m_OnWinEventShown(FALSE)
-=======
+{
+}
+
 CExplorerBand::~CExplorerBand()
 {
     if(pidlCurrent)
@@ -161,25 +173,57 @@
 }
 
 void CExplorerBand::InitializeExplorerBand()
->>>>>>> 3f81e26f
-{
-#if 0
-    HRESULT hResult = CoCreateInstance(CLSID_ExplorerBand, NULL, CLSCTX_INPROC_SERVER, IID_PPV_ARG(IUnknown, &m_internalBand));
-    if (FAILED(hResult))
-    {
-        ERR("Could not create internal band (hr=%08lx).\n", hResult);
-        m_internalBand = NULL;
+{
+    // Init the treeview here
+    HRESULT                             hr;
+    LPITEMIDLIST                        pidl;
+    CComPtr<IWebBrowser2>               browserService;
+    SHChangeNotifyEntry                 shcne;
+
+    hr = SHGetDesktopFolder(&pDesktop);
+    if (FAILED_UNEXPECTEDLY(hr))
         return;
-    }
-    hResult = m_internalBand->QueryInterface(IID_PPV_ARG(IDeskBand, &m_internalDeskBand));
-    if (FAILED(hResult))
-    {
-<<<<<<< HEAD
-        ERR("Could not obtain interface IDeskBand from internal band (hr=%08lx).\n", hResult);
-        m_internalBand = NULL;
-        m_internalDeskBand = NULL;
+
+    hr = SHGetFolderLocation(m_hWnd, CSIDL_DESKTOP, NULL, 0, &pidl);
+    if (FAILED_UNEXPECTEDLY(hr))
         return;
-=======
+
+    IImageList * piml;
+    hr = SHGetImageList(SHIL_SMALL, IID_PPV_ARG(IImageList, &piml));
+    if (FAILED_UNEXPECTEDLY(hr))
+        return;
+
+    TreeView_SetImageList(m_hWnd, (HIMAGELIST)piml, TVSIL_NORMAL);
+
+    // Insert the root node
+    hRoot = InsertItem(0, pDesktop, pidl, pidl, FALSE);
+    if (!hRoot)
+    {
+        ERR("Failed to create root item\n");
+        return;
+    }
+
+    NodeInfo* pNodeInfo = GetNodeInfo(hRoot);
+
+    // Insert child nodes
+    InsertSubitems(hRoot, pNodeInfo);
+    TreeView_Expand(m_hWnd, hRoot, TVE_EXPAND);
+
+    // Navigate to current folder position
+    NavigateToCurrentFolder();
+
+    // Register shell notification
+    shcne.pidl = pidl;
+    shcne.fRecursive = TRUE;
+    shellRegID = SHChangeNotifyRegister(
+        m_hWnd,
+        SHCNRF_ShellLevel | SHCNRF_InterruptLevel | SHCNRF_RecursiveInterrupt,
+        SHCNE_DISKEVENTS | SHCNE_RENAMEFOLDER | SHCNE_RMDIR | SHCNE_MKDIR,
+        WM_USER_SHELLEVENT,
+        1,
+        &shcne);
+    if (!shellRegID)
+    {
         ERR("Something went wrong, error %08x\n", GetLastError());
     }
     // Register browser connection endpoint
@@ -380,93 +424,77 @@
     if (!item)
     {
         goto Cleanup;
->>>>>>> 3f81e26f
-    }
-    hResult = m_internalBand->QueryInterface(IID_PPV_ARG(IObjectWithSite, &m_internalObjectWithSite));
-    if (FAILED(hResult))
-    {
-        ERR("Could not obtain interface IObjectWithSite from internal band (hr=%08lx).\n", hResult);
-        m_internalBand = NULL;
-        m_internalDeskBand = NULL;
-        m_internalObjectWithSite = NULL;
-        return;
-    }
-    hResult = m_internalBand->QueryInterface(IID_PPV_ARG(IInputObject, &m_internalInputObject));
-    if (FAILED(hResult))
-    {
-        ERR("Could not obtain interface IInputObject from internal band (hr=%08lx).\n", hResult);
-        m_internalBand = NULL;
-        m_internalDeskBand = NULL;
-        m_internalObjectWithSite = NULL;
-        m_internalInputObject = NULL;
-        return;
-    }
-    hResult = m_internalBand->QueryInterface(IID_PPV_ARG(IPersistStream, &m_internalPersistStream));
-    if (FAILED(hResult))
-    {
-        ERR("Could not obtain interface IPersistStream from internal band (hr=%08lx).\n", hResult);
-        m_internalBand = NULL;
-        m_internalDeskBand = NULL;
-        m_internalObjectWithSite = NULL;
-        m_internalInputObject = NULL;
-        m_internalPersistStream = NULL;
-        return;
-    }
-    hResult = m_internalBand->QueryInterface(IID_PPV_ARG(IOleCommandTarget, &m_internalOleCommandTarget));
-    if (FAILED(hResult))
-    {
-        ERR("Could not obtain interface IOleCommandTarget from internal band (hr=%08lx).\n", hResult);
-        m_internalBand = NULL;
-        m_internalDeskBand = NULL;
-        m_internalObjectWithSite = NULL;
-        m_internalInputObject = NULL;
-        m_internalPersistStream = NULL;
-        m_internalOleCommandTarget = NULL;
-        return;
-    }
-    hResult = m_internalBand->QueryInterface(IID_PPV_ARG(IServiceProvider, &m_internalServiceProvider));
-    if (FAILED(hResult))
-    {
-        ERR("Could not obtain interface IServiceProvider from internal band (hr=%08lx).\n", hResult);
-        m_internalBand = NULL;
-        m_internalDeskBand = NULL;
-        m_internalObjectWithSite = NULL;
-        m_internalInputObject = NULL;
-        m_internalPersistStream = NULL;
-        m_internalOleCommandTarget = NULL;
-        m_internalServiceProvider = NULL;
-        return;
-    }
-    hResult = m_internalBand->QueryInterface(IID_PPV_ARG(IBandNavigate, &m_internalBandNavigate));
-    if (FAILED(hResult))
-    {
-        ERR("Could not obtain interface IBandNavigate from internal band (hr=%08lx).\n", hResult);
-        m_internalBand = NULL;
-        m_internalDeskBand = NULL;
-        m_internalObjectWithSite = NULL;
-        m_internalInputObject = NULL;
-        m_internalPersistStream = NULL;
-        m_internalOleCommandTarget = NULL;
-        m_internalServiceProvider = NULL;
-        m_internalBandNavigate = NULL;
-        return;
-    }
-<<<<<<< HEAD
-    hResult = m_internalBand->QueryInterface(IID_PPV_ARG(IWinEventHandler, &m_internalWinEventHandler));
-    if (FAILED(hResult))
-    {
-        ERR("Could not obtain interface IWinEventHandler from internal band (hr=%08lx).\n", hResult);
-        m_internalBand = NULL;
-        m_internalDeskBand = NULL;
-        m_internalObjectWithSite = NULL;
-        m_internalInputObject = NULL;
-        m_internalPersistStream = NULL;
-        m_internalOleCommandTarget = NULL;
-        m_internalServiceProvider = NULL;
-        m_internalBandNavigate = NULL;
-        m_internalWinEventHandler = NULL;
-        return;
-=======
+    }
+
+    x = LOWORD(lParam);
+    y = HIWORD(lParam);
+    if (x == -1 && y == -1)
+    {
+        // TODO: grab position of tree item and position it correctly
+    }
+
+    info = GetNodeInfo(item);
+    if (!info)
+    {
+        ERR("No node data, something has gone wrong !\n");
+        goto Cleanup;
+    }
+    hr = SHBindToParent(info->absolutePidl, IID_PPV_ARG(IShellFolder, &pFolder),
+        (LPCITEMIDLIST*)&pidlChild);
+    if (!SUCCEEDED(hr))
+    {
+        ERR("Can't bind to folder!\n");
+        goto Cleanup;
+    }
+    hr = pFolder->GetUIObjectOf(m_hWnd, 1, (LPCITEMIDLIST*)&pidlChild, IID_IContextMenu,
+        NULL, reinterpret_cast<void**>(&contextMenu));
+    if (!SUCCEEDED(hr))
+    {
+        ERR("Can't get IContextMenu interface\n");
+        goto Cleanup;
+    }
+    treeMenu = CreatePopupMenu();
+    hr = contextMenu->QueryContextMenu(treeMenu, 0, FCIDM_SHVIEWFIRST, FCIDM_SHVIEWLAST,
+        CMF_EXPLORE);
+    if (!SUCCEEDED(hr))
+    {
+        WARN("Can't get context menu for item\n");
+        DestroyMenu(treeMenu);
+        goto Cleanup;
+    }
+    uCommand = TrackPopupMenu(treeMenu, TPM_LEFTALIGN | TPM_RETURNCMD | TPM_LEFTBUTTON | TPM_RIGHTBUTTON,
+        x, y, 0, m_hWnd, NULL);
+
+    ExecuteCommand(contextMenu, uCommand);
+Cleanup:
+    if (treeMenu)
+        DestroyMenu(treeMenu);
+    bNavigating = TRUE;
+    TreeView_SelectItem(m_hWnd, oldSelected);
+    bNavigating = FALSE;
+    return TRUE;
+}
+
+LRESULT CExplorerBand::ContextMenuHack(UINT uMsg, WPARAM wParam, LPARAM lParam, BOOL &bHandled)
+{
+    bHandled = FALSE;
+    if (uMsg == WM_RBUTTONDOWN)
+    {
+        TVHITTESTINFO info;
+        info.pt.x = LOWORD(lParam);
+        info.pt.y = HIWORD(lParam);
+        info.flags = TVHT_ONITEM;
+        info.hItem = NULL;
+
+        // Save the current location
+        oldSelected = TreeView_GetSelection(m_hWnd);
+
+        // Move to the item selected by the treeview (don't change right pane)
+        TreeView_HitTest(m_hWnd, &info);
+        bNavigating = TRUE;
+        TreeView_SelectItem(m_hWnd, info.hItem);
+        bNavigating = FALSE;
+    }
     return FALSE; /* let the wndproc process the message */
 }
 
@@ -544,44 +572,25 @@
     {
         TRACE("Ignoring stream\n");
         return NULL;
->>>>>>> 3f81e26f
-    }
-    hResult = m_internalBand->QueryInterface(IID_PPV_ARG(INamespaceProxy, &m_internalNamespaceProxy));
-    if (FAILED(hResult))
-    {
-        ERR("Could not obtain interface INamespaceProxy from internal band (hr=%08lx).\n", hResult);
-        m_internalBand = NULL;
-        m_internalDeskBand = NULL;
-        m_internalObjectWithSite = NULL;
-        m_internalInputObject = NULL;
-        m_internalPersistStream = NULL;
-        m_internalOleCommandTarget = NULL;
-        m_internalServiceProvider = NULL;
-        m_internalBandNavigate = NULL;
-        m_internalWinEventHandler = NULL;
-        m_internalNamespaceProxy = NULL;
-        return;
-    }
-    hResult = m_internalBand->QueryInterface(IID_PPV_ARG(IDispatch, &m_internalDispatch));
-    if (FAILED(hResult))
-    {
-        ERR("Could not obtain interface INamespaceProxy from internal band (hr=%08lx).\n", hResult);
-        m_internalBand = NULL;
-        m_internalDeskBand = NULL;
-        m_internalObjectWithSite = NULL;
-        m_internalInputObject = NULL;
-        m_internalPersistStream = NULL;
-        m_internalOleCommandTarget = NULL;
-        m_internalServiceProvider = NULL;
-        m_internalBandNavigate = NULL;
-        m_internalWinEventHandler = NULL;
-        m_internalNamespaceProxy = NULL;
-        m_internalDispatch = NULL;
-        return;
-    }
-<<<<<<< HEAD
-#endif
-=======
+    }
+
+    /* Get the name of the node */
+    WCHAR wszDisplayName[MAX_PATH];
+    if (!ILGetDisplayNameEx(psfParent, pElt, wszDisplayName, ILGDN_INFOLDER))
+    {
+        ERR("Failed to get node name\n");
+        return NULL;
+    }
+
+    /* Get the icon of the node */
+    INT iIcon = SHMapPIDLToSystemImageListIndex(psfParent, pEltRelative, NULL);
+
+    NodeInfo* pChildInfo = new NodeInfo;
+    if (!pChildInfo)
+    {
+        ERR("Failed to allocate NodeInfo\n");
+        return FALSE;
+    }
 
     // Store our node info
     pChildInfo->absolutePidl = ILClone(pElt);
@@ -610,20 +619,21 @@
     }
 
     return htiCreated;
->>>>>>> 3f81e26f
-}
-
-CExplorerBand::~CExplorerBand()
-{
-}
-
-// *** IOleWindow methods ***
-HRESULT STDMETHODCALLTYPE CExplorerBand::GetWindow(HWND *lphwnd)
-{
-<<<<<<< HEAD
-    HRESULT hr;
-    if (m_internalDeskBand)
-=======
+}
+
+/* This is the slow version of the above method */
+HTREEITEM CExplorerBand::InsertItem(HTREEITEM hParent, LPITEMIDLIST pElt, LPITEMIDLIST pEltRelative, BOOL bSort)
+{
+    CComPtr<IShellFolder> psfFolder;
+    HRESULT hr = SHBindToParent(pElt, IID_PPV_ARG(IShellFolder, &psfFolder), NULL);
+    if (FAILED_UNEXPECTEDLY(hr))
+        return NULL;
+
+    return InsertItem(hParent, psfFolder, pElt, pEltRelative, bSort);
+}
+
+BOOL CExplorerBand::InsertSubitems(HTREEITEM hItem, NodeInfo *pNodeInfo)
+{
     CComPtr<IEnumIDList>                pEnumIDList;
     LPITEMIDLIST                        pidlSub;
     LPITEMIDLIST                        entry;
@@ -680,17 +690,15 @@
     /* Don't redraw while we add stuff into the tree */
     SendMessage(WM_SETREDRAW, FALSE, 0);
     while(SUCCEEDED(pEnumIDList->Next(1, &pidlSub, &fetched)) && pidlSub && fetched)
->>>>>>> 3f81e26f
-    {
-        DbgPrint("HRESULT STDMETHODCALLTYPE CExplorerBand::GetWindow(HWND *lphwnd=%p)\n", lphwnd);
-        hr = m_internalDeskBand->GetWindow(lphwnd);
-        if (lphwnd)
-            DbgPrint("\t*lphwnd=%p\n", *lphwnd);
-        DbgPrint("CExplorerBand::GetWindow returning %08lx\n", hr);
-        return hr;
-    }
-<<<<<<< HEAD
-=======
+    {
+        LPITEMIDLIST pidlSubComplete;
+        pidlSubComplete = ILCombine(entry, pidlSub);
+
+        if (InsertItem(hItem, pFolder, pidlSubComplete, pidlSub, FALSE))
+            uItemCount++;
+        ILFree(pidlSubComplete);
+        ILFree(pidlSub);
+    }
     pNodeInfo->expanded = TRUE;
     /* Let's do sorting */
     sortCallback.hParent = hItem;
@@ -786,25 +794,55 @@
             *item = NULL;
             return FALSE;
         }
->>>>>>> 3f81e26f
-
-    UNIMPLEMENTED;
-    return E_NOTIMPL;
-}
-
-HRESULT STDMETHODCALLTYPE CExplorerBand::ContextSensitiveHelp(BOOL fEnterMode)
-{
-    HRESULT hr;
-    if (m_internalDeskBand)
-    {
-        DbgPrint("HRESULT STDMETHODCALLTYPE CExplorerBand::ContextSensitiveHelp(BOOL fEnterMode=%s)\n", fEnterMode ? "TRUE" : "FALSE");
-        hr = m_internalDeskBand->ContextSensitiveHelp(fEnterMode);
-        DbgPrint("CExplorerBand::ContextSensitiveHelp returning %08lx\n", hr);
-        return hr;
-    }
-
-<<<<<<< HEAD
-=======
+
+        // Find sibling
+        tmp = TreeView_GetNextSibling(m_hWnd, current);
+        if (tmp)
+        {
+            current = tmp;
+            continue;
+        }
+        if (bInsert)
+        {
+            current = InsertItem(parent, dest, ILFindLastID(dest), TRUE);
+            *item = current;
+            return TRUE;
+        }
+        *item = NULL;
+        return FALSE;
+    }
+    return FALSE;
+}
+
+BOOL CExplorerBand::NavigateToCurrentFolder()
+{
+    LPITEMIDLIST                        explorerPidl;
+    CComPtr<IBrowserService>            pBrowserService;
+    HRESULT                             hr;
+    HTREEITEM                           dummy;
+    BOOL                                result; 
+    explorerPidl = NULL;
+
+    hr = IUnknown_QueryService(pSite, SID_STopLevelBrowser, IID_PPV_ARG(IBrowserService, &pBrowserService));
+    if (!SUCCEEDED(hr))
+    {
+        ERR("Can't get IBrowserService !\n");
+        return FALSE;
+    }
+
+    hr = pBrowserService->GetPidl(&explorerPidl);
+    if (!SUCCEEDED(hr) || !explorerPidl)
+    {
+        ERR("Unable to get browser PIDL !\n");
+        return FALSE;
+    }
+    bNavigating = TRUE;
+    /* find PIDL into our explorer */
+    result = NavigateToPIDL(explorerPidl, &dummy, TRUE, FALSE, TRUE);
+    bNavigating = FALSE;
+    return result;
+}
+
 BOOL CExplorerBand::DeleteItem(LPITEMIDLIST idl)
 {
     HTREEITEM                           toDelete;
@@ -994,7 +1032,6 @@
 
 HRESULT STDMETHODCALLTYPE CExplorerBand::ContextSensitiveHelp(BOOL fEnterMode)
 {
->>>>>>> 3f81e26f
     UNIMPLEMENTED;
     return E_NOTIMPL;
 }
@@ -1003,72 +1040,72 @@
 // *** IDockingWindow methods ***
 HRESULT STDMETHODCALLTYPE CExplorerBand::CloseDW(DWORD dwReserved)
 {
-    HRESULT hr;
-    if (m_internalDeskBand)
-    {
-        DbgPrint("HRESULT STDMETHODCALLTYPE CExplorerBand::CloseDW(DWORD dwReserved=%u)\n", dwReserved);
-        hr = m_internalDeskBand->CloseDW(dwReserved);
-        DbgPrint("CExplorerBand::CloseDW returning %08lx\n", hr);
-        return hr;
-    }
-
-    UNIMPLEMENTED;
-    return E_NOTIMPL;
+    // We do nothing, we don't have anything to save yet
+    TRACE("CloseDW called\n");
+    return S_OK;
 }
 
 HRESULT STDMETHODCALLTYPE CExplorerBand::ResizeBorderDW(const RECT *prcBorder, IUnknown *punkToolbarSite, BOOL fReserved)
 {
-    HRESULT hr;
-    if (m_internalDeskBand)
-    {
-        DbgPrint("HRESULT STDMETHODCALLTYPE CExplorerBand::ResizeBorderDW(const RECT *prcBorder=%p, IUnknown *punkToolbarSite=%p, BOOL fReserved=%s)\n",
-                 prcBorder, punkToolbarSite, fReserved ? "TRUE" : "FALSE");
-        if (prcBorder)
-            DbgPrint("\t*prcBorder={%u, %u, %u, %u}\n", prcBorder->left, prcBorder->top, prcBorder->right, prcBorder->bottom);
-        hr = m_internalDeskBand->ResizeBorderDW(prcBorder, punkToolbarSite, fReserved);
-        DbgPrint("CExplorerBand::ResizeBorderDW returning %08lx\n", hr);
-        return hr;
-    }
-
-    UNIMPLEMENTED;
+    /* Must return E_NOTIMPL according to MSDN */
     return E_NOTIMPL;
 }
 
 HRESULT STDMETHODCALLTYPE CExplorerBand::ShowDW(BOOL fShow)
 {
-    HRESULT hr;
-    if (m_internalDeskBand)
-    {
-        DbgPrint("HRESULT STDMETHODCALLTYPE CExplorerBand::ShowDW(BOOL fShow=%s)\n", fShow ? "TRUE" : "FALSE");
-        hr = m_internalDeskBand->ShowDW(fShow);
-        DbgPrint("CExplorerBand::ShowDW returning %08lx\n", hr);
-        return hr;
-    }
-
-    UNIMPLEMENTED;
-    return E_NOTIMPL;
+    fVisible = fShow;
+    ShowWindow(fShow);
+    return S_OK;
 }
 
 
 // *** IDeskBand methods ***
 HRESULT STDMETHODCALLTYPE CExplorerBand::GetBandInfo(DWORD dwBandID, DWORD dwViewMode, DESKBANDINFO *pdbi)
 {
-    HRESULT hr;
-    if (m_internalDeskBand)
-    {
-        DbgPrint("HRESULT STDMETHODCALLTYPE CExplorerBand::GetBandInfo(DWORD dwBandID=%u, DWORD dwViewMode=%u, DESKBANDINFO *pdbi=%p)\n", 
-                 dwBandID, dwViewMode, pdbi);
-        if (pdbi)
-            DbgPrint("\t*pdbi={dwMask=%u, ...}\n", pdbi->dwMask);
-        hr = m_internalDeskBand->GetBandInfo(dwBandID, dwViewMode, pdbi);
-        if (pdbi)
-            DbgPrint("\t*pdbi={dwMask=%u, crBkgnd=%u, ...}\n", pdbi->dwMask, pdbi->crBkgnd);
-        DbgPrint("CExplorerBand::GetBandInfo returning %08lx\n", hr);
-        return hr;
-    }
-
-    UNIMPLEMENTED;
-    return E_NOTIMPL;
+    if (!pdbi)
+    {
+        return E_INVALIDARG;
+    }
+    this->dwBandID = dwBandID;
+
+    if (pdbi->dwMask & DBIM_MINSIZE)
+    {
+        pdbi->ptMinSize.x = 200;
+        pdbi->ptMinSize.y = 30;
+    }
+
+    if (pdbi->dwMask & DBIM_MAXSIZE)
+    {
+        pdbi->ptMaxSize.y = -1;
+    }
+
+    if (pdbi->dwMask & DBIM_INTEGRAL)
+    {
+        pdbi->ptIntegral.y = 1;
+    }
+
+    if (pdbi->dwMask & DBIM_ACTUAL)
+    {
+        pdbi->ptActual.x = 200;
+        pdbi->ptActual.y = 30;
+    }
+
+    if (pdbi->dwMask & DBIM_TITLE)
+    {
+        if (!LoadStringW(_AtlBaseModule.GetResourceInstance(), IDS_FOLDERSLABEL, pdbi->wszTitle, _countof(pdbi->wszTitle)))
+            return HRESULT_FROM_WIN32(GetLastError());
+    }
+
+    if (pdbi->dwMask & DBIM_MODEFLAGS)
+    {
+        pdbi->dwModeFlags = DBIMF_NORMAL | DBIMF_VARIABLEHEIGHT;
+    }
+
+    if (pdbi->dwMask & DBIM_BKCOLOR)
+    {
+        pdbi->dwMask &= ~DBIM_BKCOLOR;
+    }
+    return S_OK;
 }
 
 
@@ -1076,65 +1113,75 @@
 HRESULT STDMETHODCALLTYPE CExplorerBand::SetSite(IUnknown *pUnkSite)
 {
     HRESULT hr;
-    if (m_internalObjectWithSite)
-    {
-        DbgPrint("HRESULT STDMETHODCALLTYPE CExplorerBand::SetSite(IUnknown *pUnkSite=%p)\n", pUnkSite);
-        hr = m_internalObjectWithSite->SetSite(pUnkSite);
-        DbgPrint("CExplorerBand::SetSite returning %08lx\n", hr);
-        return hr;
-    }
-
-    UNIMPLEMENTED;
-    return E_NOTIMPL;
+    HWND parentWnd;
+
+    if (pUnkSite == pSite)
+        return S_OK;
+
+    TRACE("SetSite called \n");
+    if (!pUnkSite)
+    {
+        DestroyExplorerBand();
+        DestroyWindow();
+        m_hWnd = NULL;
+    }
+
+    if (pUnkSite != pSite)
+    {
+        pSite = NULL;
+    }
+
+    if(!pUnkSite)
+        return S_OK;
+
+    hr = IUnknown_GetWindow(pUnkSite, &parentWnd);
+    if (!SUCCEEDED(hr))
+    {
+        ERR("Could not get parent's window ! Status: %08lx\n", hr);
+        return E_INVALIDARG;
+    }
+
+    pSite = pUnkSite;    
+
+    if (m_hWnd)
+    {
+        // Change its parent
+        SetParent(parentWnd);
+    }
+    else
+    {
+        HWND wnd = CreateWindow(WC_TREEVIEW, NULL,
+            WS_CHILD | WS_CLIPCHILDREN | WS_CLIPSIBLINGS | TVS_HASLINES | TVS_HASBUTTONS | TVS_SHOWSELALWAYS | TVS_EDITLABELS /* | TVS_SINGLEEXPAND*/ , // remove TVS_SINGLEEXPAND for now since it has strange behaviour
+            0, 0, 0, 0, parentWnd, NULL, _AtlBaseModule.GetModuleInstance(), NULL);
+
+        // Subclass the window
+        SubclassWindow(wnd);
+
+        // Initialize our treeview now
+        InitializeExplorerBand();
+        RegisterDragDrop(m_hWnd, dynamic_cast<IDropTarget*>(this));
+    }
+    return S_OK;
 }
 
 HRESULT STDMETHODCALLTYPE CExplorerBand::GetSite(REFIID riid, void **ppvSite)
 {
-    HRESULT hr;
-    if (m_internalObjectWithSite)
-    {
-        DbgPrint("HRESULT STDMETHODCALLTYPE CExplorerBand::GetSite(REFIID riid=%s, void **ppvSite=%p)\n", wine_dbgstr_guid(&riid), ppvSite);
-        hr = m_internalObjectWithSite->GetSite(riid, ppvSite);
-        if (ppvSite)
-            DbgPrint("\t*ppvSite=%p\n", *ppvSite);
-        DbgPrint("CExplorerBand::GetSite returning %08lx\n", hr);
-        return hr;
-    }
-
-    UNIMPLEMENTED;
-    return E_NOTIMPL;
+    if (!ppvSite)
+        return E_POINTER;
+    *ppvSite = pSite;
+    return S_OK;
 }
 
 
 // *** IOleCommandTarget methods ***
 HRESULT STDMETHODCALLTYPE CExplorerBand::QueryStatus(const GUID *pguidCmdGroup, ULONG cCmds, OLECMD prgCmds [], OLECMDTEXT *pCmdText)
 {
-    HRESULT hr;
-    if (m_internalOleCommandTarget)
-    {
-        DbgPrint("HRESULT STDMETHODCALLTYPE CExplorerBand::QueryStatus(const GUID *pguidCmdGroup=%s, ULONG cCmds=%08x, OLECMD prgCmds []=%p, OLECMDTEXT *pCmdText=%p)\n",
-                 wine_dbgstr_guid(pguidCmdGroup), cCmds, prgCmds, pCmdText);
-        hr = m_internalOleCommandTarget->QueryStatus(pguidCmdGroup, cCmds, prgCmds, pCmdText);
-        DbgPrint("CExplorerBand::QueryStatus returning %08lx\n", hr);
-        return hr;
-    }
-
     UNIMPLEMENTED;
     return E_NOTIMPL;
 }
 
 HRESULT STDMETHODCALLTYPE CExplorerBand::Exec(const GUID *pguidCmdGroup, DWORD nCmdID, DWORD nCmdexecopt, VARIANT *pvaIn, VARIANT *pvaOut)
 {
-    HRESULT hr;
-    if (m_internalOleCommandTarget)
-    {
-        DbgPrint("HRESULT STDMETHODCALLTYPE CExplorerBand::Exec(const GUID *pguidCmdGroup=%s, DWORD nCmdID=%u, DWORD nCmdexecopt=%u, VARIANT *pvaIn=%p, VARIANT *pvaOut=%p)\n",
-                 wine_dbgstr_guid(pguidCmdGroup), nCmdID, nCmdexecopt, pvaIn, pvaOut);
-        hr = m_internalOleCommandTarget->Exec(pguidCmdGroup, nCmdID, nCmdexecopt, pvaIn, pvaOut);
-        DbgPrint("CExplorerBand::Exec returning %08lx\n", hr);
-        return hr;
-    }
-
     UNIMPLEMENTED;
     return E_NOTIMPL;
 }
@@ -1143,18 +1190,6 @@
 // *** IServiceProvider methods ***
 HRESULT STDMETHODCALLTYPE CExplorerBand::QueryService(REFGUID guidService, REFIID riid, void **ppvObject)
 {
-    HRESULT hr;
-    if (m_internalServiceProvider)
-    {
-        DbgPrint("HRESULT STDMETHODCALLTYPE CExplorerBand::QueryService(REFGUID guidService=%s, REFIID riid=%s, void **ppvObject=%p)\n",
-                 wine_dbgstr_guid(&guidService), wine_dbgstr_guid(&riid), ppvObject);
-        hr = m_internalServiceProvider->QueryService(guidService, riid, ppvObject);
-        if (ppvObject)
-            DbgPrint("\t*ppvObject=%p\n", *ppvObject);
-        DbgPrint("CExplorerBand::QueryService returning %08lx\n", hr);
-        return hr;
-    }
-
     UNIMPLEMENTED;
     return E_NOTIMPL;
 }
@@ -1163,140 +1198,69 @@
 // *** IInputObject methods ***
 HRESULT STDMETHODCALLTYPE CExplorerBand::UIActivateIO(BOOL fActivate, LPMSG lpMsg)
 {
-    HRESULT hr;
-    if (m_internalInputObject)
-    {
-        DbgPrint("HRESULT STDMETHODCALLTYPE CExplorerBand::UIActivateIO(BOOL fActivate=%s, LPMSG lpMsg=%p)\n",
-                 fActivate ? "TRUE" : "FALSE", lpMsg);
-        hr = m_internalInputObject->UIActivateIO(fActivate, lpMsg);
-        if (lpMsg)
-            DbgPrint("\t*lpMsg={hwnd=%p, message=%x, wParam=%x, lParam=%x, time=%x, pt={%u %u}}\n",
-            lpMsg->hwnd, lpMsg->message, lpMsg->wParam, lpMsg->lParam, lpMsg->time, lpMsg->pt.x, lpMsg->pt.y);
-        DbgPrint("CExplorerBand::UIActivateIO returning %08lx\n", hr);
-        return hr;
-    }
-
-    UNIMPLEMENTED;
-    return E_NOTIMPL;
+    if (fActivate)
+    {
+        //SetFocus();
+        SetActiveWindow();
+    }
+    // TODO: handle message
+    if(lpMsg)
+    {
+        TranslateMessage(lpMsg);
+        DispatchMessage(lpMsg);
+    }
+    return S_OK;
 }
 
 HRESULT STDMETHODCALLTYPE CExplorerBand::HasFocusIO()
 {
-    HRESULT hr;
-    if (m_internalInputObject)
-    {
-        DbgPrint("HRESULT STDMETHODCALLTYPE CExplorerBand::HasFocusIO()\n");
-        hr = m_internalInputObject->HasFocusIO();
-        DbgPrint("CExplorerBand::HasFocusIO returning %08lx\n", hr);
-        return hr;
-    }
-
-    UNIMPLEMENTED;
-    return E_NOTIMPL;
+    return bFocused ? S_OK : S_FALSE;
 }
 
 HRESULT STDMETHODCALLTYPE CExplorerBand::TranslateAcceleratorIO(LPMSG lpMsg)
 {
-    HRESULT hr;
-    if (m_internalInputObject)
-    {
-        DbgPrint("HRESULT STDMETHODCALLTYPE CExplorerBand::TranslateAcceleratorIO(LPMSG lpMsg=%p)\n", lpMsg);
-        hr = m_internalInputObject->TranslateAcceleratorIO(lpMsg);
-        if (lpMsg)
-            DbgPrint("\t*lpMsg={hwnd=%p, message=%x, wParam=%x, lParam=%x, time=%x, pt={%u %u}}\n",
-            lpMsg->hwnd, lpMsg->message, lpMsg->wParam, lpMsg->lParam, lpMsg->time, lpMsg->pt.x, lpMsg->pt.y);
-        DbgPrint("CExplorerBand::TranslateAcceleratorIO returning %08lx\n", hr);
-        return hr;
-    }
-
-    UNIMPLEMENTED;
-    return E_NOTIMPL;
-}
-
+    if (lpMsg->hwnd == m_hWnd)
+    {
+        TranslateMessage(lpMsg);
+        DispatchMessage(lpMsg);
+        return S_OK;
+    }
+
+    return S_FALSE;
+}
 
 // *** IPersist methods ***
 HRESULT STDMETHODCALLTYPE CExplorerBand::GetClassID(CLSID *pClassID)
 {
-    HRESULT hr;
-    if (m_internalPersistStream)
-    {
-        DbgPrint("HRESULT STDMETHODCALLTYPE CExplorerBand::GetClassID(CLSID *pClassID=%p)\n", pClassID);
-        hr = m_internalPersistStream->GetClassID(pClassID);
-        if (pClassID)
-            DbgPrint("\t*pClassID=%s\n", wine_dbgstr_guid(pClassID));
-        DbgPrint("CExplorerBand::GetClassID returning %08lx\n", hr);
-        return hr;
-    }
-
-    UNIMPLEMENTED;
-    return E_NOTIMPL;
+    if (!pClassID)
+        return E_POINTER;
+    memcpy(pClassID, &CLSID_ExplorerBand, sizeof(CLSID));
+    return S_OK;
 }
 
 
 // *** IPersistStream methods ***
 HRESULT STDMETHODCALLTYPE CExplorerBand::IsDirty()
 {
-    HRESULT hr;
-    if (m_internalPersistStream)
-    {
-        DbgPrint("HRESULT STDMETHODCALLTYPE CExplorerBand::IsDirty()\n");
-        hr = m_internalPersistStream->IsDirty();
-        DbgPrint("CExplorerBand::IsDirty returning %08lx\n", hr);
-        return hr;
-    }
-
     UNIMPLEMENTED;
     return E_NOTIMPL;
 }
 
 HRESULT STDMETHODCALLTYPE CExplorerBand::Load(IStream *pStm)
 {
-    HRESULT hr;
-    if (m_internalPersistStream)
-    {
-        DbgPrint("HRESULT STDMETHODCALLTYPE CExplorerBand::Load(IStream *pStm=%p)\n", pStm);
-        hr = m_internalPersistStream->Load(pStm);
-        DbgPrint("CExplorerBand::Load returning %08lx\n", hr);
-        return hr;
-    }
-
     UNIMPLEMENTED;
     return E_NOTIMPL;
 }
 
 HRESULT STDMETHODCALLTYPE CExplorerBand::Save(IStream *pStm, BOOL fClearDirty)
 {
-    HRESULT hr;
-    if (m_internalPersistStream)
-    {
-        DbgPrint("HRESULT STDMETHODCALLTYPE CExplorerBand::Save(IStream *pStm=%p, BOOL fClearDirty=%s)\n",
-                 pStm, fClearDirty ? "TRUE" : "FALSE");
-        hr = m_internalPersistStream->Save(pStm, fClearDirty);
-        DbgPrint("CExplorerBand::Save returning %08lx\n", hr);
-        return hr;
-    }
-
     UNIMPLEMENTED;
     return E_NOTIMPL;
 }
 
 HRESULT STDMETHODCALLTYPE CExplorerBand::GetSizeMax(ULARGE_INTEGER *pcbSize)
 {
-<<<<<<< HEAD
-    HRESULT hr;
-    if (m_internalPersistStream)
-    {
-        DbgPrint("HRESULT STDMETHODCALLTYPE CExplorerBand::GetSizeMax(ULARGE_INTEGER *pcbSize=%p)\n", pcbSize);
-        hr = m_internalPersistStream->GetSizeMax(pcbSize);
-        if (pcbSize)
-            DbgPrint("\t*pcbSize=%llx\n", pcbSize->QuadPart);
-        DbgPrint("CExplorerBand::GetSizeMax returning %08lx\n", hr);
-        return hr;
-    }
-
-=======
     // TODO: calculate max size
->>>>>>> 3f81e26f
     UNIMPLEMENTED;
     return E_NOTIMPL;
 }
@@ -1305,22 +1269,6 @@
 // *** IWinEventHandler methods ***
 HRESULT STDMETHODCALLTYPE CExplorerBand::OnWinEvent(HWND hWnd, UINT uMsg, WPARAM wParam, LPARAM lParam, LRESULT *theResult)
 {
-<<<<<<< HEAD
-    HRESULT hr;
-    if (m_internalWinEventHandler)
-    {
-        if (m_OnWinEventShown)
-            return m_internalWinEventHandler->OnWinEvent(hWnd, uMsg, wParam, lParam, theResult);
-        m_OnWinEventShown = TRUE;
-
-        DbgPrint("HRESULT STDMETHODCALLTYPE CExplorerBand::OnWinEvent(HWND hWnd=%x, UINT uMsg=%x, WPARAM wParam=%x, LPARAM lParam=%x, LRESULT *theResult=%p)\n",
-                 hWnd, uMsg, wParam, lParam, theResult);
-        hr = m_internalWinEventHandler->OnWinEvent(hWnd, uMsg, wParam, lParam, theResult);
-        if (theResult)
-            DbgPrint("\t*theResult=%x\n", *theResult);
-        DbgPrint("CExplorerBand::OnWinEvent returning %08lx\n", hr);
-        return hr;
-=======
     BOOL bHandled;
     if (uMsg == WM_NOTIFY)
     {
@@ -1410,184 +1358,82 @@
             default:
                 break;
         }
->>>>>>> 3f81e26f
-    }
-
-    UNIMPLEMENTED;
-    return E_NOTIMPL;
+    }
+    return S_OK;
 }
 
 HRESULT STDMETHODCALLTYPE CExplorerBand::IsWindowOwner(HWND hWnd)
 {
-    HRESULT hr;
-    if (m_internalWinEventHandler)
-    {
-        DbgPrint("HRESULT STDMETHODCALLTYPE CExplorerBand::IsWindowOwner(HWND hWnd=%x)\n", hWnd);
-        hr = m_internalWinEventHandler->IsWindowOwner(hWnd);
-        DbgPrint("CExplorerBand::IsWindowOwner returning %08lx\n", hr);
-        return hr;
-    }
-
-    UNIMPLEMENTED;
-    return E_NOTIMPL;
-}
-
+    return (hWnd == m_hWnd) ? S_OK : S_FALSE;
+}
 
 // *** IBandNavigate methods ***
 HRESULT STDMETHODCALLTYPE CExplorerBand::Select(long paramC)
 {
-    HRESULT hr;
-    if (m_internalBandNavigate)
-    {
-        DbgPrint("HRESULT STDMETHODCALLTYPE CExplorerBand::Select(long paramC=%x)\n", paramC);
-        hr = m_internalBandNavigate->Select(paramC);
-        DbgPrint("CExplorerBand::Select returning %08lx\n", hr);
-        return hr;
-    }
-
-    UNIMPLEMENTED;
-    return E_NOTIMPL;
-}
-
+    UNIMPLEMENTED;
+    return E_NOTIMPL;
+}
 
 // *** INamespaceProxy ***
 HRESULT STDMETHODCALLTYPE CExplorerBand::GetNavigateTarget(long paramC, long param10, long param14)
 {
-    HRESULT hr;
-    if (m_internalNamespaceProxy)
-    {
-        DbgPrint("HRESULT STDMETHODCALLTYPE CExplorerBand::GetNavigateTarget(long paramC=%08x, long param10=%08x, long param14=%08x)\n",
-                 paramC, param10, param14);
-        hr = m_internalNamespaceProxy->GetNavigateTarget(paramC, param10, param14);
-        DbgPrint("CExplorerBand::GetNavigateTarget returning %08lx\n", hr);
-        return hr;
-    }
-
     UNIMPLEMENTED;
     return E_NOTIMPL;
 }
 
 HRESULT STDMETHODCALLTYPE CExplorerBand::Invoke(long paramC)
 {
-    HRESULT hr;
-    if (m_internalNamespaceProxy)
-    {
-        DbgPrint("HRESULT STDMETHODCALLTYPE CExplorerBand::Invoke(long paramC=%08x)\n", paramC);
-        hr = m_internalNamespaceProxy->Invoke(paramC);
-        DbgPrint("CExplorerBand::Invoke returning %08lx\n", hr);
-        return hr;
-    }
-
     UNIMPLEMENTED;
     return E_NOTIMPL;
 }
 
 HRESULT STDMETHODCALLTYPE CExplorerBand::OnSelectionChanged(long paramC)
 {
-    HRESULT hr;
-    if (m_internalNamespaceProxy)
-    {
-        DbgPrint("HRESULT STDMETHODCALLTYPE CExplorerBand::OnSelectionChanged(long paramC=%08x)\n", paramC);
-        hr = m_internalNamespaceProxy->OnSelectionChanged(paramC);
-        DbgPrint("CExplorerBand::OnSelectionChanged returning %08lx\n", hr);
-        return hr;
-    }
-
     UNIMPLEMENTED;
     return E_NOTIMPL;
 }
 
 HRESULT STDMETHODCALLTYPE CExplorerBand::RefreshFlags(long paramC, long param10, long param14)
 {
-    HRESULT hr;
-    if (m_internalNamespaceProxy)
-    {
-        DbgPrint("HRESULT STDMETHODCALLTYPE CExplorerBand::RefreshFlags(long paramC=%08x, long param10=%08x, long param14=%08x)\n",
-                 paramC, param10, param14);
-        hr = m_internalNamespaceProxy->RefreshFlags(paramC, param10, param14);
-        DbgPrint("CExplorerBand::RefreshFlags returning %08lx\n", hr);
-        return hr;
-    }
-
     UNIMPLEMENTED;
     return E_NOTIMPL;
 }
 
 HRESULT STDMETHODCALLTYPE CExplorerBand::CacheItem(long paramC)
 {
-    HRESULT hr;
-    if (m_internalNamespaceProxy)
-    {
-        DbgPrint("HRESULT STDMETHODCALLTYPE CExplorerBand::CacheItem(long paramC=%08x)\n", paramC);
-        hr = m_internalNamespaceProxy->CacheItem(paramC);
-        DbgPrint("CExplorerBand::CacheItem returning %08lx\n", hr);
-        return hr;
-    }
-
-    UNIMPLEMENTED;
-    return E_NOTIMPL;
-}
-
+    UNIMPLEMENTED;
+    return E_NOTIMPL;
+}
 
 // *** IDispatch methods ***
 HRESULT STDMETHODCALLTYPE CExplorerBand::GetTypeInfoCount(UINT *pctinfo)
 {
-    HRESULT hr;
-    if (m_internalDispatch)
-    {
-        DbgPrint("HRESULT STDMETHODCALLTYPE CExplorerBand::GetTypeInfoCount(UINT *pctinfo=%p)\n", pctinfo);
-        hr = m_internalDispatch->GetTypeInfoCount(pctinfo);
-        if (pctinfo)
-            DbgPrint("\t*pctinfo=%08x\n", *pctinfo);
-        DbgPrint("CExplorerBand::GetTypeInfoCount returning %08lx\n", hr);
-        return hr;
-    }
-
     UNIMPLEMENTED;
     return E_NOTIMPL;
 }
 
 HRESULT STDMETHODCALLTYPE CExplorerBand::GetTypeInfo(UINT iTInfo, LCID lcid, ITypeInfo **ppTInfo)
 {
-    HRESULT hr;
-    if (m_internalDispatch)
-    {
-        DbgPrint("HRESULT STDMETHODCALLTYPE CExplorerBand::GetTypeInfo(UINT iTInfo=%u, LCID lcid=%08x, ITypeInfo **ppTInfo=%p)\n",
-                 iTInfo, lcid, ppTInfo);
-        hr = m_internalDispatch->GetTypeInfo(iTInfo, lcid, ppTInfo);
-        if (ppTInfo)
-            DbgPrint("\t*ppTInfo=%08x\n", *ppTInfo);
-        DbgPrint("CExplorerBand::GetTypeInfo returning %08lx\n", hr);
-        return hr;
-    }
-
     UNIMPLEMENTED;
     return E_NOTIMPL;
 }
 
 HRESULT STDMETHODCALLTYPE CExplorerBand::GetIDsOfNames(REFIID riid, LPOLESTR *rgszNames, UINT cNames, LCID lcid, DISPID *rgDispId)
 {
-    HRESULT hr;
-    if (m_internalDispatch)
-    {
-        DbgPrint("HRESULT STDMETHODCALLTYPE CExplorerBand::GetIDsOfNames(REFIID riid=%s, LPOLESTR *rgszNames=%S, UINT cNames=%u, LCID lcid=%08x, DISPID *rgDispId=%p)\n",
-                 wine_dbgstr_guid(&riid), rgszNames, cNames, lcid, rgDispId);
-        hr = m_internalDispatch->GetIDsOfNames(riid, rgszNames, cNames, lcid, rgDispId);
-        if (rgDispId && SUCCEEDED(hr))
-        {
-            for (UINT i = 0; i < cNames; i++)
-            {
-                DbgPrint("\trgDispId[%d]=%08x\n", rgDispId[i]);
-            }
-        }
-        DbgPrint("CExplorerBand::GetTypeInfo returning %08lx\n", hr);
-        return hr;
-    }
-<<<<<<< HEAD
-
-    UNIMPLEMENTED;
-    return E_NOTIMPL;
-=======
+    UNIMPLEMENTED;
+    return E_NOTIMPL;
+}
+
+HRESULT STDMETHODCALLTYPE CExplorerBand::Invoke(DISPID dispIdMember, REFIID riid, LCID lcid, WORD wFlags, DISPPARAMS *pDispParams, VARIANT *pVarResult, EXCEPINFO *pExcepInfo, UINT *puArgErr)
+{
+    switch (dispIdMember)
+    {
+        case DISPID_DOWNLOADCOMPLETE:
+        case DISPID_NAVIGATECOMPLETE2:
+           TRACE("DISPID_NAVIGATECOMPLETE2 received\n");
+           NavigateToCurrentFolder();
+           return S_OK;
+    }
     TRACE("Unknown dispid requested: %08x\n", dispIdMember);
     return E_INVALIDARG;
 }
@@ -1696,10 +1542,10 @@
     pDropTarget->Drop(pObj, glfKeyState, pt, pdwEffect);
     DragLeave();
     return S_OK;
->>>>>>> 3f81e26f
-}
-
-HRESULT STDMETHODCALLTYPE CExplorerBand::Invoke(DISPID dispIdMember, REFIID riid, LCID lcid, WORD wFlags, DISPPARAMS *pDispParams, VARIANT *pVarResult, EXCEPINFO *pExcepInfo, UINT *puArgErr)
+}
+
+// *** IDropSource methods ***
+HRESULT STDMETHODCALLTYPE CExplorerBand::QueryContinueDrag(BOOL fEscapePressed, DWORD grfKeyState)
 {
     if (fEscapePressed)
         return DRAGDROP_S_CANCEL;
@@ -1707,11 +1553,8 @@
         return S_OK;
     return DRAGDROP_S_DROP;
 }
-<<<<<<< HEAD
-=======
 
 HRESULT STDMETHODCALLTYPE CExplorerBand::GiveFeedback(DWORD dwEffect)
 {
     return DRAGDROP_S_USEDEFAULTCURSORS;
-}
->>>>>>> 3f81e26f
+}